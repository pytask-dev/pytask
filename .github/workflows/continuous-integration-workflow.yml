name: Continuous Integration Workflow
on:
  push:
    branches:
    - master
  pull_request:
    branches:
    - '*'

jobs:

  run-tests:

    name: Run tests for ${{ matrix.os }} on ${{ matrix.python-version }}
    runs-on: ${{ matrix.os }}

    strategy:
      fail-fast: false
      matrix:
        os: ['ubuntu-latest', 'macos-latest', 'windows-latest']
        python-version: ['3.6', '3.7', '3.8']

    steps:
      - uses: actions/checkout@v2
      - uses: goanpeca/setup-miniconda@v1
        with:
          auto-update-conda: true
          python-version: ${{ matrix.python-version }}

      - name: Install core dependencies.
        shell: bash -l {0}
        run: conda install -c conda-forge tox-conda coverage

<<<<<<< HEAD
=======
      - name: Validate codecov.yml
        if: runner.os == 'Linux' && matrix.python-version == '3.8'
        shell: bash -l {0}
        run: cat codecov.yml | curl --data-binary @- https://codecov.io/validate

>>>>>>> 61be8482
      # Unit, integration, and end-to-end tests.

      - name: Run unit tests and doctests.
        shell: bash -l {0}
        run: tox -e pytest -- -m "unit or (not integration and not end_to_end)" --cov=./ --cov-report=xml

      - name: Upload coverage report for unit tests and doctests.
        if: runner.os == 'Linux' && matrix.python-version == '3.8'
        shell: bash -l {0}
        run: bash <(curl -s https://codecov.io/bash) -F unit -c

      - name: Run integration tests.
        shell: bash -l {0}
        run: tox -e pytest -- -m integration --cov=./ --cov-report=xml

      - name: Upload coverage reports of integration tests.
        if: runner.os == 'Linux' && matrix.python-version == '3.8'
        shell: bash -l {0}
        run: bash <(curl -s https://codecov.io/bash) -F integration -c

      - name: Run end-to-end tests.
        shell: bash -l {0}
        run: tox -e pytest -- -m end_to_end --cov=./ --cov-report=xml

      - name: Upload coverage reports of end-to-end tests.
        if: runner.os == 'Linux' && matrix.python-version == '3.8'
        shell: bash -l {0}
        run: bash <(curl -s https://codecov.io/bash) -F end_to_end -c

      - name: Validate codecov.yml
        if: runner.os == 'Linux' && matrix.python-version == '3.7'
        shell: bash -l {0}
        run: cat codecov.yml | curl --data-binary @- https://codecov.io/validate


  pre-commit:

    name: Run pre-commit.
    runs-on: ubuntu-latest

    steps:
      - uses: actions/checkout@v2

      - name: Set up Python 3.8
        uses: actions/setup-python@v1
        with:
          python-version: 3.8

      - name: Install dependencies
        run: pip install tox

      - name: Run pre-commit
        run: tox -e pre-commit


  docs:

    name: Run documentation.
    runs-on: ubuntu-latest

    steps:
      - uses: actions/checkout@v2
      - uses: goanpeca/setup-miniconda@v1
        with:
          auto-update-conda: true
          python-version: 3.8

      - name: Install core dependencies.
        shell: bash -l {0}
        run: conda install -c conda-forge tox-conda

      - name: Build docs
        shell: bash -l {0}
        run: tox -e sphinx<|MERGE_RESOLUTION|>--- conflicted
+++ resolved
@@ -31,14 +31,6 @@
         shell: bash -l {0}
         run: conda install -c conda-forge tox-conda coverage
 
-<<<<<<< HEAD
-=======
-      - name: Validate codecov.yml
-        if: runner.os == 'Linux' && matrix.python-version == '3.8'
-        shell: bash -l {0}
-        run: cat codecov.yml | curl --data-binary @- https://codecov.io/validate
-
->>>>>>> 61be8482
       # Unit, integration, and end-to-end tests.
 
       - name: Run unit tests and doctests.
