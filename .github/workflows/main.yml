--- conflicted
+++ resolved
@@ -69,30 +69,4 @@
       - name: Upload coverage reports of end-to-end tests.
         if: runner.os == 'Linux' && matrix.python-version == '3.8'
         shell: bash -l {0}
-<<<<<<< HEAD
-        run: bash <(curl -s https://codecov.io/bash) -F end_to_end -c
-
-
-  docs:
-
-    name: Run documentation.
-    runs-on: ubuntu-latest
-
-    steps:
-      - uses: actions/checkout@v2
-      - uses: conda-incubator/setup-miniconda@v2
-        with:
-          auto-update-conda: false
-          channels: conda-forge,nodefaults
-          mamba-version: "*"
-
-      - name: Install core dependencies.
-        shell: bash -l {0}
-        run: mamba install -c conda-forge tox-conda
-
-      - name: Build docs
-        shell: bash -l {0}
-        run: tox -e sphinx
-=======
-        run: bash <(curl -s https://codecov.io/bash) -F end_to_end -c
->>>>>>> 5b2e10fd
+        run: bash <(curl -s https://codecov.io/bash) -F end_to_end -c