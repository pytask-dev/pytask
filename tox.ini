--- conflicted
+++ resolved
@@ -33,31 +33,7 @@
 
 [testenv:sphinx]
 changedir = docs
-<<<<<<< HEAD
-conda_deps =
-    python >= 3.6
-    furo
-    ipython
-    sphinx
-    sphinx-copybutton
-    sphinx-autodoc-typehints
-    sphinx-autoapi
-    sphinx-click
-    sphinx-panels
-
-    # Package dependencies necessary for sphinx-click
-    attrs
-    click
-    click-default-group
-    networkx
-    pexpect
-    pluggy
-    pony >= 0.7.13
-conda_channels =
-    conda-forge
-=======
 conda_env = docs/rtd_environment.yml
->>>>>>> 4591cd42
 commands =
     sphinx-build -WT -b html -d {envtmpdir}/doctrees . {envtmpdir}/html
     - sphinx-build -T -b linkcheck -d {envtmpdir}/doctrees . {envtmpdir}/linkcheck
