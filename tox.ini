--- conflicted
+++ resolved
@@ -13,11 +13,7 @@
     pytest
     pytest-cov
     pytest-xdist
-<<<<<<< HEAD
-    coverage !=6.4.1
-=======
     coverage <=6.4.0
->>>>>>> 341ff387
 
     # Package dependencies
     attrs
