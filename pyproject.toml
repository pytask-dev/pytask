--- conflicted
+++ resolved
@@ -91,14 +91,7 @@
 
 [tool.rye]
 managed = true
-<<<<<<< HEAD
-dev-dependencies = [
-    "tox-uv>=1.7.0",
-    "mypy>=1.9.0",
-]
-=======
 dev-dependencies = ["tox-uv>=1.7.0"]
->>>>>>> fbb3bb2d
 
 [tool.hatch.build.hooks.vcs]
 version-file = "src/_pytask/_version.py"
@@ -136,18 +129,10 @@
     "ISC001", # Comply with ruff-format.
     "FBT",
     "PD901",  # Avoid generic df for dataframes.
-<<<<<<< HEAD
-    "S101",  # raise errors for asserts.
-    "S603",  # Call check with subprocess.run.
-    "S607",  # Call subprocess.run with partial executable path.
-    "SLF001",  # access private members.
-    "TCH002",
-=======
     "S101",   # raise errors for asserts.
     "S603",   # Call check with subprocess.run.
     "S607",   # Call subprocess.run with partial executable path.
     "SLF001", # access private members.
->>>>>>> fbb3bb2d
 ]
 
 [tool.ruff.lint.per-file-ignores]
