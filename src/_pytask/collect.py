"""Implement functionality to collect tasks."""
from __future__ import annotations

import inspect
import itertools
import os
import sys
import time
from pathlib import Path
from typing import Any
from typing import Generator
from typing import Iterable
from typing import TYPE_CHECKING

from _pytask.collect_utils import create_name_of_python_node
from _pytask.collect_utils import parse_dependencies_from_task_function
from _pytask.collect_utils import parse_products_from_task_function
from _pytask.config import hookimpl
from _pytask.config import IS_FILE_SYSTEM_CASE_SENSITIVE
from _pytask.console import console
from _pytask.console import create_summary_panel
from _pytask.console import get_file
from _pytask.console import is_jupyter
from _pytask.exceptions import CollectionError
from _pytask.mark import MarkGenerator
from _pytask.mark_utils import get_all_marks
from _pytask.mark_utils import has_mark
from _pytask.models import DelayedTask
from _pytask.node_protocols import PNode
from _pytask.node_protocols import PPathNode
from _pytask.node_protocols import PTask
from _pytask.nodes import PathNode
from _pytask.nodes import PythonNode
from _pytask.nodes import Task
from _pytask.nodes import TaskWithoutPath
from _pytask.outcomes import CollectionOutcome
from _pytask.outcomes import count_outcomes
from _pytask.path import find_case_sensitive_path
from _pytask.path import import_path
from _pytask.path import shorten_path
from _pytask.reports import CollectionReport
from _pytask.shared import find_duplicates
from _pytask.task_utils import task as task_decorator
from _pytask.typing import is_task_function
from rich.text import Text

if TYPE_CHECKING:
    from _pytask.session import Session
    from _pytask.models import NodeInfo


@hookimpl
def pytask_collect(session: Session) -> bool:
    """Collect tasks."""
    session.collection_start = time.time()

    _collect_from_paths(session)
    _collect_from_tasks(session)

    session.tasks.extend(
        i.node
        for i in session.collection_reports
        if i.outcome == CollectionOutcome.SUCCESS and isinstance(i.node, PTask)
    )

    try:
        session.hook.pytask_collect_modify_tasks(session=session, tasks=session.tasks)
    except Exception:  # noqa: BLE001  # pragma: no cover
        report = CollectionReport.from_exception(
            outcome=CollectionOutcome.FAIL, exc_info=sys.exc_info()
        )
        session.collection_reports.append(report)

    session.hook.pytask_collect_log(
        session=session, reports=session.collection_reports, tasks=session.tasks
    )

    return True


def _collect_from_paths(session: Session) -> None:
    """Collect tasks from paths.

    Go through all paths, check if the path is ignored, and collect the file if not.

    """
    for path in _not_ignored_paths(session.config["paths"], session):
        reports = session.hook.pytask_collect_file_protocol(
            session=session, path=path, reports=session.collection_reports
        )

        if reports:
            session.collection_reports.extend(reports)


def _collect_from_tasks(session: Session) -> None:
    """Collect tasks from user provided tasks via the functional interface."""
    for raw_task in session.config.get("tasks", ()):
        if isinstance(raw_task, PTask):
            report = session.hook.pytask_collect_task_protocol(
                session=session,
                reports=session.collection_reports,
                path=None,
                name=None,
                obj=raw_task,
            )

        if is_task_function(raw_task):
            if not hasattr(raw_task, "pytask_meta"):
                raw_task = task_decorator()(raw_task)  # noqa: PLW2901

            try:
                path = get_file(raw_task)
            except (TypeError, OSError):
                path = None
            else:
                if path and path.name == "<stdin>":
                    path = None  # pragma: no cover

            # Detect whether a path is defined in a Jupyter notebook.
            if (
                is_jupyter()
                and path
                and "ipykernel" in path.as_posix()
                and path.suffix == ".py"
            ):
                path = None  # pragma: no cover

            name = raw_task.pytask_meta.name

        # When a task is not a PTask and a callable, set arbitrary values and it will
        # pass without errors and not collected.
        else:
            name = ""
            path = None

        report = session.hook.pytask_collect_task_protocol(
            session=session,
            reports=session.collection_reports,
            path=path,
            name=name,
            obj=raw_task,
        )

        if report is not None:
            session.collection_reports.append(report)


@hookimpl
def pytask_ignore_collect(path: Path, config: dict[str, Any]) -> bool:
    """Ignore a path during the collection."""
    return any(path.match(pattern) for pattern in config["ignore"])


@hookimpl
def pytask_collect_file_protocol(
    session: Session, path: Path, reports: list[CollectionReport]
) -> list[CollectionReport]:
    """Wrap the collection of tasks from a file to collect reports."""
    try:
        new_reports = session.hook.pytask_collect_file(
            session=session, path=path, reports=reports
        )
        flat_reports = list(itertools.chain.from_iterable(new_reports))
    except Exception:  # noqa: BLE001
        name = shorten_path(path, session.config["paths"])
        node = PathNode(name=name, path=path)
        flat_reports = [
            CollectionReport.from_exception(
                outcome=CollectionOutcome.FAIL, node=node, exc_info=sys.exc_info()
            )
        ]

    session.hook.pytask_collect_file_log(session=session, reports=flat_reports)

    return flat_reports


@hookimpl
def pytask_collect_file(
    session: Session, path: Path, reports: list[CollectionReport]
) -> list[CollectionReport] | None:
    """Collect a file."""
    if any(path.match(pattern) for pattern in session.config["task_files"]):
        mod = import_path(path, session.config["root"])

        collected_reports = []
        for name, obj in inspect.getmembers(mod):
            # Skip mark generator since it overrides __getattr__ and seems like any
            # object. Happens when people do ``from pytask import mark`` and
            # ``@mark.x``.
            if isinstance(obj, MarkGenerator):
                continue

            # Ensures that tasks with this decorator are only collected once.
            if has_mark(obj, "task"):
                continue

            report = session.hook.pytask_collect_task_protocol(
                session=session, reports=reports, path=path, name=name, obj=obj
            )
            if report is not None:
                collected_reports.append(report)

        return collected_reports
    return None


@hookimpl
def pytask_collect_task_protocol(
    session: Session, path: Path | None, name: str, obj: Any
) -> CollectionReport | None:
    """Start protocol for collecting a task."""
    try:
        session.hook.pytask_collect_task_setup(
            session=session, path=path, name=name, obj=obj
        )
        task = session.hook.pytask_collect_task(
            session=session, path=path, name=name, obj=obj
        )
        if task is not None:
            session.hook.pytask_collect_task_teardown(session=session, task=task)
            return CollectionReport(outcome=CollectionOutcome.SUCCESS, node=task)

    except Exception:  # noqa: BLE001
        if path:
            task = Task(base_name=name, path=path, function=obj)
        else:
            task = TaskWithoutPath(name=name, function=obj)

        return CollectionReport.from_exception(
            outcome=CollectionOutcome.FAIL, exc_info=sys.exc_info(), node=task
        )

    else:
        return None


@hookimpl(trylast=True)
def pytask_collect_task(
    session: Session, path: Path | None, name: str, obj: Any
) -> PTask | None:
    """Collect a task which is a function.

    There is some discussion on how to detect functions in this thread:
    https://stackoverflow.com/q/624926/7523785. :class:`types.FunctionType` does not
    detect built-ins which is not possible anyway.

    """
    if (name.startswith("task_") or has_mark(obj, "task")) and is_task_function(obj):
<<<<<<< HEAD
        # Collect delayed tasks separately and exit.
        if hasattr(obj, "pytask_meta") and obj.pytask_meta.is_ready is not None:
            try:
                is_ready = obj.pytask_meta.is_ready()
            except Exception as e:  # noqa: BLE001
                msg = "The function for the 'is_ready' condition failed."
                raise ValueError(msg) from e

            if not is_ready:
                session.delayed_tasks.append(DelayedTask(path=path, name=name, obj=obj))
                return None
=======
        if has_mark(obj, "try_first") and has_mark(obj, "try_last"):
            msg = (
                "The task cannot have mixed priorities. Do not apply "
                "'@pytask.mark.try_first' and '@pytask.mark.try_last' at the same time."
            )
            raise ValueError(msg)
>>>>>>> 649aa243

        path_nodes = Path.cwd() if path is None else path.parent

        # Collect dependencies and products.
        dependencies = parse_dependencies_from_task_function(
            session, path, name, path_nodes, obj
        )
        products = parse_products_from_task_function(
            session, path, name, path_nodes, obj
        )

        markers = get_all_marks(obj)
        collection_id = obj.pytask_meta._id if hasattr(obj, "pytask_meta") else None
        after = obj.pytask_meta.after if hasattr(obj, "pytask_meta") else []

        # Get the underlying function to avoid having different states of the function,
        # e.g. due to pytask_meta, in different layers of the wrapping.
        unwrapped = inspect.unwrap(obj)

        if path is None:
            return TaskWithoutPath(
                name=name,
                function=unwrapped,
                depends_on=dependencies,
                produces=products,
                markers=markers,
                attributes={"collection_id": collection_id, "after": after},
            )
        return Task(
            base_name=name,
            path=path,
            function=unwrapped,
            depends_on=dependencies,
            produces=products,
            markers=markers,
            attributes={"collection_id": collection_id, "after": after},
        )
    if isinstance(obj, PTask):
        return obj
    return None


<<<<<<< HEAD
=======
_TEMPLATE_ERROR: str = """\
The provided path of the dependency/product is

{}

, but the path of the file on disk is

{}

Case-sensitive file systems would raise an error because the upper and lower case \
format of the paths does not match.

Please, align the names to ensure reproducibility on case-sensitive file systems \
(often Linux or macOS) or disable this error with 'check_casing_of_paths = false' in \
the pyproject.toml file.

Hint: If parts of the path preceding your project directory are not properly \
formatted, check whether you need to call `.resolve()` on `SRC`, `BLD` or other paths \
created from the `__file__` attribute of a module.
"""


>>>>>>> 649aa243
_TEMPLATE_ERROR_DIRECTORY: str = """\
The path '{path}' points to a directory, although only files are allowed."""


@hookimpl(trylast=True)
def pytask_collect_node(  # noqa: C901
    session: Session, path: Path, node_info: NodeInfo
) -> PNode:
    """Collect a node of a task as a :class:`pytask.PNode`.

    Strings are assumed to be paths. This might be a strict assumption, but since this
    hook is executed at last and possible errors will be shown, it seems reasonable and
    unproblematic.

    ``trylast=True`` might be necessary if other plugins try to parse strings themselves
    like a plugin for downloading files which depends on URLs given as strings.

    Parameters
    ----------
    path
        The path helps if the path of the node is given relative to the task. The path
        either points to the parent directory of the task module or to the current
        working directory for tasks defined in the REPL or in Jupyter notebooks.

    """
    node = node_info.value

    if isinstance(node, PythonNode):
        node.node_info = node_info
        if not node.name:
            node.name = create_name_of_python_node(node_info)
        return node

    if isinstance(node, PPathNode) and not node.path.is_absolute():
        node.path = path.joinpath(node.path)

        # ``normpath`` removes ``../`` from the path which is necessary for the casing
        # check which will fail since ``.resolves()`` also normalizes a path.
        node.path = Path(os.path.normpath(node.path))
        _raise_error_if_casing_of_path_is_wrong(
            node.path, session.config["check_casing_of_paths"]
        )

    if isinstance(node, PPathNode) and (
        not node.name or node.name == node.path.as_posix()
    ):
        # Shorten name of PathNodes.
        node.name = shorten_path(
            node.path, session.config["paths"] or (session.config["root"],)
        )

    if isinstance(node, PPathNode) and node.path.is_dir():
        raise ValueError(_TEMPLATE_ERROR_DIRECTORY.format(path=node.path))

    if isinstance(node, PNode):
        if not node.name:
            node.name = create_name_of_python_node(node_info)
        return node

    if isinstance(node, Path):
        if not node.is_absolute():
            node = path.joinpath(node)

        # ``normpath`` removes ``../`` from the path which is necessary for the casing
        # check which will fail since ``.resolves()`` also normalizes a path.
        node = Path(os.path.normpath(node))
        _raise_error_if_casing_of_path_is_wrong(
            node, session.config["check_casing_of_paths"]
        )
        name = shorten_path(node, session.config["paths"] or (session.config["root"],))

        if isinstance(node, Path) and node.is_dir():
            raise ValueError(_TEMPLATE_ERROR_DIRECTORY.format(path=path))

        return PathNode(name=name, path=node)

    # Allowing a PythonNode as a return is a poor fallback, because it cannot be used.
    # Probably, the user made a mistake like writing a custom node that does not
    # strictly follow the protocol or some other misspecification.
    if node_info.arg_name == "return":
        msg = (
            "The return annotation of the task holds an invalid value. Please, use a "
            "node or a value that can be parsed to a node. Maybe you used a node that "
            "does not follow the 'pytask.PNode' protocol. This is the value: "
            f"{node_info.value!r}"
        )
        raise ValueError(msg)

    node_name = create_name_of_python_node(node_info)
    return PythonNode(value=node, name=node_name, node_info=node_info)


_TEMPLATE_ERROR: str = """\
The provided path of the dependency/product is

{}

, but the path of the file on disk is

{}

Case-sensitive file systems would raise an error because the upper and lower case \
format of the paths does not match.

Please, align the names to ensure reproducibility on case-sensitive file systems \
(often Linux or macOS) or disable this error with 'check_casing_of_paths = false' in \
your pytask configuration file.

Hint: If parts of the path preceding your project directory are not properly \
formatted, check whether you need to call `.resolve()` on `SRC`, `BLD` or other paths \
created from the `__file__` attribute of a module.
"""


def _raise_error_if_casing_of_path_is_wrong(
    path: Path, check_casing_of_paths: bool
) -> None:
    """Raise an error if the path does not have the correct casing."""
    if (  # pragma: no cover
        not IS_FILE_SYSTEM_CASE_SENSITIVE
        and sys.platform == "win32"
        and check_casing_of_paths
    ):
        case_sensitive_path = find_case_sensitive_path(path, "win32")
        if str(path) != str(case_sensitive_path):
            raise ValueError(_TEMPLATE_ERROR.format(path, case_sensitive_path))


def _not_ignored_paths(
    paths: Iterable[Path], session: Session
) -> Generator[Path, None, None]:
    """Traverse paths and yield not ignored paths.

    The paths passed by the user can either point to files or directories. For
    directories, all subsequent files and folders are considered, but one level after
    another, so that files of ignored folders are not checked.

    """
    for path in paths:
        if not session.hook.pytask_ignore_collect(path=path, config=session.config):
            if path.is_dir():
                files_in_dir = path.iterdir()
                yield from _not_ignored_paths(files_in_dir, session)
            else:
                yield path


@hookimpl(trylast=True)
def pytask_collect_modify_tasks(tasks: list[PTask]) -> None:
    """Given all tasks, assign a short uniquely identifiable name to each task."""
    id_to_short_id = _find_shortest_uniquely_identifiable_name_for_tasks(tasks)
    for task in tasks:
        if task.name in id_to_short_id and isinstance(task, Task):
            task.name = id_to_short_id[task.name]


def _find_shortest_uniquely_identifiable_name_for_tasks(
    tasks: list[PTask],
) -> dict[str, str]:
    """Find the shortest uniquely identifiable name for tasks.

    The shortest unique id consists of the module name plus the base name (e.g. function
    name) of the task. If this does not make the id unique, append more and more parent
    folders until the id is unique.

    """
    id_to_short_id = {}

    # Make attempt to add up to twenty parts of the path to ensure uniqueness.
    id_to_task = {task.name: task for task in tasks if isinstance(task, Task)}
    for n_parts in range(1, 20):
        dupl_id_to_short_id = {
            id_: "/".join(task.path.parts[-n_parts:]) + "::" + task.base_name
            for id_, task in id_to_task.items()
        }
        duplicates = find_duplicates(dupl_id_to_short_id.values())

        for id_, short_id in dupl_id_to_short_id.items():
            if short_id not in duplicates:
                id_to_short_id[id_] = short_id
                id_to_task.pop(id_)

    # If there are still non-unique task ids, just use the full id as the short id.
    for id_, task in id_to_task.items():
        id_to_short_id[id_] = task.name

    return id_to_short_id


@hookimpl
def pytask_collect_log(
    session: Session, reports: list[CollectionReport], tasks: list[PTask]
) -> None:
    """Log collection."""
    session.collection_end = time.time()

    msg = f"Collected {len(tasks)} task{'' if len(tasks) == 1 else 's'}."
    if session.delayed_tasks:
        n_delayed_tasks = len(session.delayed_tasks)
        msg = msg[:-1] + f" and {n_delayed_tasks} delayed task{'' if n_delayed_tasks == 1 else 's'}."
    console.print(msg)

    failed_reports = [r for r in reports if r.outcome == CollectionOutcome.FAIL]
    if failed_reports:
        counts = count_outcomes(reports, CollectionOutcome)

        console.print()
        console.rule(
            Text("Failures during collection", style=CollectionOutcome.FAIL.style),
            style=CollectionOutcome.FAIL.style,
        )

        for report in failed_reports:
            console.print(report)

        panel = create_summary_panel(
            counts, CollectionOutcome, "Collected errors and tasks"
        )
        console.print(panel)

        session.hook.pytask_log_session_footer(
            session=session,
            duration=session.collection_end - session.collection_start,
            outcome=CollectionOutcome.FAIL
            if counts[CollectionOutcome.FAIL]
            else CollectionOutcome.SUCCESS,
        )

        raise CollectionError<|MERGE_RESOLUTION|>--- conflicted
+++ resolved
@@ -248,7 +248,13 @@
 
     """
     if (name.startswith("task_") or has_mark(obj, "task")) and is_task_function(obj):
-<<<<<<< HEAD
+        if has_mark(obj, "try_first") and has_mark(obj, "try_last"):
+            msg = (
+                "The task cannot have mixed priorities. Do not apply "
+                "'@pytask.mark.try_first' and '@pytask.mark.try_last' at the same time."
+            )
+            raise ValueError(msg)
+
         # Collect delayed tasks separately and exit.
         if hasattr(obj, "pytask_meta") and obj.pytask_meta.is_ready is not None:
             try:
@@ -260,14 +266,6 @@
             if not is_ready:
                 session.delayed_tasks.append(DelayedTask(path=path, name=name, obj=obj))
                 return None
-=======
-        if has_mark(obj, "try_first") and has_mark(obj, "try_last"):
-            msg = (
-                "The task cannot have mixed priorities. Do not apply "
-                "'@pytask.mark.try_first' and '@pytask.mark.try_last' at the same time."
-            )
-            raise ValueError(msg)
->>>>>>> 649aa243
 
         path_nodes = Path.cwd() if path is None else path.parent
 
@@ -310,31 +308,6 @@
     return None
 
 
-<<<<<<< HEAD
-=======
-_TEMPLATE_ERROR: str = """\
-The provided path of the dependency/product is
-
-{}
-
-, but the path of the file on disk is
-
-{}
-
-Case-sensitive file systems would raise an error because the upper and lower case \
-format of the paths does not match.
-
-Please, align the names to ensure reproducibility on case-sensitive file systems \
-(often Linux or macOS) or disable this error with 'check_casing_of_paths = false' in \
-the pyproject.toml file.
-
-Hint: If parts of the path preceding your project directory are not properly \
-formatted, check whether you need to call `.resolve()` on `SRC`, `BLD` or other paths \
-created from the `__file__` attribute of a module.
-"""
-
-
->>>>>>> 649aa243
 _TEMPLATE_ERROR_DIRECTORY: str = """\
 The path '{path}' points to a directory, although only files are allowed."""
 
@@ -534,7 +507,10 @@
     msg = f"Collected {len(tasks)} task{'' if len(tasks) == 1 else 's'}."
     if session.delayed_tasks:
         n_delayed_tasks = len(session.delayed_tasks)
-        msg = msg[:-1] + f" and {n_delayed_tasks} delayed task{'' if n_delayed_tasks == 1 else 's'}."
+        msg = (
+            msg[:-1] + f" and {n_delayed_tasks} delayed "
+            f"task{'' if n_delayed_tasks == 1 else 's'}."
+        )
     console.print(msg)
 
     failed_reports = [r for r in reports if r.outcome == CollectionOutcome.FAIL]
