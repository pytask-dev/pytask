"""Implement functionality to collect tasks."""
import importlib
import inspect
import os
import sys
import time
from pathlib import Path
from typing import Generator
from typing import List

from _pytask.config import hookimpl
from _pytask.config import IS_FILE_SYSTEM_CASE_SENSITIVE
from _pytask.console import console
from _pytask.console import generate_collection_status
from _pytask.enums import ColorCode
from _pytask.exceptions import CollectionError
from _pytask.mark_utils import has_marker
from _pytask.nodes import create_task_name
from _pytask.nodes import FilePathNode
from _pytask.nodes import PythonFunctionTask
from _pytask.path import find_case_sensitive_path
from _pytask.report import CollectionReport
<<<<<<< HEAD
from _pytask.shared import reduce_node_name
=======
from rich.live import Live
>>>>>>> feec8ded
from rich.traceback import Traceback


@hookimpl
def pytask_collect(session):
    """Collect tasks."""
    session.collection_start = time.time()

    with Live(generate_collection_status(0), console=console, transient=True) as live:
        _collect_from_paths(session, live)

    try:
        session.hook.pytask_collect_modify_tasks(session=session, tasks=session.tasks)
    except Exception:
        report = CollectionReport.from_exception(exc_info=sys.exc_info())
        session.collection_reports.append(report)

    session.hook.pytask_collect_log(
        session=session, reports=session.collection_reports, tasks=session.tasks
    )

    return True


def _collect_from_paths(session, live=None):
    """Collect tasks from paths.

    Go through all paths, check if the path is ignored, and collect the file if not.

    """
    for path in _not_ignored_paths(session.config["paths"], session):
        reports = session.hook.pytask_collect_file_protocol(
            session=session, path=path, reports=session.collection_reports
        )
        if reports is not None:
            session.collection_reports.extend(reports)
            session.tasks.extend(i.node for i in reports if i.successful)
            if live is not None:
                live.update(generate_collection_status(len(session.tasks)))


@hookimpl
def pytask_ignore_collect(path, config):
    """Ignore a path during the collection."""
    is_ignored = any(path.match(pattern) for pattern in config["ignore"])
    return is_ignored


@hookimpl
def pytask_collect_file_protocol(session, path, reports):
    try:
        reports = session.hook.pytask_collect_file(
            session=session, path=path, reports=reports
        )
    except Exception:
        node = FilePathNode.from_path(path)
        reports = [CollectionReport.from_exception(node=node, exc_info=sys.exc_info())]

    return reports


@hookimpl
def pytask_collect_file(session, path, reports):
    """Collect a file."""
    if any(path.match(pattern) for pattern in session.config["task_files"]):
        spec = importlib.util.spec_from_file_location(path.stem, str(path))

        if spec is None:
            raise ImportError(f"Can't find module '{path.stem}' at location {path}.")

        mod = importlib.util.module_from_spec(spec)
        spec.loader.exec_module(mod)

        collected_reports = []
        for name, obj in inspect.getmembers(mod):
            if has_marker(obj, "parametrize"):
                names_and_objects = session.hook.pytask_parametrize_task(
                    session=session, name=name, obj=obj
                )
            else:
                names_and_objects = [(name, obj)]

            for name_, obj_ in names_and_objects:
                report = session.hook.pytask_collect_task_protocol(
                    session=session, reports=reports, path=path, name=name_, obj=obj_
                )
                if report is not None:
                    collected_reports.append(report)

        return collected_reports


@hookimpl
def pytask_collect_task_protocol(session, path, name, obj):
    """Start protocol for collecting a task."""
    try:
        session.hook.pytask_collect_task_setup(
            session=session, path=path, name=name, obj=obj
        )
        task = session.hook.pytask_collect_task(
            session=session, path=path, name=name, obj=obj
        )
        if task is not None:
            session.hook.pytask_collect_task_teardown(session=session, task=task)
            return CollectionReport.from_node(task)

    except Exception:
        task = PythonFunctionTask(name, create_task_name(path, name), path, None)
        return CollectionReport.from_exception(exc_info=sys.exc_info(), node=task)


@hookimpl(trylast=True)
def pytask_collect_task(session, path, name, obj):
    """Collect a task which is a function.

    There is some discussion on how to detect functions in this `thread
    <https://stackoverflow.com/q/624926/7523785>`_. :class:`types.FunctionType` does not
    detect built-ins which is not possible anyway.

    """
    if name.startswith("task_") and callable(obj):
        return PythonFunctionTask.from_path_name_function_session(
            path, name, obj, session
        )


_TEMPLATE_ERROR = (
    "The provided path of the dependency/product in the marker is {}, but the path of "
    "the file on disk is {}. Case-sensitive file systems would raise an error.\n\n"
    "Please, align the names to ensure reproducibility on case-sensitive file systems "
    "(often Linux or macOS) or disable this error with 'check_casing_of_paths = false'."
)


@hookimpl(trylast=True)
def pytask_collect_node(session, path, node):
    """Collect a node of a task as a :class:`pytask.nodes.FilePathNode`.

    Strings are assumed to be paths. This might be a strict assumption, but since this
    hook is executed at last and possible errors will be shown, it seems reasonable and
    unproblematic.

    ``trylast=True`` might be necessary if other plugins try to parse strings themselves
    like a plugin for downloading files which depends on URLs given as strings.

    Parameters
    ----------
    session : _pytask.session.Session
        The session.
    path : Union[str, pathlib.Path]
        The path to file where the task and node are specified.
    node : Union[str, pathlib.Path]
        The value of the node which can be a str, a path or anything which cannot be
        handled by this function.

    """
    if isinstance(node, str):
        node = Path(node)
    if isinstance(node, Path):
        if not node.is_absolute():
            node = path.parent.joinpath(node)

        # ``normpath`` removes ``../`` from the path which is necessary for the casing
        # check which will fail since ``.resolves()`` also normalizes a path.
        node = Path(os.path.normpath(node))

        if (
            not IS_FILE_SYSTEM_CASE_SENSITIVE
            and session.config["check_casing_of_paths"]
            and sys.platform == "win32"
        ):
            case_sensitive_path = find_case_sensitive_path(node, "win32")
            if str(node) != str(case_sensitive_path):
                raise Exception(_TEMPLATE_ERROR.format(node, case_sensitive_path))

        return FilePathNode.from_path(node)


def _not_ignored_paths(paths: List[Path], session) -> Generator[Path, None, None]:
    """Traverse paths and yield not ignored paths.

    The paths passed by the user can either point to files or directories. For
    directories, all subsequent files and folders are considered, but one level after
    another, so that files of ignored folders are not checked.

    Parameters
    ----------
    paths : List[pathlib.Path]
        List of paths from which tasks are collected.
    session : _pytask.session.Session
        The session.

    Yields
    ------
    path : pathlib.Path
        A path which is not ignored.

    """
    for path in paths:
        if not session.hook.pytask_ignore_collect(path=path, config=session.config):
            if path.is_dir():
                files_in_dir = path.iterdir()
                yield from _not_ignored_paths(files_in_dir, session)
            else:
                yield path


@hookimpl
def pytask_collect_log(session, reports, tasks):
    """Log collection."""
    session.collection_end = time.time()

    message = f"Collected {len(tasks)} task{'' if len(tasks) == 1 else 's'}."

    n_deselected = len(session.deselected)
    if n_deselected:
        message += f" Deselected {n_deselected} task{'' if n_deselected == 1 else 's'}."
    console.print(message)

    failed_reports = [i for i in reports if not i.successful]
    if failed_reports:
        console.print()
        console.rule(
            f"[{ColorCode.FAILED}]Failures during collection", style=ColorCode.FAILED
        )

        for report in failed_reports:
            if report.node is None:
                header = "Error"
            else:
                short_name = reduce_node_name(report.node, session.config["paths"])
                header = f"Could not collect {short_name}"

            console.rule(f"[{ColorCode.FAILED}]{header}", style=ColorCode.FAILED)

            console.print()

            console.print(Traceback.from_exception(*report.exc_info, show_locals=True))

            console.print()

        session.hook.pytask_log_session_footer(
            session=session,
            infos=[
                (len(tasks), "collected", ColorCode.SUCCESS),
                (len(failed_reports), "failed", ColorCode.FAILED),
                (n_deselected, "deselected", ColorCode.NEUTRAL),
            ],
            duration=round(session.collection_end - session.collection_start, 2),
            color=ColorCode.FAILED if len(failed_reports) else ColorCode.SUCCESS,
        )

        raise CollectionError<|MERGE_RESOLUTION|>--- conflicted
+++ resolved
@@ -20,11 +20,8 @@
 from _pytask.nodes import PythonFunctionTask
 from _pytask.path import find_case_sensitive_path
 from _pytask.report import CollectionReport
-<<<<<<< HEAD
 from _pytask.shared import reduce_node_name
-=======
 from rich.live import Live
->>>>>>> feec8ded
 from rich.traceback import Traceback
 
 
