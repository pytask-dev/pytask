"""Implement functionality to collect tasks."""
from __future__ import annotations

import inspect
import itertools
import os
import sys
import time
from pathlib import Path
from typing import Any
from typing import Generator
from typing import Iterable
from typing import TYPE_CHECKING

from _pytask.collect_utils import create_name_of_python_node
from _pytask.collect_utils import parse_dependencies_from_task_function
from _pytask.collect_utils import parse_products_from_task_function
from _pytask.config import IS_FILE_SYSTEM_CASE_SENSITIVE
from _pytask.console import console
from _pytask.console import create_summary_panel
from _pytask.console import get_file
from _pytask.exceptions import CollectionError
from _pytask.exceptions import NodeNotCollectedError
from _pytask.mark import MarkGenerator
from _pytask.mark_utils import get_all_marks
from _pytask.mark_utils import has_mark
from _pytask.node_protocols import PNode
from _pytask.node_protocols import PPathNode
from _pytask.node_protocols import PProvisionalNode
from _pytask.node_protocols import PTask
from _pytask.nodes import DirectoryNode
from _pytask.nodes import PathNode
from _pytask.nodes import PythonNode
from _pytask.nodes import Task
from _pytask.nodes import TaskWithoutPath
from _pytask.outcomes import CollectionOutcome
from _pytask.outcomes import count_outcomes
from _pytask.path import find_case_sensitive_path
from _pytask.path import import_path
from _pytask.path import shorten_path
from _pytask.pluginmanager import hookimpl
from _pytask.reports import CollectionReport
from _pytask.shared import find_duplicates
from _pytask.shared import to_list
from _pytask.task_utils import COLLECTED_TASKS
from _pytask.task_utils import task as task_decorator
from _pytask.typing import is_task_function
from rich.text import Text

try:
    from upath import UPath
except ImportError:  # pragma: no cover

    class UPath:  # type: ignore[no-redef]
        ...


if TYPE_CHECKING:
    from _pytask.session import Session
    from _pytask.models import NodeInfo


@hookimpl
def pytask_collect(session: Session) -> bool:
    """Collect tasks."""
    session.collection_start = time.time()

    _collect_from_paths(session)
    _collect_from_tasks(session)
    _collect_not_collected_tasks(session)

    session.tasks.extend(
        i.node
        for i in session.collection_reports
        if i.outcome == CollectionOutcome.SUCCESS and isinstance(i.node, PTask)
    )

    try:
        session.hook.pytask_collect_modify_tasks(session=session, tasks=session.tasks)
    except Exception:  # noqa: BLE001  # pragma: no cover
        report = CollectionReport.from_exception(
            outcome=CollectionOutcome.FAIL, exc_info=sys.exc_info()
        )
        session.collection_reports.append(report)

    session.hook.pytask_collect_log(
        session=session, reports=session.collection_reports, tasks=session.tasks
    )

    return True


def _collect_from_paths(session: Session) -> None:
    """Collect tasks from paths.

    Go through all paths, check if the path is ignored, and collect the file if not.

    """
    for path in _not_ignored_paths(session.config["paths"], session):
        reports = session.hook.pytask_collect_file_protocol(
            session=session, path=path, reports=session.collection_reports
        )

        if reports:
            session.collection_reports.extend(reports)


def _collect_from_tasks(session: Session) -> None:
    """Collect tasks from user provided tasks via the functional interface."""
    for raw_task in to_list(session.config.get("tasks", ())):
        if is_task_function(raw_task):
            if not hasattr(raw_task, "pytask_meta"):
                raw_task = task_decorator()(raw_task)  # noqa: PLW2901

            path = get_file(raw_task)
            name = raw_task.pytask_meta.name

        if has_mark(raw_task, "task"):
            COLLECTED_TASKS[path].remove(raw_task)

        # When a task is not a callable, it can be anything or a PTask. Set arbitrary
        # values and it will pass without errors and not collected.
        else:
            name = ""
            path = None

        report = session.hook.pytask_collect_task_protocol(
            session=session,
            reports=session.collection_reports,
            path=path,
            name=name,
            obj=raw_task,
        )

        if report is not None:
            session.collection_reports.append(report)


_FAILED_COLLECTING_TASK = """\
Failed to collect task '{name}'{path_desc}.

This can happen when the task function is defined in another module, imported to a \
task module and wrapped with the '@task' decorator.

To collect this task correctly, wrap the imported function in a lambda expression like

task(...)(lambda **x: imported_function(**x)).
"""


def _collect_not_collected_tasks(session: Session) -> None:
    """Collect tasks that are not collected yet and create failed reports."""
    for path in list(COLLECTED_TASKS):
        tasks = COLLECTED_TASKS.pop(path)
        for task in tasks:
            name = task.pytask_meta.name  # type: ignore[attr-defined]
            node: PTask
            if path:
                node = Task(base_name=name, path=path, function=task)
                path_desc = f" in '{path}'"
            else:
                node = TaskWithoutPath(name=name, function=task)
                path_desc = ""
            report = CollectionReport(
                outcome=CollectionOutcome.FAIL,
                node=node,
                exc_info=(
                    NodeNotCollectedError,
                    NodeNotCollectedError(
                        _FAILED_COLLECTING_TASK.format(name=name, path_desc=path_desc)
                    ),
                    None,
                ),
            )
            session.collection_reports.append(report)


@hookimpl
def pytask_ignore_collect(path: Path, config: dict[str, Any]) -> bool:
    """Ignore a path during the collection."""
    return any(path.match(pattern) for pattern in config["ignore"])


@hookimpl
def pytask_collect_file_protocol(
    session: Session, path: Path, reports: list[CollectionReport]
) -> list[CollectionReport]:
    """Wrap the collection of tasks from a file to collect reports."""
    try:
        new_reports = session.hook.pytask_collect_file(
            session=session, path=path, reports=reports
        )
        flat_reports = list(itertools.chain.from_iterable(new_reports))
    except Exception:  # noqa: BLE001
        name = shorten_path(path, session.config["paths"])
        node = PathNode(name=name, path=path)
        flat_reports = [
            CollectionReport.from_exception(
                outcome=CollectionOutcome.FAIL, node=node, exc_info=sys.exc_info()
            )
        ]

    session.hook.pytask_collect_file_log(session=session, reports=flat_reports)

    return flat_reports


@hookimpl
def pytask_collect_file(
    session: Session, path: Path, reports: list[CollectionReport]
) -> list[CollectionReport] | None:
    """Collect a file."""
    if any(path.match(pattern) for pattern in session.config["task_files"]):
        mod = import_path(path, session.config["root"])

        collected_reports = []
        for name, obj in inspect.getmembers(mod):
            if _is_filtered_object(obj):
                continue

            # Ensures that tasks with this decorator are only collected once.
            if has_mark(obj, "task"):
                continue

            report = session.hook.pytask_collect_task_protocol(
                session=session, reports=reports, path=path, name=name, obj=obj
            )
            if report is not None:
                collected_reports.append(report)

        return collected_reports
    return None


def _is_filtered_object(obj: Any) -> bool:
    """Filter some objects that are only causing harm later on.

    See :issue:`507`.

    """
    # Filter :class:`pytask.mark.MarkGenerator` which can raise errors on some marks.
    if isinstance(obj, MarkGenerator):
        return True

    # Filter :class:`pytask.Task` and :class:`pytask.TaskWithoutPath` objects.
    if isinstance(obj, PTask) and inspect.isclass(obj):
        return True

    # Filter objects overwriting the ``__getattr__`` method like :class:`pytask.mark` or
    # ``from ibis import _``.
    attr_name = "attr_that_definitely_does_not_exist"
    if hasattr(obj, attr_name) and not bool(
        inspect.getattr_static(obj, attr_name, False)
    ):
        return True
    return False


@hookimpl
def pytask_collect_task_protocol(
    session: Session, path: Path | None, name: str, obj: Any
) -> CollectionReport | None:
    """Start protocol for collecting a task."""
    try:
        session.hook.pytask_collect_task_setup(
            session=session, path=path, name=name, obj=obj
        )
        task = session.hook.pytask_collect_task(
            session=session, path=path, name=name, obj=obj
        )
        if task is not None:
            session.hook.pytask_collect_task_teardown(session=session, task=task)
            return CollectionReport(outcome=CollectionOutcome.SUCCESS, node=task)

    except Exception:  # noqa: BLE001
        if path:
            task = Task(base_name=name, path=path, function=obj)
        else:
            task = TaskWithoutPath(name=name, function=obj)

        return CollectionReport.from_exception(
            outcome=CollectionOutcome.FAIL, exc_info=sys.exc_info(), node=task
        )

    else:
        return None


@hookimpl(trylast=True)
def pytask_collect_task(
    session: Session, path: Path | None, name: str, obj: Any
) -> PTask | None:
    """Collect a task which is a function.

    There is some discussion on how to detect functions in this thread:
    https://stackoverflow.com/q/624926/7523785. :class:`types.FunctionType` does not
    detect built-ins which is not possible anyway.

    """
    if (name.startswith("task_") or has_mark(obj, "task")) and is_task_function(obj):
        if has_mark(obj, "try_first") and has_mark(obj, "try_last"):
            msg = (
                "The task cannot have mixed priorities. Do not apply "
                "'@pytask.mark.try_first' and '@pytask.mark.try_last' at the same time."
            )
            raise ValueError(msg)

        path_nodes = Path.cwd() if path is None else path.parent

        # Collect dependencies and products.
        dependencies = parse_dependencies_from_task_function(
            session, path, name, path_nodes, obj
        )
        products = parse_products_from_task_function(
            session, path, name, path_nodes, obj
        )

        markers = get_all_marks(obj)
        collection_id = obj.pytask_meta._id if hasattr(obj, "pytask_meta") else None
        after = obj.pytask_meta.after if hasattr(obj, "pytask_meta") else []
        is_generator = (
            obj.pytask_meta.is_generator if hasattr(obj, "pytask_meta") else False
        )

        # Get the underlying function to avoid having different states of the function,
        # e.g. due to pytask_meta, in different layers of the wrapping.
        unwrapped = inspect.unwrap(obj)

        if path is None:
            return TaskWithoutPath(
                name=name,
                function=unwrapped,
                depends_on=dependencies,
                produces=products,
                markers=markers,
                attributes={
                    "collection_id": collection_id,
                    "after": after,
                    "is_generator": is_generator,
                },
            )
        return Task(
            base_name=name,
            path=path,
            function=unwrapped,
            depends_on=dependencies,
            produces=products,
            markers=markers,
            attributes={
                "collection_id": collection_id,
                "after": after,
                "is_generator": is_generator,
            },
        )
    if isinstance(obj, PTask):
        return obj
    return None


_TEMPLATE_ERROR_DIRECTORY: str = """\
The path '{path}' points to a directory, although only files are allowed."""


@hookimpl(trylast=True)
<<<<<<< HEAD
def pytask_collect_node(  # noqa: C901, PLR0912
    session: Session, path: Path, node_info: NodeInfo
) -> PNode | PProvisionalNode:
=======
def pytask_collect_node(session: Session, path: Path, node_info: NodeInfo) -> PNode:  # noqa: C901, PLR0912
>>>>>>> 984b7812
    """Collect a node of a task as a :class:`pytask.PNode`.

    Strings are assumed to be paths. This might be a strict assumption, but since this
    hook is executed at last and possible errors will be shown, it seems reasonable and
    unproblematic.

    ``trylast=True`` might be necessary if other plugins try to parse strings themselves
    like a plugin for downloading files which depends on URLs given as strings.

    Parameters
    ----------
    path
        The path helps if the path of the node is given relative to the task. The path
        either points to the parent directory of the task module or to the current
        working directory for tasks defined in the REPL or in Jupyter notebooks.

    """
    node = node_info.value

    if isinstance(node, DirectoryNode):
        if node.root_dir is None:
            node.root_dir = path
        if (
            not node.name
            or node.name == node.root_dir.joinpath(node.pattern).as_posix()
        ):
            short_root_dir = shorten_path(
                node.root_dir, session.config["paths"] or (session.config["root"],)
            )
            node.name = Path(short_root_dir, node.pattern).as_posix()

    if isinstance(node, PProvisionalNode):
        return node

    if isinstance(node, PythonNode):
        node.node_info = node_info
        if not node.name:
            node.name = create_name_of_python_node(node_info)
        return node

    if isinstance(node, PPathNode) and not node.path.is_absolute():
        node.path = path.joinpath(node.path)

        # ``normpath`` removes ``../`` from the path which is necessary for the casing
        # check which will fail since ``.resolves()`` also normalizes a path.
        node.path = Path(os.path.normpath(node.path))
        _raise_error_if_casing_of_path_is_wrong(
            node.path, session.config["check_casing_of_paths"]
        )

    if isinstance(node, PPathNode) and (
        not node.name or node.name == node.path.as_posix()
    ):
        # Shorten name of PathNodes.
        node.name = shorten_path(
            node.path, session.config["paths"] or (session.config["root"],)
        )

    # Skip ``is_dir`` for remote UPaths because it downloads the file and blocks the
    # collection.
    if (
        isinstance(node, PPathNode)
        and not isinstance(node.path, UPath)
        and node.path.is_dir()
    ):
        raise ValueError(_TEMPLATE_ERROR_DIRECTORY.format(path=node.path))

    if isinstance(node, PNode):
        if not node.name:
            node.name = create_name_of_python_node(node_info)
        return node

    if isinstance(node, UPath):
        if not node.protocol:
            node = Path(node)
        else:
            return PathNode(name=node.name, path=node)

    if isinstance(node, Path):
        if not node.is_absolute():
            node = path.joinpath(node)

        # ``normpath`` removes ``../`` from the path which is necessary for the casing
        # check which will fail since ``.resolves()`` also normalizes a path.
        node = Path(os.path.normpath(node))
        _raise_error_if_casing_of_path_is_wrong(
            node, session.config["check_casing_of_paths"]
        )
        name = shorten_path(node, session.config["paths"] or (session.config["root"],))

        if isinstance(node, Path) and node.is_dir():
            raise ValueError(_TEMPLATE_ERROR_DIRECTORY.format(path=path))

        return PathNode(name=name, path=node)

    # Allowing a PythonNode as a return is a poor fallback, because it cannot be used.
    # Probably, the user made a mistake like writing a custom node that does not
    # strictly follow the protocol or some other misspecification.
    if node_info.arg_name == "return":
        msg = (
            "The return annotation of the task holds an invalid value. Please, use a "
            "node or a value that can be parsed to a node. Maybe you used a node that "
            "does not follow the 'pytask.PNode' protocol. This is the value: "
            f"{node_info.value!r}"
        )
        raise ValueError(msg)

    node_name = create_name_of_python_node(node_info)
    return PythonNode(value=node, name=node_name, node_info=node_info)


_TEMPLATE_ERROR: str = """\
The provided path of the dependency/product is

{}

, but the path of the file on disk is

{}

Case-sensitive file systems would raise an error because the upper and lower case \
format of the paths does not match.

Please, align the names to ensure reproducibility on case-sensitive file systems \
(often Linux or macOS) or disable this error with 'check_casing_of_paths = false' in \
your pytask configuration file.

Hint: If parts of the path preceding your project directory are not properly \
formatted, check whether you need to call `.resolve()` on `SRC`, `BLD` or other paths \
created from the `__file__` attribute of a module.
"""


def _raise_error_if_casing_of_path_is_wrong(
    path: Path, check_casing_of_paths: bool
) -> None:
    """Raise an error if the path does not have the correct casing."""
    if (  # pragma: no cover
        not IS_FILE_SYSTEM_CASE_SENSITIVE
        and sys.platform == "win32"
        and check_casing_of_paths
    ):
        case_sensitive_path = find_case_sensitive_path(path, "win32")
        if str(path) != str(case_sensitive_path):
            raise ValueError(_TEMPLATE_ERROR.format(path, case_sensitive_path))


def _not_ignored_paths(
    paths: Iterable[Path], session: Session
) -> Generator[Path, None, None]:
    """Traverse paths and yield not ignored paths.

    The paths passed by the user can either point to files or directories. For
    directories, all subsequent files and folders are considered, but one level after
    another, so that files of ignored folders are not checked.

    """
    for path in paths:
        if not session.hook.pytask_ignore_collect(path=path, config=session.config):
            if path.is_dir():
                files_in_dir = path.iterdir()
                yield from _not_ignored_paths(files_in_dir, session)
            else:
                yield path


@hookimpl(trylast=True)
def pytask_collect_modify_tasks(tasks: list[PTask]) -> None:
    """Given all tasks, assign a short uniquely identifiable name to each task."""
    id_to_short_id = _find_shortest_uniquely_identifiable_name_for_tasks(tasks)
    for task in tasks:
        if task.name in id_to_short_id and isinstance(task, Task):
            task.name = id_to_short_id[task.name]


def _find_shortest_uniquely_identifiable_name_for_tasks(
    tasks: list[PTask],
) -> dict[str, str]:
    """Find the shortest uniquely identifiable name for tasks.

    The shortest unique id consists of the module name plus the base name (e.g. function
    name) of the task. If this does not make the id unique, append more and more parent
    folders until the id is unique.

    """
    id_to_short_id = {}

    # Make attempt to add up to twenty parts of the path to ensure uniqueness.
    id_to_task = {task.name: task for task in tasks if isinstance(task, Task)}
    for n_parts in range(1, 20):
        dupl_id_to_short_id = {
            id_: "/".join(task.path.parts[-n_parts:]) + "::" + task.base_name
            for id_, task in id_to_task.items()
        }
        duplicates = find_duplicates(dupl_id_to_short_id.values())

        for id_, short_id in dupl_id_to_short_id.items():
            if short_id not in duplicates:
                id_to_short_id[id_] = short_id
                id_to_task.pop(id_)

    # If there are still non-unique task ids, just use the full id as the short id.
    for id_, task in id_to_task.items():
        id_to_short_id[id_] = task.name

    return id_to_short_id


@hookimpl
def pytask_collect_log(
    session: Session, reports: list[CollectionReport], tasks: list[PTask]
) -> None:
    """Log collection."""
    session.collection_end = time.time()

    console.print(f"Collected {len(tasks)} task{'' if len(tasks) == 1 else 's'}.")

    failed_reports = [r for r in reports if r.outcome == CollectionOutcome.FAIL]
    if failed_reports:
        counts = count_outcomes(reports, CollectionOutcome)

        console.print()
        console.rule(
            Text("Failures during collection", style=CollectionOutcome.FAIL.style),
            style=CollectionOutcome.FAIL.style,
        )

        for report in failed_reports:
            console.print(report)

        panel = create_summary_panel(
            counts, CollectionOutcome, "Collected errors and tasks"
        )
        console.print(panel)

        session.hook.pytask_log_session_footer(
            session=session,
            duration=session.collection_end - session.collection_start,
            outcome=CollectionOutcome.FAIL
            if counts[CollectionOutcome.FAIL]
            else CollectionOutcome.SUCCESS,
        )

        raise CollectionError<|MERGE_RESOLUTION|>--- conflicted
+++ resolved
@@ -362,13 +362,9 @@
 
 
 @hookimpl(trylast=True)
-<<<<<<< HEAD
 def pytask_collect_node(  # noqa: C901, PLR0912
     session: Session, path: Path, node_info: NodeInfo
 ) -> PNode | PProvisionalNode:
-=======
-def pytask_collect_node(session: Session, path: Path, node_info: NodeInfo) -> PNode:  # noqa: C901, PLR0912
->>>>>>> 984b7812
     """Collect a node of a task as a :class:`pytask.PNode`.
 
     Strings are assumed to be paths. This might be a strict assumption, but since this
