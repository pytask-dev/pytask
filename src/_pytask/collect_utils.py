"""Contains utility functions for :mod:`_pytask.collect`."""
from __future__ import annotations

import inspect
import sys
from typing import Any
from typing import Callable
from typing import TYPE_CHECKING

import attrs
from _pytask._inspect import get_annotations
from _pytask.exceptions import NodeNotCollectedError
from _pytask.models import NodeInfo
from _pytask.node_protocols import PNode
from _pytask.node_protocols import PProvisionalNode
from _pytask.nodes import PythonNode
from _pytask.task_utils import parse_keyword_arguments_from_signature_defaults
from _pytask.tree_util import tree_leaves
from _pytask.tree_util import tree_map_with_path
from _pytask.typing import no_default
from _pytask.typing import ProductType
from typing_extensions import get_origin

if sys.version_info >= (3, 9):
    from typing import Annotated
else:  # pragma: no cover
    from typing_extensions import Annotated

if TYPE_CHECKING:
    from pathlib import Path
    from _pytask.session import Session


__all__ = [
<<<<<<< HEAD
    "collect_dependency",
    "depends_on",
=======
>>>>>>> 984b7812
    "parse_dependencies_from_task_function",
    "parse_products_from_task_function",
]


_ERROR_MULTIPLE_DEPENDENCY_DEFINITIONS = """The task uses multiple ways to define \
dependencies. Dependencies should be defined with either

- as default value for the function argument 'depends_on'.
- as '@pytask.task(kwargs={"depends_on": ...})'

Use only one of the two ways!

Hint: You do not need to use 'depends_on' as the argument name since pytask v0.4. \
Every function argument that is not a product is treated as a dependency. Read more \
about dependencies in the documentation: https://tinyurl.com/pytask-deps-prods.
"""


def parse_dependencies_from_task_function(
    session: Session, task_path: Path | None, task_name: str, node_path: Path, obj: Any
) -> dict[str, Any]:
    """Parse dependencies from task function."""
    dependencies = {}

    task_kwargs = obj.pytask_meta.kwargs if hasattr(obj, "pytask_meta") else {}
    signature_defaults = parse_keyword_arguments_from_signature_defaults(obj)
    kwargs = {**signature_defaults, **task_kwargs}
    kwargs.pop("produces", None)

    parameters_with_product_annot = _find_args_with_product_annotation(obj)
    parameters_with_product_annot.append("return")
    parameters_with_node_annot = _find_args_with_node_annotation(obj)

    # Complete kwargs with node annotations, when no value is given by kwargs.
    for name in list(parameters_with_node_annot):
        if name not in kwargs:
            kwargs[name] = parameters_with_node_annot.pop(name)
        else:
            msg = (
                f"The value for the parameter {name!r} is defined twice, in "
                "'@task(kwargs=...)' and in the type annotation. Choose only one way."
            )
            raise ValueError(msg)

    for parameter_name, value in kwargs.items():
        if parameter_name in parameters_with_product_annot:
            continue

        nodes = _collect_nodes_and_provisional_nodes(
            collect_dependency,
            session,
            node_path,
            task_name,
            task_path,
            parameter_name,
            value,
        )

        # If all nodes are python nodes, we simplify the parameter value and store it in
        # one node. If it is a node, we keep it.
        are_all_nodes_python_nodes_without_hash = all(
            isinstance(x, PythonNode) and not x.hash for x in tree_leaves(nodes)
        )
        if (
            not isinstance(nodes, (PNode, PProvisionalNode))
            and are_all_nodes_python_nodes_without_hash
        ):
            node_name = create_name_of_python_node(
                NodeInfo(
                    arg_name=parameter_name,
                    path=(),
                    value=value,
                    task_path=task_path,
                    task_name=task_name,
                )
            )
            dependencies[parameter_name] = PythonNode(value=value, name=node_name)
        else:
            dependencies[parameter_name] = nodes  # type: ignore[assignment]
    return dependencies


def _find_args_with_node_annotation(
    func: Callable[..., Any]
) -> dict[str, PNode | PProvisionalNode]:
    """Find args with node annotations."""
    annotations = get_annotations(func, eval_str=True)
    metas = {
        name: annotation.__metadata__
        for name, annotation in annotations.items()
        if get_origin(annotation) is Annotated
    }

    args_with_node_annotation = {}
    for name, meta in metas.items():
        annot = [i for i in meta if not isinstance(i, ProductType)]
        if len(annot) >= 2:  # noqa: PLR2004
            msg = (
                f"Parameter {name!r} has multiple node annotations although only one "
                f"is allowed. Annotations: {annot}"
            )
            raise ValueError(msg)
        if annot:
            args_with_node_annotation[name] = annot[0]

    return args_with_node_annotation


_ERROR_MULTIPLE_TASK_RETURN_DEFINITIONS = """The task uses multiple ways to parse \
products from the return of the task function. Use either

def task_example() -> Annotated[str, Path("file.txt")]:
    ...

or

@task(produces=Path("file.txt"))
def task_example() -> str:
    ...

Read more about products in the documentation: http://tinyurl.com/pytask-return.
"""


def parse_products_from_task_function(
    session: Session, task_path: Path | None, task_name: str, node_path: Path, obj: Any
) -> dict[str, Any]:
    """Parse products from task function.

    Raises
    ------
    NodeNotCollectedError
        If multiple ways to parse products from the return of the task function are
        used.

    """
    has_return = False
    has_task_decorator = False

    out: dict[str, Any] = {}

    task_kwargs = obj.pytask_meta.kwargs if hasattr(obj, "pytask_meta") else {}
    signature_defaults = parse_keyword_arguments_from_signature_defaults(obj)
    kwargs = {**signature_defaults, **task_kwargs}

    parameters = list(inspect.signature(obj).parameters)
    parameters_with_product_annot = _find_args_with_product_annotation(obj)
    parameters_with_node_annot = _find_args_with_node_annotation(obj)

    # Allow to collect products from 'produces'.
    if "produces" in parameters and "produces" not in parameters_with_product_annot:
        parameters_with_product_annot.append("produces")

    if "return" in parameters_with_node_annot:
        parameters_with_product_annot.append("return")
        has_return = True

    if parameters_with_product_annot:
        out = {}
        for parameter_name in parameters_with_product_annot:
            # Makes sure that missing products will show up as missing inputs during the
            # execution.
            if (
                parameter_name not in kwargs
                and parameter_name not in parameters_with_node_annot
            ):
                continue

            if (
                parameter_name in kwargs
                and parameter_name in parameters_with_node_annot
            ):
                msg = (
                    f"The value for the parameter {parameter_name!r} is defined twice, "
                    "in '@task(kwargs=...)' and in the type annotation. Choose only "
                    "one way."
                )
                raise ValueError(msg)

            value = kwargs.get(parameter_name) or parameters_with_node_annot.get(
                parameter_name
            )
            collected_products = _collect_nodes_and_provisional_nodes(
                _collect_product,
                session,
                node_path,
                task_name,
                task_path,
                parameter_name,
                value,
            )
            out[parameter_name] = collected_products

    task_produces = obj.pytask_meta.produces if hasattr(obj, "pytask_meta") else None
    if task_produces:
        has_task_decorator = True
        collected_products = _collect_nodes_and_provisional_nodes(
            _collect_product,
            session,
            node_path,
            task_name,
            task_path,
            "return",
            task_produces,
        )
        out = {"return": collected_products}

    if sum((has_return, has_task_decorator)) == 2:  # noqa: PLR2004
        raise NodeNotCollectedError(_ERROR_MULTIPLE_TASK_RETURN_DEFINITIONS)

    return out


def _collect_nodes_and_provisional_nodes(  # noqa: PLR0913
    collection_func: Callable[..., Any],
    session: Session,
    node_path: Path,
    task_name: str,
    task_path: Path | None,
    parameter_name: str,
    value: Any,
) -> PyTree[PProvisionalNode | PNode]:
    return tree_map_with_path(
        lambda p, x: collection_func(
            session,
            node_path,
            task_name,
            NodeInfo(
                arg_name=parameter_name,
                path=p,
                value=x,
                task_path=task_path,
                task_name=task_name,
            ),
        ),
        value,
    )


def _find_args_with_product_annotation(func: Callable[..., Any]) -> list[str]:
    """Find args with product annotations."""
    annotations = get_annotations(func, eval_str=True)
    metas = {
        name: annotation.__metadata__
        for name, annotation in annotations.items()
        if get_origin(annotation) is Annotated
    }

    args_with_product_annot = []
    for name, meta in metas.items():
        has_product_annot = any(isinstance(i, ProductType) for i in meta)
        if has_product_annot:
            args_with_product_annot.append(name)

    return args_with_product_annot


<<<<<<< HEAD
_ERROR_WRONG_TYPE_DECORATOR = """'@pytask.mark.depends_on', '@pytask.mark.produces', \
and their function arguments can only accept values of type 'str' and 'pathlib.Path' \
or the same values nested in tuples, lists, and dictionaries. Here, {node} has type \
{node_type}.
"""


_WARNING_STRING_DEPRECATED = """Using strings to specify a {kind} is deprecated. Pass \
a 'pathlib.Path' instead with 'Path("{node}")'.
"""


def _collect_decorator_node(
    session: Session, path: Path, name: str, node_info: NodeInfo
) -> PNode:
    """Collect nodes for a task.

    Raises
    ------
    NodeNotCollectedError
        If the node could not collected.

    """
    node = node_info.value
    kind = {"depends_on": "dependency", "produces": "product"}.get(node_info.arg_name)

    if not isinstance(node, (str, Path)):
        raise NodeNotCollectedError(
            _ERROR_WRONG_TYPE_DECORATOR.format(node=node, node_type=type(node))
        )

    if isinstance(node, str):
        warnings.warn(
            _WARNING_STRING_DEPRECATED.format(kind=kind, node=node),
            category=FutureWarning,
            stacklevel=1,
        )
        node = Path(node)
        node_info = node_info._replace(value=node)

    collected_node = session.hook.pytask_collect_node(
        session=session, path=path, node_info=node_info
    )
    if collected_node is None:  # pragma: no cover
        msg = f"{node!r} cannot be parsed as a {kind} for task {name!r} in {path!r}."
        raise NodeNotCollectedError(msg)

    return collected_node


def collect_dependency(
=======
def _collect_dependency(
>>>>>>> 984b7812
    session: Session, path: Path, name: str, node_info: NodeInfo
) -> PNode | PProvisionalNode:
    """Collect nodes for a task.

    Raises
    ------
    NodeNotCollectedError
        If the node could not collected.

    """
    node = node_info.value

    if isinstance(node, PythonNode) and node.value is no_default:
        # If a node is a dependency and its value is not set, the node is a product in
        # another task and the value will be set there. Thus, we wrap the original node
        # in another node to retrieve the value after it is set.
        new_node = attrs.evolve(node, value=node)
        node_info = node_info._replace(value=new_node)

    collected_node = session.hook.pytask_collect_node(
        session=session, path=path, node_info=node_info
    )
    if collected_node is None:  # pragma: no cover
        msg = (
            f"{node!r} cannot be parsed as a dependency for task {name!r} in {path!r}."
        )
        raise NodeNotCollectedError(msg)
    return collected_node


def _collect_product(
    session: Session,
    path: Path,
    task_name: str,
    node_info: NodeInfo,
) -> PNode | PProvisionalNode:
    """Collect products for a task.

    Defining products with strings is only allowed when using the decorator. Parameter
    defaults can only be :class:`pathlib.Path`s.

    Raises
    ------
    NodeNotCollectedError
        If the node could not collected.

    """
    node = node_info.value

    collected_node = session.hook.pytask_collect_node(
        session=session, path=path, node_info=node_info
    )

    if collected_node is None:  # pragma: no cover
        msg = (
            f"{node!r} can't be parsed as a product for task {task_name!r} in {path!r}."
        )
        raise NodeNotCollectedError(msg)

    return collected_node


def create_name_of_python_node(node_info: NodeInfo) -> str:
    """Create name of PythonNode."""
    prefix = node_info.task_name if node_info.task_path else node_info.task_name
    node_name = prefix + "::" + node_info.arg_name
    if node_info.path:
        suffix = "-".join(map(str, node_info.path))
        node_name += "::" + suffix
    return node_name<|MERGE_RESOLUTION|>--- conflicted
+++ resolved
@@ -15,6 +15,7 @@
 from _pytask.node_protocols import PProvisionalNode
 from _pytask.nodes import PythonNode
 from _pytask.task_utils import parse_keyword_arguments_from_signature_defaults
+from _pytask.tree_util import PyTree
 from _pytask.tree_util import tree_leaves
 from _pytask.tree_util import tree_map_with_path
 from _pytask.typing import no_default
@@ -32,11 +33,7 @@
 
 
 __all__ = [
-<<<<<<< HEAD
     "collect_dependency",
-    "depends_on",
-=======
->>>>>>> 984b7812
     "parse_dependencies_from_task_function",
     "parse_products_from_task_function",
 ]
@@ -121,7 +118,7 @@
 
 
 def _find_args_with_node_annotation(
-    func: Callable[..., Any]
+    func: Callable[..., Any],
 ) -> dict[str, PNode | PProvisionalNode]:
     """Find args with node annotations."""
     annotations = get_annotations(func, eval_str=True)
@@ -295,61 +292,7 @@
     return args_with_product_annot
 
 
-<<<<<<< HEAD
-_ERROR_WRONG_TYPE_DECORATOR = """'@pytask.mark.depends_on', '@pytask.mark.produces', \
-and their function arguments can only accept values of type 'str' and 'pathlib.Path' \
-or the same values nested in tuples, lists, and dictionaries. Here, {node} has type \
-{node_type}.
-"""
-
-
-_WARNING_STRING_DEPRECATED = """Using strings to specify a {kind} is deprecated. Pass \
-a 'pathlib.Path' instead with 'Path("{node}")'.
-"""
-
-
-def _collect_decorator_node(
-    session: Session, path: Path, name: str, node_info: NodeInfo
-) -> PNode:
-    """Collect nodes for a task.
-
-    Raises
-    ------
-    NodeNotCollectedError
-        If the node could not collected.
-
-    """
-    node = node_info.value
-    kind = {"depends_on": "dependency", "produces": "product"}.get(node_info.arg_name)
-
-    if not isinstance(node, (str, Path)):
-        raise NodeNotCollectedError(
-            _ERROR_WRONG_TYPE_DECORATOR.format(node=node, node_type=type(node))
-        )
-
-    if isinstance(node, str):
-        warnings.warn(
-            _WARNING_STRING_DEPRECATED.format(kind=kind, node=node),
-            category=FutureWarning,
-            stacklevel=1,
-        )
-        node = Path(node)
-        node_info = node_info._replace(value=node)
-
-    collected_node = session.hook.pytask_collect_node(
-        session=session, path=path, node_info=node_info
-    )
-    if collected_node is None:  # pragma: no cover
-        msg = f"{node!r} cannot be parsed as a {kind} for task {name!r} in {path!r}."
-        raise NodeNotCollectedError(msg)
-
-    return collected_node
-
-
 def collect_dependency(
-=======
-def _collect_dependency(
->>>>>>> 984b7812
     session: Session, path: Path, name: str, node_info: NodeInfo
 ) -> PNode | PProvisionalNode:
     """Collect nodes for a task.
