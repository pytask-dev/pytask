--- conflicted
+++ resolved
@@ -59,26 +59,9 @@
         session.commit()
 
 
-def update_states_in_database(session: Session, task_name: str) -> None:
+def update_states_in_database(session: Session, task_signature: str) -> None:
     """Update the state for each node of a task in the database."""
-    for name in node_and_neighbors(session.dag, task_name):
+    for name in node_and_neighbors(session.dag, task_signature):
         node = session.dag.nodes[name].get("task") or session.dag.nodes[name]["node"]
-<<<<<<< HEAD
-
-        if isinstance(node, PTaskWithPath):
-            modification_time = node.state()
-            hash_ = hashlib.sha256(node.path.read_bytes()).hexdigest()
-        elif isinstance(node, PPathNode):
-            modification_time = node.state()
-            hash_ = ""
-        else:
-            modification_time = ""
-            hash_ = node.state()
-
-        _create_or_update_state(
-            task_name, node.signature, modification_time, hash_  # type: ignore[arg-type]
-        )
-=======
         hash_ = node.state()
-        _create_or_update_state(task_name, node.name, hash_)
->>>>>>> 007ae4ae
+        _create_or_update_state(task_signature, node.signature, hash_)