r"""Evaluate match expressions, as used by `-k` and `-m`.

The grammar is:

<<<<<<< HEAD
expression: expr? EOF
expr:       and_expr ('or' and_expr)*
and_expr:   not_expr ('and' not_expr)*
not_expr:   'not' not_expr | '(' expr ')' | ident
ident:      (\w|:|\+|-|\.|\[|\]|\\)+
=======
+------------+--------------------------------------------+
| expression | expr? EOF                                  |
+------------+--------------------------------------------+
| expr       | and_expr ('or' and_expr)*                  |
+------------+--------------------------------------------+
| and_expr   | not_expr ('and' not_expr)*                 |
+------------+--------------------------------------------+
| not_expr   | ``'not' not_expr | '(' expr ')' | ident``  |
+------------+--------------------------------------------+
| ident      | ``(\w|:|\+|-|\.|\[|\]|\\)+``               |
+------------+--------------------------------------------+
>>>>>>> 1d0b9e07

The semantics are:

- Empty expression evaluates to False.
- ident evaluates to True of False according to a provided matcher function.
- or/and/not evaluate according to the usual boolean semantics.

"""
import ast
import enum
import re
import types
from typing import Callable
from typing import Iterator
from typing import Mapping
from typing import Optional
from typing import Sequence

import attr


__all__ = ["Expression", "ParseError"]


class TokenType(enum.Enum):
    LPAREN = "left parenthesis"
    RPAREN = "right parenthesis"
    OR = "or"
    AND = "and"
    NOT = "not"
    IDENT = "identifier"
    EOF = "end of input"


@attr.s(frozen=True, slots=True)
class Token:
    type_ = attr.ib(type=TokenType)
    value = attr.ib(type=str)
    pos = attr.ib(type=int)


class ParseError(Exception):
    """The expression contains invalid syntax.

    Attributes
    ----------
    column : int
        The column in the line where the error occurred (1-based).
    message : str
        A description of the error.

    """

    def __init__(self, column: int, message: str) -> None:
        self.column = column
        self.message = message

    def __str__(self) -> str:
        return f"at column {self.column}: {self.message}"


class Scanner:
    __slots__ = ("tokens", "current")

    def __init__(self, input_: str) -> None:
        self.tokens = self.lex(input_)
        self.current = next(self.tokens)

    def lex(self, input_: str) -> Iterator[Token]:
        pos = 0
        while pos < len(input_):
            if input_[pos] in (" ", "\t"):
                pos += 1
            elif input_[pos] == "(":
                yield Token(TokenType.LPAREN, "(", pos)
                pos += 1
            elif input_[pos] == ")":
                yield Token(TokenType.RPAREN, ")", pos)
                pos += 1
            else:
<<<<<<< HEAD
                match = re.match(r"(:?\w|:|\+|-|\.|\[|\]|\\)+", input_[pos:])
=======
                match = re.match(r"(:?\w|:|\+|-|\.|\[|\]|/)+", input_[pos:])
>>>>>>> 1d0b9e07
                if match:
                    value = match.group(0)
                    if value == "or":
                        yield Token(TokenType.OR, value, pos)
                    elif value == "and":
                        yield Token(TokenType.AND, value, pos)
                    elif value == "not":
                        yield Token(TokenType.NOT, value, pos)
                    else:
                        yield Token(TokenType.IDENT, value, pos)
                    pos += len(value)
                else:
                    raise ParseError(
                        pos + 1,
                        f'unexpected character "{input_[pos]}"',
                    )
        yield Token(TokenType.EOF, "", pos)

    def accept(self, type_: TokenType, *, reject: bool = False) -> Optional[Token]:
        if self.current.type_ is type_:
            token = self.current
            if token.type_ is not TokenType.EOF:
                self.current = next(self.tokens)
            return token
        if reject:
            self.reject((type_,))
        return None

    def reject(self, expected: Sequence[TokenType]):
        raise ParseError(
            self.current.pos + 1,
            "expected {}; got {}".format(
                " OR ".join(type_.value for type_ in expected),
                self.current.type_.value,
            ),
        )


# True, False and None are legal match expression identifiers, but illegal as Python
# identifiers. To fix this, this prefix is added to identifiers in the conversion to
# Python AST.
IDENT_PREFIX = "$"


def expression(s: Scanner) -> ast.Expression:
    if s.accept(TokenType.EOF):
        ret: ast.expr = ast.NameConstant(False)
    else:
        ret = expr(s)
        s.accept(TokenType.EOF, reject=True)
    return ast.fix_missing_locations(ast.Expression(ret))


def expr(s: Scanner) -> ast.expr:
    ret = and_expr(s)
    while s.accept(TokenType.OR):
        rhs = and_expr(s)
        ret = ast.BoolOp(ast.Or(), [ret, rhs])
    return ret


def and_expr(s: Scanner) -> ast.expr:
    ret = not_expr(s)
    while s.accept(TokenType.AND):
        rhs = not_expr(s)
        ret = ast.BoolOp(ast.And(), [ret, rhs])
    return ret


def not_expr(s: Scanner) -> ast.expr:
    if s.accept(TokenType.NOT):
        return ast.UnaryOp(ast.Not(), not_expr(s))
    if s.accept(TokenType.LPAREN):
        ret = expr(s)
        s.accept(TokenType.RPAREN, reject=True)
        return ret
    ident = s.accept(TokenType.IDENT)
    if ident:
        return ast.Name(IDENT_PREFIX + ident.value, ast.Load())
    s.reject((TokenType.NOT, TokenType.LPAREN, TokenType.IDENT))


class MatcherAdapter(Mapping[str, bool]):
    """Adapts a matcher function to a locals mapping as required by eval()."""

    def __init__(self, matcher: Callable[[str], bool]) -> None:
        self.matcher = matcher

    def __getitem__(self, key: str) -> bool:
        return self.matcher(key[len(IDENT_PREFIX) :])

    def __iter__(self) -> Iterator[str]:
        raise NotImplementedError()

    def __len__(self) -> int:
        raise NotImplementedError()


class Expression:
    """A compiled match expression as used by -k and -m.

    The expression can be evaluated against different matchers.

    """

    __slots__ = ("code",)

    def __init__(self, code: types.CodeType) -> None:
        self.code = code

    @classmethod
    def compile_(cls, input_: str) -> "Expression":
        """Compile a match expression.

        Parameters
        ----------
        input_: str
            The input expression - one line.

        """
        astexpr = expression(Scanner(input_))
        code: types.CodeType = compile(
            astexpr,
            filename="<pytest match expression>",
            mode="eval",
        )
        return cls(code)

    def evaluate(self, matcher: Callable[[str], bool]) -> bool:
        """Evaluate the match expression.

        Parameters
        ----------
        matcher : Callable[[str], bool]
            Given an identifier, should return whether it matches or not. Should be
            prepared to handle arbitrary strings as input.

        Returns
        -------
        bool
            Whether the expression matches or not.

        """
        ret: bool = eval(self.code, {"__builtins__": {}}, MatcherAdapter(matcher))
        return ret<|MERGE_RESOLUTION|>--- conflicted
+++ resolved
@@ -2,13 +2,6 @@
 
 The grammar is:
 
-<<<<<<< HEAD
-expression: expr? EOF
-expr:       and_expr ('or' and_expr)*
-and_expr:   not_expr ('and' not_expr)*
-not_expr:   'not' not_expr | '(' expr ')' | ident
-ident:      (\w|:|\+|-|\.|\[|\]|\\)+
-=======
 +------------+--------------------------------------------+
 | expression | expr? EOF                                  |
 +------------+--------------------------------------------+
@@ -20,7 +13,6 @@
 +------------+--------------------------------------------+
 | ident      | ``(\w|:|\+|-|\.|\[|\]|\\)+``               |
 +------------+--------------------------------------------+
->>>>>>> 1d0b9e07
 
 The semantics are:
 
@@ -101,11 +93,7 @@
                 yield Token(TokenType.RPAREN, ")", pos)
                 pos += 1
             else:
-<<<<<<< HEAD
-                match = re.match(r"(:?\w|:|\+|-|\.|\[|\]|\\)+", input_[pos:])
-=======
-                match = re.match(r"(:?\w|:|\+|-|\.|\[|\]|/)+", input_[pos:])
->>>>>>> 1d0b9e07
+                match = re.match(r"(:?\w|:|\+|-|\.|\[|\]|/|\\)+", input_[pos:])
                 if match:
                     value = match.group(0)
                     if value == "or":
