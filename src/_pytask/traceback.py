--- conflicted
+++ resolved
@@ -50,15 +50,9 @@
 
     _show_locals: ClassVar[bool] = False
     suppress: ClassVar[tuple[Path, ...]] = (
-<<<<<<< HEAD
-        # _PLUGGY_DIRECTORY,
-        # TREE_UTIL_LIB_DIRECTORY,
-        # _PYTASK_DIRECTORY,
-=======
         _PLUGGY_DIRECTORY,
         _PYTASK_DIRECTORY,
         TREE_UTIL_LIB_DIRECTORY,
->>>>>>> 3e2d4153
     )
 
     @show_locals.default
