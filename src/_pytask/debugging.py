"""This module contains everything related to debugging."""
import functools
import pdb
import sys
import traceback

import click
from _pytask.config import hookimpl
from _pytask.nodes import PythonFunctionTask
from _pytask.shared import convert_truthy_or_falsy_to_bool
from _pytask.shared import get_first_non_none_value
from _pytask.traceback import remove_internal_traceback_frames_from_exc_info


@hookimpl
def pytask_extend_command_line_interface(cli):
    """Extend command line interface."""
    additional_parameters = [
        click.Option(
            ["--pdb"],
            help="Start the interactive debugger on errors.  [default: False]",
            is_flag=True,
            default=None,
        ),
        click.Option(
            ["--trace"],
            help="Enter debugger in the beginning of each task.  [default: False]",
            is_flag=True,
            default=None,
        ),
        click.Option(
            ["--pdbcls"],
            help=(
                "Start a custom debugger on errors. For example: "
                "--pdbcls=IPython.terminal.debugger:TerminalPdb"
            ),
            metavar="module_name:class_name",
        ),
    ]
    cli.commands["build"].params.extend(additional_parameters)


@hookimpl
def pytask_parse_config(config, config_from_cli, config_from_file):
    """Parse the configuration."""
    config["pdb"] = get_first_non_none_value(
        config_from_cli,
        config_from_file,
        key="pdb",
        default=False,
        callback=convert_truthy_or_falsy_to_bool,
    )
    config["trace"] = get_first_non_none_value(
        config_from_cli,
        config_from_file,
        key="trace",
        default=False,
        callback=convert_truthy_or_falsy_to_bool,
    )
    config["pdbcls"] = get_first_non_none_value(
        config_from_cli,
        config_from_file,
        key="pdbcls",
        default=None,
        callback=_pdbcls_callack,
    )


def _pdbcls_callack(x):
    """Validate the debugger class string passed to pdbcls."""
    message = "'pdbcls' must be like IPython.terminal.debugger:TerminalPdb"

    if x in [None, "None", "none"]:
        x = None
    elif isinstance(x, str):
        if len(x.split(":")) != 2:
            raise ValueError(message)
        else:
            x = x.split(":")
    else:
        raise ValueError(message)

    return x


@hookimpl(trylast=True)
def pytask_post_parse(config):
    """Post parse the configuration.

    Register the plugins in this step to let other plugins influence the pdb or trace
    option and may be disable it. Especially thinking about pytask-parallel.

    """
    if config["pdb"]:
        config["pm"].register(PdbDebugger)

    if config["trace"]:
        config["pm"].register(PdbTrace)

    PytaskPDB._saved.append(
        (pdb.set_trace, PytaskPDB._pluginmanager, PytaskPDB._config)
    )
    pdb.set_trace = PytaskPDB.set_trace
    PytaskPDB._pluginmanager = config["pm"]
    PytaskPDB._config = config


class PytaskPDB:
    """Pseudo PDB that defers to the real pdb."""

    _pluginmanager = None
    _config = None
    _saved = []
    _recursive_debug = 0
    _wrapped_pdb_cls = None

    @classmethod
    def _is_capturing(cls, capman):
        if capman:
            return capman.is_capturing()
        return False

    @classmethod
    def _import_pdb_cls(cls, capman):
        if not cls._config:
            import pdb

            # Happens when using pytest.set_trace outside of a test.
            return pdb.Pdb

        usepdb_cls = cls._config["pdbcls"]

        if cls._wrapped_pdb_cls and cls._wrapped_pdb_cls[0] == usepdb_cls:
            return cls._wrapped_pdb_cls[1]

        if usepdb_cls:
            modname, classname = usepdb_cls

            try:
                __import__(modname)
                mod = sys.modules[modname]

                # Handle --pdbcls=pdb:pdb.Pdb (useful e.g. with pdbpp).
                parts = classname.split(".")
                pdb_cls = getattr(mod, parts[0])
                for part in parts[1:]:
                    pdb_cls = getattr(pdb_cls, part)
            except Exception as exc:
                value = ":".join((modname, classname))
                raise ValueError(
                    f"--pdbcls: could not import {value!r}: {exc}."
                ) from exc
        else:
            import pdb

            pdb_cls = pdb.Pdb

        wrapped_cls = cls._get_pdb_wrapper_class(pdb_cls, capman)
        cls._wrapped_pdb_cls = (usepdb_cls, wrapped_cls)
        return wrapped_cls

    @classmethod
    def _get_pdb_wrapper_class(cls, pdb_cls, capman):
        # Type ignored because mypy doesn't support "dynamic"
        # inheritance like this.
        class PytaskPdbWrapper(pdb_cls):  # type: ignore[valid-type,misc]
            _pytask_capman = capman
            _continued = False

            def do_debug(self, arg):
                cls._recursive_debug += 1
                ret = super().do_debug(arg)
                cls._recursive_debug -= 1
                return ret

            def do_continue(self, arg):
                ret = super().do_continue(arg)
                if cls._recursive_debug == 0:
                    assert cls._config is not None
                    tm_width = cls._config["terminal_width"]
                    click.echo()

                    capman = self._pytask_capman
                    capturing = PytaskPDB._is_capturing(capman)
                    if capturing:
                        if capturing == "global":
                            click.echo(
                                f"{{:>^{tm_width}}}".format(
                                    " PDB continue (IO-capturing resumed) "
                                )
                            )
                        else:
                            click.echo(
                                f"{{:>^{tm_width}}}".format(
                                    " PDB continue (IO-capturing resumed for "
                                    f"{capturing}) "
                                )
                            )
                        assert capman is not None
                        capman.resume()
                    else:
                        click.echo(f"{{:>^{tm_width}}}".format(" PDB continue "))
                assert cls._pluginmanager is not None
                self._continued = True
                return ret

            do_c = do_cont = do_continue

            def do_quit(self, arg):
                """Raise Exit outcome when quit command is used in pdb.

                This is a bit of a hack - it would be better if BdbQuit could be
                handled, but this would require to wrap the whole pytest run, and adjust
                the report etc.

                """
                ret = super().do_quit(arg)

                if cls._recursive_debug == 0:
                    raise Exception("Quitting debugger")

                return ret

            do_q = do_quit
            do_exit = do_quit

            def setup(self, f, tb):
                """Suspend on setup().

                Needed after do_continue resumed, and entering another
                breakpoint again.

                """
                ret = super().setup(f, tb)
                if not ret and self._continued:
                    # pdb.setup() returns True if the command wants to exit
                    # from the interaction: do not suspend capturing then.
                    if self._pytask_capman:
                        self._pytask_capman.suspend_global_capture(in_=True)
                return ret

            def get_stack(self, f, t):
                stack, i = super().get_stack(f, t)
                if f is None:
                    # Find last non-hidden frame.
                    i = max(0, len(stack) - 1)
                    while i and stack[i][0].f_locals.get("__tracebackhide__", False):
                        i -= 1
                return stack, i

        return PytaskPdbWrapper

    @classmethod
    def _init_pdb(cls, method, *args, **kwargs):
        """Initialize PDB debugging, dropping any IO capturing."""
        if cls._pluginmanager is None:
            capman = None
        else:
            capman = cls._pluginmanager.get_plugin("capturemanager")
        if capman:
            capman.suspend(in_=True)

        if cls._config:
            click.echo()

            if cls._recursive_debug == 0:
                tm_width = cls._config["terminal_width"]
                # Handle header similar to pdb.set_trace in py37+.
                header = kwargs.pop("header", None)
                if header is not None:
                    click.echo(f"{{:>^{tm_width}}}".format(f" {header} "))
                else:
                    capturing = cls._is_capturing(capman)
                    if capturing == "global":
                        click.echo(
                            f"{{:>^{tm_width}}}".format(
                                f" PDB {method} (IO-capturing turned off) "
                            )
                        )
                    elif capturing:
                        click.echo(
                            f"{{:>^{tm_width}}}".format(
                                f" PDB {method} (IO-capturing turned off for "
                                f"{capturing}) "
                            )
                        )
                    else:
                        click.echo(f"{{:>^{tm_width}}}".format(f" PDB {method} "))

        _pdb = cls._import_pdb_cls(capman)(**kwargs)

        return _pdb

    @classmethod
    def set_trace(cls, *args, **kwargs) -> None:
        """Invoke debugging via ``Pdb.set_trace``, dropping any IO capturing."""
        frame = sys._getframe().f_back
        _pdb = cls._init_pdb("set_trace", *args, **kwargs)
        _pdb.set_trace(frame)


class PdbDebugger:
    """Namespace for debugging."""

    @staticmethod
    @hookimpl(hookwrapper=True)
    def pytask_execute_task(session, task):
        """Execute a task by wrapping the function with post-mortem debugger."""
        if isinstance(task, PythonFunctionTask):
<<<<<<< HEAD
            wrap_function_for_post_mortem_debugging(session, task)
        yield


def wrap_function_for_post_mortem_debugging(session, task):
=======
            task.function = wrap_function_for_post_mortem_debugging(
                session, task.function
            )
        yield


def wrap_function_for_post_mortem_debugging(session, function):
>>>>>>> f6024627
    """Wrap the function for post-mortem debugging."""

    task_function = task.function

    @functools.wraps(task_function)
    def wrapper(*args, **kwargs):
        capman = session.config["pm"].get_plugin("capturemanager")
        tm_width = session.config["terminal_width"]
        try:
<<<<<<< HEAD
            task_function(*args, **kwargs)
=======
            function(*args, **kwargs)
>>>>>>> f6024627

        except Exception as e:
            capman.suspend_global_capture(in_=True)
            out, err = capman.read_global_capture()

            if out:
                click.echo(f"{{:-^{tm_width}}}".format(" Captured stdout "))
<<<<<<< HEAD
                click.echo(out)

            if err:
                click.echo(f"{{:-^{tm_width}}}".format(" Captured stderr "))
                click.echo(err)

            exc_info = remove_internal_traceback_frames_from_exc_info(sys.exc_info())

            click.echo(f"{{:>^{tm_width}}}".format(" Traceback "))
            traceback.print_exception(*exc_info)

            tb = _postmortem_traceback(exc_info)
            post_mortem(tb)
=======
                sys.stdout.write(out)

            if err:
                click.echo(f"{{:-^{tm_width}}}".format(" Captured stderr "))
                sys.stdout.write(err)

            click.echo(f"{{:>^{tm_width}}}".format(" Traceback: "))
            traceback.print_exc()

            click.echo(f"{{:>^{tm_width}}}".format(" Entering debugger "))

            pdb.post_mortem()
>>>>>>> f6024627

            capman.resume_global_capture()

            raise e

    task.function = wrapper


class PdbTrace:
    """Namespace for tracing."""

    @staticmethod
    @hookimpl(hookwrapper=True)
    def pytask_execute_task(session, task):
        """Wrapping the task function with a tracer."""
        if isinstance(task, PythonFunctionTask):
<<<<<<< HEAD
            wrap_function_for_tracing(session, task)
        yield


def wrap_function_for_tracing(session, task):
    """Wrap the task function for tracing."""
=======
            task.function = wrap_function_for_tracing(session, task.function)
        yield


def wrap_function_for_tracing(session, function):
    """Wrap the function for tracing."""
>>>>>>> f6024627

    _pdb = PytaskPDB._init_pdb("runcall")
    task_function = task.function

    # We can't just return `partial(pdb.runcall, testfunction)` because (on python <
    # 3.7.4) runcall's first param is `func`, which means we'd get an exception if one
    # of the kwargs to testfunction was called `func`.
    @functools.wraps(task_function)
    def wrapper(*args, **kwargs):
        capman = session.config["pm"].get_plugin("capturemanager")
        tm_width = session.config["terminal_width"]

        capman.suspend_global_capture(in_=True)
        out, err = capman.read_global_capture()

        if out:
            click.echo(f"{{:-^{tm_width}}}".format(" Captured stdout "))
<<<<<<< HEAD
            click.echo(out)

        if err:
            click.echo(f"{{:-^{tm_width}}}".format(" Captured stderr "))
            click.echo(err)

        _pdb.runcall(task_function, *args, **kwargs)

        capman.resume_global_capture()

    task.function = wrapper


def _postmortem_traceback(exc_info):
    from doctest import UnexpectedException

    if isinstance(exc_info[1], UnexpectedException):
        # A doctest.UnexpectedException is not useful for post_mortem.
        # Use the underlying exception instead:
        traceback = exc_info[1].exc_info[2]
    else:
        assert exc_info is not None
        traceback = exc_info[2]

    return traceback


def post_mortem(t) -> None:
    p = PytaskPDB._init_pdb("post_mortem")
    p.reset()
    p.interaction(None, t)
    if p.quitting:
        raise Exception("Quitting debugger")
=======
            sys.stdout.write(out)

        if err:
            click.echo(f"{{:-^{tm_width}}}".format(" Captured stderr "))
            sys.stdout.write(err)

        click.echo(f"{{:>^{tm_width}}}".format(" Entering debugger "))

        pdb.runcall(function, *args, **kwargs)

        capman.resume_global_capture()

    return wrapper
>>>>>>> f6024627
<|MERGE_RESOLUTION|>--- conflicted
+++ resolved
@@ -307,21 +307,11 @@
     def pytask_execute_task(session, task):
         """Execute a task by wrapping the function with post-mortem debugger."""
         if isinstance(task, PythonFunctionTask):
-<<<<<<< HEAD
             wrap_function_for_post_mortem_debugging(session, task)
         yield
 
 
 def wrap_function_for_post_mortem_debugging(session, task):
-=======
-            task.function = wrap_function_for_post_mortem_debugging(
-                session, task.function
-            )
-        yield
-
-
-def wrap_function_for_post_mortem_debugging(session, function):
->>>>>>> f6024627
     """Wrap the function for post-mortem debugging."""
 
     task_function = task.function
@@ -331,11 +321,7 @@
         capman = session.config["pm"].get_plugin("capturemanager")
         tm_width = session.config["terminal_width"]
         try:
-<<<<<<< HEAD
             task_function(*args, **kwargs)
-=======
-            function(*args, **kwargs)
->>>>>>> f6024627
 
         except Exception as e:
             capman.suspend_global_capture(in_=True)
@@ -343,7 +329,6 @@
 
             if out:
                 click.echo(f"{{:-^{tm_width}}}".format(" Captured stdout "))
-<<<<<<< HEAD
                 click.echo(out)
 
             if err:
@@ -355,22 +340,7 @@
             click.echo(f"{{:>^{tm_width}}}".format(" Traceback "))
             traceback.print_exception(*exc_info)
 
-            tb = _postmortem_traceback(exc_info)
-            post_mortem(tb)
-=======
-                sys.stdout.write(out)
-
-            if err:
-                click.echo(f"{{:-^{tm_width}}}".format(" Captured stderr "))
-                sys.stdout.write(err)
-
-            click.echo(f"{{:>^{tm_width}}}".format(" Traceback: "))
-            traceback.print_exc()
-
-            click.echo(f"{{:>^{tm_width}}}".format(" Entering debugger "))
-
-            pdb.post_mortem()
->>>>>>> f6024627
+            post_mortem(exc_info[2])
 
             capman.resume_global_capture()
 
@@ -387,28 +357,19 @@
     def pytask_execute_task(session, task):
         """Wrapping the task function with a tracer."""
         if isinstance(task, PythonFunctionTask):
-<<<<<<< HEAD
             wrap_function_for_tracing(session, task)
         yield
 
 
 def wrap_function_for_tracing(session, task):
     """Wrap the task function for tracing."""
-=======
-            task.function = wrap_function_for_tracing(session, task.function)
-        yield
-
-
-def wrap_function_for_tracing(session, function):
-    """Wrap the function for tracing."""
->>>>>>> f6024627
 
     _pdb = PytaskPDB._init_pdb("runcall")
     task_function = task.function
 
-    # We can't just return `partial(pdb.runcall, testfunction)` because (on python <
+    # We can't just return `partial(pdb.runcall, task_function)` because (on python <
     # 3.7.4) runcall's first param is `func`, which means we'd get an exception if one
-    # of the kwargs to testfunction was called `func`.
+    # of the kwargs to task_function was called `func`.
     @functools.wraps(task_function)
     def wrapper(*args, **kwargs):
         capman = session.config["pm"].get_plugin("capturemanager")
@@ -419,7 +380,6 @@
 
         if out:
             click.echo(f"{{:-^{tm_width}}}".format(" Captured stdout "))
-<<<<<<< HEAD
             click.echo(out)
 
         if err:
@@ -431,20 +391,6 @@
         capman.resume_global_capture()
 
     task.function = wrapper
-
-
-def _postmortem_traceback(exc_info):
-    from doctest import UnexpectedException
-
-    if isinstance(exc_info[1], UnexpectedException):
-        # A doctest.UnexpectedException is not useful for post_mortem.
-        # Use the underlying exception instead:
-        traceback = exc_info[1].exc_info[2]
-    else:
-        assert exc_info is not None
-        traceback = exc_info[2]
-
-    return traceback
 
 
 def post_mortem(t) -> None:
@@ -452,19 +398,4 @@
     p.reset()
     p.interaction(None, t)
     if p.quitting:
-        raise Exception("Quitting debugger")
-=======
-            sys.stdout.write(out)
-
-        if err:
-            click.echo(f"{{:-^{tm_width}}}".format(" Captured stderr "))
-            sys.stdout.write(err)
-
-        click.echo(f"{{:>^{tm_width}}}".format(" Entering debugger "))
-
-        pdb.runcall(function, *args, **kwargs)
-
-        capman.resume_global_capture()
-
-    return wrapper
->>>>>>> f6024627
+        raise Exception("Quitting debugger")