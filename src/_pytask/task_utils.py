"""Contains utilities related to the ``@pytask.mark.task`` decorator."""
from __future__ import annotations

import inspect
from collections import defaultdict
from pathlib import Path
from typing import Any
from typing import Callable
from typing import TYPE_CHECKING

import attrs
from _pytask.mark import Mark
from _pytask.models import CollectionMetadata
from _pytask.shared import find_duplicates
from _pytask.typing import is_task_function

if TYPE_CHECKING:
    from _pytask.tree_util import PyTree


__all__ = [
    "COLLECTED_TASKS",
    "parse_collected_tasks_with_task_marker",
    "parse_keyword_arguments_from_signature_defaults",
    "task",
]


COLLECTED_TASKS: dict[Path, list[Callable[..., Any]]] = defaultdict(list)
"""A container for collecting tasks.

Tasks marked by the ``@pytask.mark.task`` decorator can be generated in a loop where one
iteration overwrites the previous task. To retrieve the tasks later, use this dictionary
mapping from paths of modules to a list of tasks per module.

"""


def task(  # noqa: PLR0913
    name: str | None = None,
    *,
    after: str | Callable[..., Any] | list[Callable[..., Any]] | None = None,
<<<<<<< HEAD
    generator: bool = False,
=======
>>>>>>> 3c912ef2
    id: str | None = None,  # noqa: A002
    kwargs: dict[Any, Any] | None = None,
    produces: PyTree[Any] | None = None,
) -> Callable[..., Callable[..., Any]]:
    """Decorate a task function.

    This decorator declares every callable as a pytask task.

    The function also attaches some metadata to the function like parsed kwargs and
    markers.

    Parameters
    ----------
    name
        Use it to override the name of the task that is, by default, the name of the
        callable.
    after
        An expression or a task function or a list of task functions that need to be
        executed before this task can.
<<<<<<< HEAD
    generator
        An indicator whether this task is a task generator.
=======
>>>>>>> 3c912ef2
    id
        An id for the task if it is part of a parametrization. Otherwise, an automatic
        id will be generated. See
        :doc:`this tutorial <../tutorials/repeating_tasks_with_different_inputs>` for
        more information.
    kwargs
        A dictionary containing keyword arguments which are passed to the task when it
        is executed.
    produces
        Definition of products to parse the function returns and store them. See
        :doc:`this how-to guide <../how_to_guides/using_task_returns>` for more
        information.

    Examples
    --------
    To mark a function without the ``task_`` prefix as a task, attach the decorator.

    .. code-block:: python

        from typing import Annotated
        from pytask import task

        @task()
        def create_text_file() -> Annotated[str, Path("file.txt")]:
            return "Hello, World!"

    """

    def wrapper(func: Callable[..., Any]) -> Callable[..., Any]:
        for arg, arg_name in ((name, "name"), (id, "id")):
            if not (isinstance(arg, str) or arg is None):
                msg = (
                    f"Argument {arg_name!r} of @pytask.mark.task must be a str, but it "
                    f"is {arg!r}."
                )
                raise ValueError(msg)

        unwrapped = inspect.unwrap(func)

        raw_path = inspect.getfile(unwrapped)
        if "<string>" in raw_path:
            path = Path(unwrapped.__globals__["__file__"]).absolute().resolve()
        else:
            path = Path(raw_path).absolute().resolve()

        parsed_kwargs = {} if kwargs is None else kwargs
        parsed_name = name if isinstance(name, str) else func.__name__
        parsed_after = _parse_after(after)

        if hasattr(unwrapped, "pytask_meta"):
            unwrapped.pytask_meta.after = parsed_after
            unwrapped.pytask_meta.generator = generator
            unwrapped.pytask_meta.id_ = id
            unwrapped.pytask_meta.kwargs = parsed_kwargs
            unwrapped.pytask_meta.markers.append(Mark("task", (), {}))
            unwrapped.pytask_meta.name = parsed_name
            unwrapped.pytask_meta.produces = produces
            unwrapped.pytask_meta.after = parsed_after
        else:
            unwrapped.pytask_meta = CollectionMetadata(
                after=parsed_after,
                generator=generator,
                id_=id,
                kwargs=parsed_kwargs,
                markers=[Mark("task", (), {})],
                name=parsed_name,
                produces=produces,
                after=parsed_after,
            )

        # Store it in the global variable ``COLLECTED_TASKS`` to avoid garbage
        # collection when the function definition is overwritten in a loop.
        COLLECTED_TASKS[path].append(unwrapped)

        return unwrapped

    # In case the decorator is used without parentheses, wrap the function which is
    # passed as the first argument with the default arguments.
    if is_task_function(name) and kwargs is None:
        return task()(name)
    return wrapper


def _parse_after(
    after: str | Callable[..., Any] | list[Callable[..., Any]] | None
) -> str | list[Callable[..., Any]]:
    if not after:
        return []
    if isinstance(after, str):
        return after
    if callable(after):
        if not hasattr(after, "pytask_meta"):
            after.pytask_meta = CollectionMetadata()  # type: ignore[attr-defined]
        return [after.pytask_meta._id]  # type: ignore[attr-defined]
    if isinstance(after, list):
        new_after = []
        for func in after:
            if not hasattr(func, "pytask_meta"):
                func.pytask_meta = CollectionMetadata()  # type: ignore[attr-defined]
            new_after.append(func.pytask_meta._id)  # type: ignore[attr-defined]
    msg = (
        "'after' should be an expression string, a task, or a list of class. Got "
        f"{after}, instead."
    )
    raise TypeError(msg)


def parse_collected_tasks_with_task_marker(
    tasks: list[Callable[..., Any]],
) -> dict[str, Callable[..., Any]]:
    """Parse collected tasks with a task marker."""
    parsed_tasks = _parse_tasks_with_preliminary_names(tasks)
    all_names = {i[0] for i in parsed_tasks}
    duplicated_names = find_duplicates([i[0] for i in parsed_tasks])

    collected_tasks = {}
    for name in all_names:
        if name in duplicated_names:
            selected_tasks = [i for i in parsed_tasks if i[0] == name]
            names_to_functions = _generate_ids_for_tasks(selected_tasks)
            for unique_name, task in names_to_functions.items():
                collected_tasks[unique_name] = task
        else:
            collected_tasks[name] = next(i[1] for i in parsed_tasks if i[0] == name)

    return collected_tasks


def _parse_tasks_with_preliminary_names(
    tasks: list[Callable[..., Any]],
) -> list[tuple[str, Callable[..., Any]]]:
    """Parse tasks and generate preliminary names for tasks.

    The names are preliminary since they can be duplicated and need to be extended to
    properly parametrized ids.

    """
    parsed_tasks = []
    for task in tasks:
        name, function = _parse_task(task)
        parsed_tasks.append((name, function))
    return parsed_tasks


def _parse_task(task: Callable[..., Any]) -> tuple[str, Callable[..., Any]]:
    """Parse a single task."""
    meta = task.pytask_meta  # type: ignore[attr-defined]

    if meta.name is None and task.__name__ == "_":
        msg = (
            "A task function either needs 'name' passed by the ``@pytask.mark.task`` "
            "decorator or the function name of the task function must not be '_'."
        )
        raise ValueError(msg)

    parsed_name = task.__name__ if meta.name is None else meta.name
    parsed_kwargs = _parse_task_kwargs(meta.kwargs)

    signature_kwargs = parse_keyword_arguments_from_signature_defaults(task)
    meta.kwargs = {**signature_kwargs, **parsed_kwargs}

    return parsed_name, task


def _parse_task_kwargs(kwargs: Any) -> dict[str, Any]:
    """Parse task kwargs."""
    if isinstance(kwargs, dict):
        return kwargs
    # Handle namedtuples.
    if callable(getattr(kwargs, "_asdict", None)):
        return kwargs._asdict()
    if attrs.has(type(kwargs)):
        return attrs.asdict(kwargs)
    msg = (
        "'@pytask.mark.task(kwargs=...) needs to be a dictionary, namedtuple or an "
        "instance of an attrs class."
    )
    raise ValueError(msg)


def parse_keyword_arguments_from_signature_defaults(
    task: Callable[..., Any]
) -> dict[str, Any]:
    """Parse keyword arguments from signature defaults."""
    parameters = inspect.signature(task).parameters
    kwargs = {}
    for parameter in parameters.values():
        if parameter.default is not parameter.empty:
            kwargs[parameter.name] = parameter.default
    return kwargs


def _generate_ids_for_tasks(
    tasks: list[tuple[str, Callable[..., Any]]]
) -> dict[str, Callable[..., Any]]:
    """Generate unique ids for parametrized tasks."""
    parameters = inspect.signature(tasks[0][1]).parameters

    out = {}
    for i, (name, task) in enumerate(tasks):
        if task.pytask_meta.id_ is not None:  # type: ignore[attr-defined]
            id_ = f"{name}[{task.pytask_meta.id_}]"  # type: ignore[attr-defined]
        elif not parameters:
            id_ = f"{name}[{i}]"
        else:
            stringified_args = [
                _arg_value_to_id_component(
                    arg_name=parameter,
                    arg_value=task.pytask_meta.kwargs.get(  # type: ignore[attr-defined]
                        parameter
                    ),
                    i=i,
                    id_func=None,
                )
                for parameter in parameters
            ]
            id_ = "-".join(stringified_args)
            id_ = f"{name}[{id_}]"
        out[id_] = task
    return out


def _arg_value_to_id_component(
    arg_name: str, arg_value: Any, i: int, id_func: Callable[..., Any] | None
) -> str:
    """Create id component from the name and value of the argument.

    First, transform the value of the argument with a user-defined function if given.
    Otherwise, take the original value. Then, if the value is a :obj:`bool`,
    :obj:`float`, :obj:`int`, or :obj:`str`, cast it to a string. Otherwise, define a
    placeholder value from the name of the argument and the iteration.

    Parameters
    ----------
    arg_name : str
        Name of the parametrized function argument.
    arg_value : Any
        Value of the argument.
    i : int
        The ith iteration of the parametrization.
    id_func : Union[Callable[..., Any], None]
        A callable which maps argument values to :obj:`bool`, :obj:`float`, :obj:`int`,
        or :obj:`str` or anything else. Any object with a different dtype than the first
        will be mapped to an auto-generated id component.

    Returns
    -------
    id_component : str
        A part of the final parametrized id.

    """
    id_component = id_func(arg_value) if id_func is not None else None
    if isinstance(id_component, (bool, float, int, str)):
        id_component = str(id_component)
    elif isinstance(arg_value, (bool, float, int, str)):
        id_component = str(arg_value)
    else:
        id_component = arg_name + str(i)
    return id_component<|MERGE_RESOLUTION|>--- conflicted
+++ resolved
@@ -40,10 +40,7 @@
     name: str | None = None,
     *,
     after: str | Callable[..., Any] | list[Callable[..., Any]] | None = None,
-<<<<<<< HEAD
     generator: bool = False,
-=======
->>>>>>> 3c912ef2
     id: str | None = None,  # noqa: A002
     kwargs: dict[Any, Any] | None = None,
     produces: PyTree[Any] | None = None,
@@ -63,11 +60,8 @@
     after
         An expression or a task function or a list of task functions that need to be
         executed before this task can.
-<<<<<<< HEAD
     generator
         An indicator whether this task is a task generator.
-=======
->>>>>>> 3c912ef2
     id
         An id for the task if it is part of a parametrization. Otherwise, an automatic
         id will be generated. See
@@ -135,7 +129,6 @@
                 markers=[Mark("task", (), {})],
                 name=parsed_name,
                 produces=produces,
-                after=parsed_after,
             )
 
         # Store it in the global variable ``COLLECTED_TASKS`` to avoid garbage
