"""Add a command to clean the project from files unknown to pytask."""
from __future__ import annotations

import itertools
import shutil
import sys
from enum import Enum
from pathlib import Path
from types import TracebackType
from typing import Any
from typing import Generator
from typing import Iterable
from typing import List
from typing import TYPE_CHECKING

import attr
import click
from _pytask.click import ColoredCommand
from _pytask.config import hookimpl
from _pytask.console import console
from _pytask.exceptions import CollectionError
from _pytask.git import get_all_files
from _pytask.git import get_root
from _pytask.git import is_git_installed
from _pytask.nodes import Task
from _pytask.outcomes import ExitCode
from _pytask.path import find_common_ancestor
from _pytask.path import relative_to
from _pytask.pluginmanager import get_plugin_manager
from _pytask.session import Session
from _pytask.shared import falsy_to_none_callback
from _pytask.shared import get_first_non_none_value
from _pytask.shared import parse_value_or_multiline_option
from _pytask.shared import to_list
from _pytask.traceback import render_exc_info
from pybaum.tree_util import tree_just_yield


if TYPE_CHECKING:
    from typing import NoReturn


<<<<<<< HEAD
_DEFAULT_EXCLUDE: list[str] = [".git/*"]
=======
class _CleanMode(str, Enum):
    DRY_RUN = "dry-run"
    FORCE = "force"
    INTERACTIVE = "interactive"


_DEFAULT_EXCLUDE: list[str] = [".git/*", ".hg/*", ".svn/*"]
>>>>>>> cdf1222b


_HELP_TEXT_MODE = (
    "Choose 'dry-run' to print the paths of files/directories which would be removed, "
    "'interactive' for a confirmation prompt for every path, and 'force' to remove all "
    "unknown paths at once. [dim]\\[default: dry-run][/]"
)


@hookimpl(tryfirst=True)
def pytask_extend_command_line_interface(cli: click.Group) -> None:
    """Extend the command line interface."""
    cli.add_command(clean)


@hookimpl
def pytask_parse_config(
    config: dict[str, Any],
    config_from_cli: dict[str, Any],
    config_from_file: dict[str, Any],
) -> None:
    """Parse the configuration."""
    config["directories"] = config_from_cli.get("directories", False)
    cli_excludes = parse_value_or_multiline_option(config_from_cli.get("exclude"))
    file_excludes = parse_value_or_multiline_option(config_from_file.get("exclude"))
    config["exclude"] = (
        to_list(cli_excludes or []) + to_list(file_excludes or []) + _DEFAULT_EXCLUDE
    )
    config["mode"] = config_from_cli.get("mode", _CleanMode.DRY_RUN)
    config["quiet"] = get_first_non_none_value(
        config_from_cli, key="quiet", default=False
    )


@click.command(cls=ColoredCommand)
@click.option(
    "-d",
    "--directories",
    is_flag=True,
    help="Remove whole directories. [dim]\\[default: False][/]",
)
@click.option(
    "-e",
    "--exclude",
    metavar="PATTERN",
    multiple=True,
    type=str,
    help="A filename pattern to exclude files from the cleaning process.",
    callback=falsy_to_none_callback,
)
@click.option(
    "--mode",
    default=_CleanMode.DRY_RUN,
    type=click.Choice(_CleanMode),  # type: ignore[arg-type]
    help=_HELP_TEXT_MODE,
)
@click.option(
    "-q",
    "--quiet",
    is_flag=True,
    help="Do not print the names of the removed paths. [dim]\\[default: quiet][/]",
)
def clean(**config_from_cli: Any) -> NoReturn:
    """Clean the provided paths by removing files unknown to pytask."""
    config_from_cli["command"] = "clean"

    try:
        # Duplication of the same mechanism in :func:`pytask.main.main`.
        pm = get_plugin_manager()
        from _pytask import cli

        pm.register(cli)
        pm.hook.pytask_add_hooks(pm=pm)

        config = pm.hook.pytask_configure(pm=pm, config_from_cli=config_from_cli)
        session = Session.from_config(config)

    except Exception:
        session = Session({}, None)
        session.exit_code = ExitCode.CONFIGURATION_FAILED
        exc_info: tuple[
            type[BaseException], BaseException, TracebackType | None
        ] = sys.exc_info()
        console.print(render_exc_info(*exc_info))

    else:
        try:
            session.hook.pytask_log_session_header(session=session)
            session.hook.pytask_collect(session=session)

            known_paths = _collect_all_paths_known_to_pytask(session)
            exclude = session.config["exclude"]
            include_directories = session.config["directories"]
            unknown_paths = _find_all_unknown_paths(
                session, known_paths, exclude, include_directories
            )
            common_ancestor = find_common_ancestor(
                *unknown_paths, *session.config["paths"]
            )

            if unknown_paths:
                targets = "Files"
                if session.config["directories"]:
                    targets += " and directories"
                console.print(f"\n{targets} which can be removed:\n")
                for path in unknown_paths:
                    short_path = relative_to(path, common_ancestor)
                    if session.config["mode"] == _CleanMode.DRY_RUN:
                        console.print(f"Would remove {short_path}")
                    else:
                        should_be_deleted = session.config[
                            "mode"
                        ] == _CleanMode.FORCE or click.confirm(
                            f"Would you like to remove {short_path}?"
                        )
                        if should_be_deleted:
                            if not session.config["quiet"]:
                                console.print(f"Remove {short_path}")
                            if path.is_dir():
                                shutil.rmtree(path)
                            else:
                                path.unlink()
            else:
                console.print()
                console.print(
                    "There are no files and directories which can be deleted."
                )

            console.print()
            console.rule(style=None)

        except CollectionError:
            session.exit_code = ExitCode.COLLECTION_FAILED
            console.rule(style="failed")

        except Exception:
            exc_info = sys.exc_info()
            console.print(render_exc_info(*exc_info, show_locals=config["show_locals"]))
            console.rule(style="failed")
            session.exit_code = ExitCode.FAILED

    sys.exit(session.exit_code)


def _collect_all_paths_known_to_pytask(session: Session) -> set[Path]:
    """Collect all paths from the session which are known to pytask.

    Paths belong to tasks and nodes and configuration values.

    """
    known_files = set()
    for task in session.tasks:
        for path in _yield_paths_from_task(task):
            known_files.add(path)

    known_directories: set[Path] = set()
    for path in known_files:
        known_directories.update(path.parents)

    known_paths = known_files | known_directories

    if session.config["config"]:
        known_paths.add(session.config["config"])
    known_paths.add(session.config["root"])
    known_paths.add(session.config["database_filename"])

    # Add files tracked by git.
    if is_git_installed():
        git_root = get_root(session.config["root"])
        if git_root is not None:
            paths_known_by_git = get_all_files(session.config["root"])
            absolute_paths_known_by_git = [
                git_root.joinpath(p) for p in paths_known_by_git
            ]
            known_paths.update(absolute_paths_known_by_git)
            known_paths.add(git_root / ".git")

    return known_paths


def _yield_paths_from_task(task: Task) -> Generator[Path, None, None]:
    """Yield all paths attached to a task."""
    yield task.path
    for attribute in ("depends_on", "produces"):
        for node in tree_just_yield(getattr(task, attribute)):
            if hasattr(node, "path") and isinstance(node.path, Path):
                yield node.path


def _find_all_unknown_paths(
    session: Session,
    known_paths: set[Path],
    exclude: tuple[str, ...],
    include_directories: bool,
) -> list[Path]:
    """Find all unknown paths.

    First, create a tree of :class:`_RecursivePathNode`. Then, create a list of unknown
    paths and potentially take short-cuts if complete directories can be deleted.

    """
    recursive_nodes = [
        _RecursivePathNode.from_path(path, known_paths, exclude)
        for path in session.config["paths"]
    ]
    unknown_paths = list(
        itertools.chain.from_iterable(
            [
                _find_all_unkown_paths_per_recursive_node(node, include_directories)
                for node in recursive_nodes
            ]
        )
    )
    return unknown_paths


@attr.s(repr=False)
class _RecursivePathNode:
    """A class for a path to a file or directory which recursively instantiates itself.

    The problem is that we want to take a short-cut for unknown directories with only
    unknown contents and offer to remove the whole directory instead of all included
    files. Then, the directory node must be aware of its child nodes and be able to
    query whether all child nodes are unknown.

    Thus, this class creates subsequent nodes for all subsequent paths if it is a
    directory and stores the nodes of children.

    """

    path = attr.ib(type=Path)
    sub_nodes = attr.ib(type=List["_RecursivePathNode"])
    is_dir = attr.ib(type=bool)
    is_file = attr.ib(type=bool)
    is_unknown = attr.ib(type=bool)

    @classmethod
    def from_path(
        cls, path: Path, known_paths: Iterable[Path], exclude: tuple[str, ...]
    ) -> _RecursivePathNode:
        """Create a node from a path.

        While instantiating the class, subordinate nodes are spawned for all paths
        inside a directory.

        """
        # Spawn subnodes for a directory, but only if the directory is not excluded.
        sub_nodes = (
            [
                _RecursivePathNode.from_path(p, known_paths, exclude)
                for p in path.iterdir()
            ]
            if path.is_dir()
            # Do not collect sub files and folders for excluded folders.
            and not any(path.match(pattern) for pattern in exclude)
            else []
        )

        is_unknown_file = path.is_file() and not (
            path in known_paths
            # Excluded files are also known.
            or any(path.match(pattern) for pattern in exclude)
        )
        is_unknown_directory = (
            path.is_dir()
            # True for folders and ignored folders without any sub nodes.
            and all(node.is_unknown for node in sub_nodes)
            # True for not ignored paths.
            and not any(path.match(pattern) for pattern in exclude)
        )
        is_unknown = is_unknown_file or is_unknown_directory

        return cls(path, sub_nodes, path.is_dir(), path.is_file(), is_unknown)

    def __repr__(self) -> str:
        return f"<Node at {self.path} is {'unknown' if self.is_unknown else 'known'}>"


def _find_all_unkown_paths_per_recursive_node(
    node: _RecursivePathNode, include_directories: bool
) -> Generator[Path, None, None]:
    """Return unknown paths per recursive file node.

    If ``--directories`` is given, take a short-cut and return only the path of the
    directory and not the path of every single file in it.

    """
    if node.is_unknown and (node.is_file or (node.is_dir and include_directories)):
        yield node.path
    else:
        for n in node.sub_nodes:
            yield from _find_all_unkown_paths_per_recursive_node(n, include_directories)<|MERGE_RESOLUTION|>--- conflicted
+++ resolved
@@ -40,17 +40,13 @@
     from typing import NoReturn
 
 
-<<<<<<< HEAD
-_DEFAULT_EXCLUDE: list[str] = [".git/*"]
-=======
 class _CleanMode(str, Enum):
     DRY_RUN = "dry-run"
     FORCE = "force"
     INTERACTIVE = "interactive"
 
 
-_DEFAULT_EXCLUDE: list[str] = [".git/*", ".hg/*", ".svn/*"]
->>>>>>> cdf1222b
+_DEFAULT_EXCLUDE: list[str] = [".git/*"]
 
 
 _HELP_TEXT_MODE = (
