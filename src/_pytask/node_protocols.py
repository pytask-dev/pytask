from __future__ import annotations

from abc import abstractmethod
from typing import Any
from typing import Callable
from typing import Protocol
from typing import runtime_checkable
from typing import TYPE_CHECKING


if TYPE_CHECKING:
    from _pytask.tree_util import PyTree
    from pathlib import Path
    from _pytask.mark import Mark

from _pytask.typing import NoValue


@runtime_checkable
class MetaNode(Protocol):
    """Protocol for an intersection between nodes and tasks."""

    name: str | None
    """The name of node that must be unique."""

    @abstractmethod
    def state(self) -> str | None:
        """Return the state of the node.

        The state can be something like a hash or a last modified timestamp. If the node
        does not exist, you can also return ``None``.

        """
        ...


@runtime_checkable
class Node(MetaNode, Protocol):
    """Protocol for nodes."""

    def load(self) -> Any:
        """Return the value of the node that will be injected into the task."""
        ...

    def save(self, value: Any) -> Any:
        """Save the value that was returned from a task."""
        ...


@runtime_checkable
class PPathNode(Node, Protocol):
    """Nodes with paths.

    Nodes with paths receive special handling when it comes to printing their names.

    """

<<<<<<< HEAD
    path: Path | NoValue
=======
    path: Path


@runtime_checkable
class PTask(MetaNode, Protocol):
    """Protocol for nodes."""

    name: str
    depends_on: PyTree[Node]
    produces: PyTree[Node]
    markers: list[Mark]
    report_sections: list[tuple[str, str, str]]
    attributes: dict[Any, Any]
    function: Callable[..., Any]

    def execute(self, **kwargs: Any) -> Any:
        """Return the value of the node that will be injected into the task."""
        ...


@runtime_checkable
class PTaskWithPath(PTask, Protocol):
    """Tasks with paths.

    Tasks with paths receive special handling when it comes to printing their names.

    """

    path: Path
>>>>>>> c561b7b3
<|MERGE_RESOLUTION|>--- conflicted
+++ resolved
@@ -9,11 +9,10 @@
 
 
 if TYPE_CHECKING:
+    from _pytask.typing import NoValue
     from _pytask.tree_util import PyTree
     from pathlib import Path
     from _pytask.mark import Mark
-
-from _pytask.typing import NoValue
 
 
 @runtime_checkable
@@ -55,10 +54,7 @@
 
     """
 
-<<<<<<< HEAD
     path: Path | NoValue
-=======
-    path: Path
 
 
 @runtime_checkable
@@ -86,5 +82,4 @@
 
     """
 
-    path: Path
->>>>>>> c561b7b3
+    path: Path | NoValue