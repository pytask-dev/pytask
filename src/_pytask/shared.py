"""Functions which are used across various modules."""
from __future__ import annotations

import glob
from pathlib import Path
from typing import Any
from typing import Iterable
from typing import Sequence
from typing import TYPE_CHECKING

import click
from _pytask.console import format_task_name
from _pytask.node_protocols import MetaNode
from _pytask.node_protocols import PPathNode
from _pytask.node_protocols import PTask
from _pytask.node_protocols import PTaskWithPath
from _pytask.path import find_closest_ancestor
from _pytask.path import find_common_ancestor
from _pytask.path import relative_to
from _pytask.typing import no_value

if TYPE_CHECKING:
    import networkx as nx


def to_list(scalar_or_iter: Any) -> list[Any]:
    """Convert scalars and iterables to list.

    Parameters
    ----------
    scalar_or_iter : Any

    Returns
    -------
    list

    Examples
    --------
    >>> to_list("a")
    ['a']
    >>> to_list(["b"])
    ['b']

    """
    return (
        [scalar_or_iter]
        if isinstance(scalar_or_iter, str) or not isinstance(scalar_or_iter, Sequence)
        else list(scalar_or_iter)
    )


def parse_paths(x: Any | None) -> list[Path] | None:
    """Parse paths."""
    if x is not None:
        paths = [Path(p) for p in to_list(x)]
        paths = [
            Path(p).resolve()
            for path in paths
            for p in glob.glob(path.as_posix())  # noqa: PTH207
        ]
        out = paths
    else:
        out = None
    return out


def reduce_node_name(node: MetaNode, paths: Sequence[str | Path]) -> str:
    """Reduce the node name.

    The whole name of the node - which includes the drive letter - can be very long
    when using nested folder structures in bigger projects.

    Thus, the part of the name which contains the path is replaced by the relative
    path from one path in ``session.config["paths"]`` to the node.

    """
<<<<<<< HEAD
    if isinstance(node, (PPathNode, Task)):
        assert node.path is not no_value
=======
    if isinstance(node, (PPathNode, PTaskWithPath)):
>>>>>>> c561b7b3
        ancestor = find_closest_ancestor(node.path, paths)
        if ancestor is None:
            try:
                ancestor = find_common_ancestor(node.path, *paths)
            except ValueError:
                ancestor = node.path.parents[-1]

        return relative_to(node.path, ancestor).as_posix()
    return node.name


def reduce_names_of_multiple_nodes(
    names: list[str], dag: nx.DiGraph, paths: Sequence[str | Path]
) -> list[str]:
    """Reduce the names of multiple nodes in the DAG."""
    short_names = []
    for name in names:
        node = dag.nodes[name].get("node") or dag.nodes[name].get("task")

        if isinstance(node, PTask):
            short_name = format_task_name(node, editor_url_scheme="no_link")
        elif isinstance(node, MetaNode):
            short_name = reduce_node_name(node, paths)
        else:
            msg = f"Requires 'Task' or 'Node' and not {type(node)!r}."
            raise TypeError(msg)

        short_names.append(short_name)

    return short_names


def find_duplicates(x: Iterable[Any]) -> set[Any]:
    """Find duplicated entries in iterable.

    Examples
    --------
    >>> find_duplicates(["a", "b", "a"])
    {'a'}
    >>> find_duplicates(["a", "b"])
    set()

    """
    seen = set()
    duplicates = set()

    for i in x:
        if i in seen:
            duplicates.add(i)
        seen.add(i)

    return duplicates


def parse_markers(x: dict[str, str] | list[str] | tuple[str, ...]) -> dict[str, str]:
    """Parse markers."""
    if isinstance(x, (list, tuple)):
        mapping = {name.strip(): "" for name in x}
    elif isinstance(x, dict):
        mapping = {name.strip(): description.strip() for name, description in x.items()}
    else:
        msg = "'markers' must be a mapping from markers to descriptions."
        raise click.BadParameter(msg)

    for name in mapping:
        if not name.isidentifier():
            msg = f"{name} is not a valid Python name and cannot be used as a marker."
            raise click.BadParameter(msg)

    return mapping<|MERGE_RESOLUTION|>--- conflicted
+++ resolved
@@ -17,7 +17,6 @@
 from _pytask.path import find_closest_ancestor
 from _pytask.path import find_common_ancestor
 from _pytask.path import relative_to
-from _pytask.typing import no_value
 
 if TYPE_CHECKING:
     import networkx as nx
@@ -74,12 +73,7 @@
     path from one path in ``session.config["paths"]`` to the node.
 
     """
-<<<<<<< HEAD
-    if isinstance(node, (PPathNode, Task)):
-        assert node.path is not no_value
-=======
     if isinstance(node, (PPathNode, PTaskWithPath)):
->>>>>>> c561b7b3
         ancestor = find_closest_ancestor(node.path, paths)
         if ancestor is None:
             try:
