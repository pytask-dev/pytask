"""Contains Code for VSCode Logging."""
from __future__ import annotations

import contextlib
import json
import os
from threading import Thread
from typing import Any
from typing import TYPE_CHECKING
from urllib import request

from _pytask.config import hookimpl
from _pytask.console import console
from _pytask.console import render_to_string
from _pytask.nodes import PTaskWithPath
from _pytask.outcomes import CollectionOutcome
from _pytask.outcomes import TaskOutcome
from _pytask.traceback import Traceback

if TYPE_CHECKING:
    from _pytask.reports import ExecutionReport
    from _pytask.reports import CollectionReport
    from _pytask.session import Session
    from _pytask.node_protocols import PTask


def send_logging_vscode(data: dict[str, Any], timeout: float) -> None:
    """Send logging information to VSCode."""
    url = "http://localhost:6000/pytask"
    with contextlib.suppress(Exception):
<<<<<<< HEAD
        json = json.dumps(data).encode("utf-8")
        req = request.Request(url, data=json)
=======
        json.dumps(data).encode("utf-8")
        req = request.Request(url, data=data)
>>>>>>> ec09e607
        req.add_header("Content-Type", "application/json; charset=utf-8")
        request.urlopen(req, timeout=timeout)


@hookimpl(tryfirst=True)
def pytask_collect_log(
    session: Session, reports: list[CollectionReport], tasks: list[PTask]
) -> None:
    if (
        os.environ.get("PYTASK_VSCODE") == "True"
        and session.config["command"] == "collect"
    ):
        exitcode = 0
        for report in reports:
            if report.outcome == CollectionOutcome.FAIL:
                exitcode = 3
        result = [
            {"name": task.name.split("/")[-1], "path": str(task.path)}
            if isinstance(task, PTaskWithPath)
            else {"name": task.name, "path": ""}
            for task in tasks
        ]
        thread = Thread(
            target=send_logging_vscode,
            args=(
                {"exitcode": exitcode, "tasks": result},
                0.00001,
            ),
        )
        thread.start()


@hookimpl(tryfirst=True)
def pytask_execute_task_log_end(session: Session, report: ExecutionReport) -> None:
    if os.environ.get("PYTASK_VSCODE") == "True":
        if report.outcome == TaskOutcome.FAIL and report.exc_info is not None:
            result = {
                "type": "task",
                "name": report.task.name.split("/")[-1],
                "outcome": str(report.outcome),
                "exc_info": render_to_string(Traceback(report.exc_info), console),
            }
        else:
            result = {
                "type": "task",
                "name": report.task.name.split("/")[-1],
                "outcome": str(report.outcome),
            }
        thread = Thread(
            target=send_logging_vscode,
            args=( result, 0.00001),
        )
        thread.start()<|MERGE_RESOLUTION|>--- conflicted
+++ resolved
@@ -28,13 +28,8 @@
     """Send logging information to VSCode."""
     url = "http://localhost:6000/pytask"
     with contextlib.suppress(Exception):
-<<<<<<< HEAD
         json = json.dumps(data).encode("utf-8")
         req = request.Request(url, data=json)
-=======
-        json.dumps(data).encode("utf-8")
-        req = request.Request(url, data=data)
->>>>>>> ec09e607
         req.add_header("Content-Type", "application/json; charset=utf-8")
         request.urlopen(req, timeout=timeout)
 
