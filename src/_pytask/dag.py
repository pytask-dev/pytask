"""Contains code related to resolving dependencies."""
from __future__ import annotations

import itertools
import sys
from typing import TYPE_CHECKING

import networkx as nx
from _pytask.config import hookimpl
from _pytask.console import ARROW_DOWN_ICON
from _pytask.console import console
from _pytask.console import FILE_ICON
from _pytask.console import format_node_name
from _pytask.console import format_task_name
from _pytask.console import render_to_string
from _pytask.console import TASK_ICON
from _pytask.exceptions import ResolvingDependenciesError
<<<<<<< HEAD
from _pytask.mark import Mark
from _pytask.mark import select_by_after_keyword
=======
>>>>>>> 3ad00a7d
from _pytask.node_protocols import PNode
from _pytask.node_protocols import PTask
from _pytask.nodes import PythonNode
from _pytask.reports import DagReport
from _pytask.shared import reduce_names_of_multiple_nodes
from _pytask.tree_util import tree_map
from rich.text import Text
from rich.tree import Tree

if TYPE_CHECKING:
    from pathlib import Path
    from _pytask.session import Session


@hookimpl
def pytask_dag(session: Session) -> bool | None:
    """Create a directed acyclic graph (DAG) for the workflow."""
    try:
        session.dag = session.hook.pytask_dag_create_dag(
            session=session, tasks=session.tasks
        )
        session.hook.pytask_dag_modify_dag(session=session, dag=session.dag)

    except Exception:  # noqa: BLE001
        report = DagReport.from_exception(sys.exc_info())
        session.hook.pytask_dag_log(session=session, report=report)
        session.dag_report = report

        raise ResolvingDependenciesError from None

    else:
        return True


@hookimpl
def pytask_dag_create_dag(session: Session, tasks: list[PTask]) -> nx.DiGraph:
    """Create the DAG from tasks, dependencies and products."""

    def _add_dependency(dag: nx.DiGraph, task: PTask, node: PNode) -> None:
        """Add a dependency to the DAG."""
        dag.add_node(node.signature, node=node)
        dag.add_edge(node.signature, task.signature)

        # If a node is a PythonNode wrapped in another PythonNode, it is a product from
        # another task that is a dependency in the current task. Thus, draw an edge
        # connecting the two nodes.
        if isinstance(node, PythonNode) and isinstance(node.value, PythonNode):
            dag.add_edge(node.value.signature, node.signature)

    def _add_product(dag: nx.DiGraph, task: PTask, node: PNode) -> None:
        """Add a product to the DAG."""
        dag.add_node(node.signature, node=node)
        dag.add_edge(task.signature, node.signature)

    dag = nx.DiGraph()

    for task in tasks:
        dag.add_node(task.signature, task=task)

        tree_map(lambda x: _add_dependency(dag, task, x), task.depends_on)
        tree_map(lambda x: _add_product(dag, task, x), task.produces)

        # If a node is a PythonNode wrapped in another PythonNode, it is a product from
        # another task that is a dependency in the current task. Thus, draw an edge
        # connecting the two nodes.
        tree_map(
            lambda x: dag.add_edge(x.value.signature, x.signature)
            if isinstance(x, PythonNode) and isinstance(x.value, PythonNode)
            else None,
            task.depends_on,
        )

    _check_if_dag_has_cycles(dag)
    _check_if_tasks_have_the_same_products(dag, session.config["paths"])

    return dag


<<<<<<< HEAD
@hookimpl
def pytask_dag_modify_dag(session: Session, dag: nx.DiGraph) -> None:
    """Create dependencies between tasks when using ``@task(after=...)``."""
    temporary_id_to_task = {
        task.attributes["collection_id"]: task
        for task in session.tasks
        if "collection_id" in task.attributes
    }
    for task in session.tasks:
        after = task.attributes.get("after")
        if isinstance(after, list):
            for temporary_id in after:
                other_task = temporary_id_to_task[temporary_id]
                for successor in dag.successors(other_task.signature):
                    dag.add_edge(successor, task.signature)
        elif isinstance(after, str):
            task_signature = task.signature
            signatures = select_by_after_keyword(session, after)
            signatures.discard(task_signature)
            for signature in signatures:
                for successor in dag.successors(signature):
                    dag.add_edge(successor, task.signature)


@hookimpl
def pytask_dag_select_execution_dag(session: Session, dag: nx.DiGraph) -> None:
    """Select the tasks which need to be executed."""
    scheduler = TopologicalSorter.from_dag(dag)
    visited_nodes: set[str] = set()

    while scheduler.is_active():
        task_signature = scheduler.get_ready()[0]
        if task_signature not in visited_nodes:
            task = dag.nodes[task_signature]["task"]
            have_changed = _have_task_or_neighbors_changed(session, dag, task)
            if have_changed:
                visited_nodes.update(task_and_descending_tasks(task_signature, dag))
            else:
                dag.nodes[task_signature]["task"].markers.append(
                    Mark("skip_unchanged", (), {})
                )
        scheduler.done(task_signature)


def _have_task_or_neighbors_changed(
    session: Session, dag: nx.DiGraph, task: PTask
) -> bool:
    """Indicate whether dependencies or products of a task have changed."""
    return any(
        session.hook.pytask_dag_has_node_changed(
            session=session,
            dag=dag,
            task=task,
            node=dag.nodes[node_name].get("task") or dag.nodes[node_name].get("node"),
        )
        for node_name in node_and_neighbors(dag, task.signature)
    )


@hookimpl(trylast=True)
def pytask_dag_has_node_changed(task: PTask, node: MetaNode) -> bool:
    """Indicate whether a single dependency or product has changed."""
    # If node does not exist, we receive None.
    node_state = node.state()
    if node_state is None:
        return True

    with DatabaseSession() as session:
        db_state = session.get(State, (task.signature, node.signature))

    # If the node is not in the database.
    if db_state is None:
        return True

    return node_state != db_state.hash_


=======
>>>>>>> 3ad00a7d
def _check_if_dag_has_cycles(dag: nx.DiGraph) -> None:
    """Check if DAG has cycles."""
    try:
        cycles = nx.algorithms.cycles.find_cycle(dag)
    except nx.NetworkXNoCycle:
        pass
    else:
        msg = (
            f"The DAG contains cycles which means a dependency is directly or "
            "indirectly a product of the same task. See the following the path of "
            "nodes in the graph which forms the cycle.\n\n"
            f"{_format_cycles(dag, cycles)}"
        )
        raise ResolvingDependenciesError(msg)


def _format_cycles(dag: nx.DiGraph, cycles: list[tuple[str, ...]]) -> str:
    """Format cycles as a paths connected by arrows."""
    chain = [
        x for i, x in enumerate(itertools.chain.from_iterable(cycles)) if i % 2 == 0
    ]
    chain += [cycles[-1][1]]

    lines: list[str] = []
    for x in chain:
        node = dag.nodes[x].get("task") or dag.nodes[x].get("node")
        if isinstance(node, PTask):
            short_name = format_task_name(node, editor_url_scheme="no_link").plain
        elif isinstance(node, PNode):
            short_name = node.name
        lines.extend((short_name, "     " + ARROW_DOWN_ICON))
    # Join while removing last arrow.
    return "\n".join(lines[:-1])


def _format_dictionary_to_tree(dict_: dict[str, list[str]], title: str) -> str:
    """Format missing root nodes."""
    tree = Tree(title)

    for node, tasks in dict_.items():
        branch = tree.add(Text.assemble(FILE_ICON, node))
        for task in tasks:
            branch.add(Text.assemble(TASK_ICON, task))

    return render_to_string(tree, console=console, strip_styles=True)


def _check_if_tasks_have_the_same_products(dag: nx.DiGraph, paths: list[Path]) -> None:
    nodes_created_by_multiple_tasks = []

    for node in dag.nodes:
        is_node = "node" in dag.nodes[node]
        if is_node:
            parents = list(dag.predecessors(node))
            if len(parents) > 1:
                nodes_created_by_multiple_tasks.append(node)

    if nodes_created_by_multiple_tasks:
        dictionary = {}
        for node in nodes_created_by_multiple_tasks:
            short_node_name = format_node_name(dag.nodes[node]["node"], paths).plain
            short_predecessors = reduce_names_of_multiple_nodes(
                dag.predecessors(node), dag, paths
            )
            dictionary[short_node_name] = short_predecessors
        text = _format_dictionary_to_tree(dictionary, "Products from multiple tasks:")
        msg = (
            f"There are some tasks which produce the same output. See the following "
            f"tree which shows which products are produced by multiple tasks.\n\n{text}"
        )
        raise ResolvingDependenciesError(msg)


@hookimpl
def pytask_dag_log(report: DagReport) -> None:
    """Log errors which happened while resolving dependencies."""
    console.print()
    console.rule(
        Text("Failures during resolving dependencies", style="failed"), style="failed"
    )
    console.print()
    console.print(report)
    console.print()
    console.rule(style="failed")<|MERGE_RESOLUTION|>--- conflicted
+++ resolved
@@ -15,11 +15,7 @@
 from _pytask.console import render_to_string
 from _pytask.console import TASK_ICON
 from _pytask.exceptions import ResolvingDependenciesError
-<<<<<<< HEAD
-from _pytask.mark import Mark
 from _pytask.mark import select_by_after_keyword
-=======
->>>>>>> 3ad00a7d
 from _pytask.node_protocols import PNode
 from _pytask.node_protocols import PTask
 from _pytask.nodes import PythonNode
@@ -98,7 +94,6 @@
     return dag
 
 
-<<<<<<< HEAD
 @hookimpl
 def pytask_dag_modify_dag(session: Session, dag: nx.DiGraph) -> None:
     """Create dependencies between tasks when using ``@task(after=...)``."""
@@ -123,61 +118,6 @@
                     dag.add_edge(successor, task.signature)
 
 
-@hookimpl
-def pytask_dag_select_execution_dag(session: Session, dag: nx.DiGraph) -> None:
-    """Select the tasks which need to be executed."""
-    scheduler = TopologicalSorter.from_dag(dag)
-    visited_nodes: set[str] = set()
-
-    while scheduler.is_active():
-        task_signature = scheduler.get_ready()[0]
-        if task_signature not in visited_nodes:
-            task = dag.nodes[task_signature]["task"]
-            have_changed = _have_task_or_neighbors_changed(session, dag, task)
-            if have_changed:
-                visited_nodes.update(task_and_descending_tasks(task_signature, dag))
-            else:
-                dag.nodes[task_signature]["task"].markers.append(
-                    Mark("skip_unchanged", (), {})
-                )
-        scheduler.done(task_signature)
-
-
-def _have_task_or_neighbors_changed(
-    session: Session, dag: nx.DiGraph, task: PTask
-) -> bool:
-    """Indicate whether dependencies or products of a task have changed."""
-    return any(
-        session.hook.pytask_dag_has_node_changed(
-            session=session,
-            dag=dag,
-            task=task,
-            node=dag.nodes[node_name].get("task") or dag.nodes[node_name].get("node"),
-        )
-        for node_name in node_and_neighbors(dag, task.signature)
-    )
-
-
-@hookimpl(trylast=True)
-def pytask_dag_has_node_changed(task: PTask, node: MetaNode) -> bool:
-    """Indicate whether a single dependency or product has changed."""
-    # If node does not exist, we receive None.
-    node_state = node.state()
-    if node_state is None:
-        return True
-
-    with DatabaseSession() as session:
-        db_state = session.get(State, (task.signature, node.signature))
-
-    # If the node is not in the database.
-    if db_state is None:
-        return True
-
-    return node_state != db_state.hash_
-
-
-=======
->>>>>>> 3ad00a7d
 def _check_if_dag_has_cycles(dag: nx.DiGraph) -> None:
     """Check if DAG has cycles."""
     try:
