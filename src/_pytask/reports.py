"""Contains everything related to reports."""

from __future__ import annotations

from typing import TYPE_CHECKING
from typing import ClassVar

from attrs import define
from attrs import field
from rich.rule import Rule
from rich.text import Text

from _pytask.capture_utils import ShowCapture
from _pytask.console import format_task_name
from _pytask.outcomes import CollectionOutcome
from _pytask.outcomes import TaskOutcome
from _pytask.traceback import OptionalExceptionInfo
from _pytask.traceback import Traceback

if TYPE_CHECKING:
<<<<<<< HEAD
    from _pytask.node_protocols import PProvisionalNode
    from _pytask.node_protocols import PNode
    from _pytask.node_protocols import PTask
=======
>>>>>>> 9b27ec53
    from rich.console import Console
    from rich.console import ConsoleOptions
    from rich.console import RenderResult

    from _pytask.node_protocols import PNode
    from _pytask.node_protocols import PTask


@define
class CollectionReport:
    """A collection report for a task."""

    outcome: CollectionOutcome
    node: PTask | PNode | PProvisionalNode | None = None
    exc_info: OptionalExceptionInfo | None = None

    @classmethod
    def from_exception(
        cls: type[CollectionReport],
        outcome: CollectionOutcome,
        exc_info: OptionalExceptionInfo,
        node: PTask | PNode | PProvisionalNode | None = None,
    ) -> CollectionReport:
        return cls(outcome=outcome, node=node, exc_info=exc_info)

    def __rich_console__(
        self, console: Console, console_options: ConsoleOptions
    ) -> RenderResult:
        header = "Error" if self.node is None else f"Could not collect {self.node.name}"
        traceback = Traceback(self.exc_info)  # type: ignore[arg-type]
        yield Rule(
            Text(header, style=CollectionOutcome.FAIL.style),
            style=CollectionOutcome.FAIL.style,
        )
        yield ""
        yield traceback
        yield ""


@define
class DagReport:
    """A report for an error during the creation of the DAG."""

    exc_info: OptionalExceptionInfo

    @classmethod
    def from_exception(cls, exc_info: OptionalExceptionInfo) -> DagReport:
        return cls(exc_info)

    def __rich_console__(
        self, console: Console, console_options: ConsoleOptions
    ) -> RenderResult:
        traceback = Traceback(self.exc_info)
        yield traceback


@define
class ExecutionReport:
    """A report for an executed task."""

    task: PTask
    outcome: TaskOutcome
    exc_info: OptionalExceptionInfo | None = None
    sections: list[tuple[str, str, str]] = field(factory=list)

    editor_url_scheme: ClassVar[str] = "file"
    show_locals: ClassVar[bool] = False
    show_capture: ClassVar[ShowCapture] = ShowCapture.ALL

    @classmethod
    def from_task_and_exception(
        cls, task: PTask, exc_info: OptionalExceptionInfo
    ) -> ExecutionReport:
        """Create a report from a task and an exception."""
        return cls(task, TaskOutcome.FAIL, exc_info, task.report_sections)

    @classmethod
    def from_task(cls, task: PTask) -> ExecutionReport:
        """Create a report from a task."""
        return cls(task, TaskOutcome.SUCCESS, None, task.report_sections)

    def __rich_console__(
        self, console: Console, console_options: ConsoleOptions
    ) -> RenderResult:
        task_name = format_task_name(
            task=self.task, editor_url_scheme=self.editor_url_scheme
        )
        text = Text.assemble("Task ", task_name, " failed", style="failed")
        traceback = Traceback(self.exc_info)  # type: ignore[arg-type]

        yield Rule(text, style=self.outcome.style)
        yield ""
        yield traceback
        yield ""

        for when, key, content in self.sections:
            if key in ("stdout", "stderr") and self.show_capture in (
                ShowCapture(key),
                ShowCapture.ALL,
            ):
                yield Rule(f"Captured {key} during {when}", style="default")
                yield content<|MERGE_RESOLUTION|>--- conflicted
+++ resolved
@@ -18,17 +18,12 @@
 from _pytask.traceback import Traceback
 
 if TYPE_CHECKING:
-<<<<<<< HEAD
-    from _pytask.node_protocols import PProvisionalNode
-    from _pytask.node_protocols import PNode
-    from _pytask.node_protocols import PTask
-=======
->>>>>>> 9b27ec53
     from rich.console import Console
     from rich.console import ConsoleOptions
     from rich.console import RenderResult
 
     from _pytask.node_protocols import PNode
+    from _pytask.node_protocols import PProvisionalNode
     from _pytask.node_protocols import PTask
 
 
