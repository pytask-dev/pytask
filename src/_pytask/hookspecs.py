--- conflicted
+++ resolved
@@ -13,17 +13,14 @@
 import pluggy
 
 if TYPE_CHECKING:
-<<<<<<< HEAD
-    from _pytask.node_protocols import PProvisionalNode
-=======
     from pathlib import Path
 
     import click
     from pluggy import PluginManager
 
->>>>>>> 9b27ec53
     from _pytask.models import NodeInfo
     from _pytask.node_protocols import PNode
+    from _pytask.node_protocols import PProvisionalNode
     from _pytask.node_protocols import PTask
     from _pytask.outcomes import CollectionOutcome
     from _pytask.outcomes import TaskOutcome
