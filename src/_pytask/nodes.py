--- conflicted
+++ resolved
@@ -139,11 +139,8 @@
 class PathNode(PPathNode):
     """The class for a node which is a path.
 
-<<<<<<< HEAD
-=======
     Attributes
     ----------
->>>>>>> ce6a8252
     name
         Name of the node which makes it identifiable in the DAG.
     path
@@ -196,8 +193,7 @@
 class PythonNode(PNode):
     """The class for a node which is a Python object.
 
-<<<<<<< HEAD
-    Parameters
+    Attributes
     ----------
     name
         The name of the node.
@@ -218,27 +214,12 @@
     >>> node = PythonNode(name="node", value={"a": 1}, hash=lambda x: DeepHash(x)[x])
 
     .. warning:: Hashing big objects can require some time.
-=======
-    Attributes
-    ----------
-    name
-        Name of the node that is set internally.
-    value
-        Value of the node.
-    hash
-        Whether the value should be hashed to determine the state.
->>>>>>> ce6a8252
 
     """
 
     name: str = ""
-<<<<<<< HEAD
-    value: Any = None
-    hash: bool | Callable[[Any], str] = False  # noqa: A003
-=======
     value: Any | NoDefault = no_default
     hash: bool | Callable[[Any], bool] = False  # noqa: A003
->>>>>>> ce6a8252
 
     def load(self) -> Any:
         """Load the value."""
@@ -271,11 +252,12 @@
         if self.hash:
             value = self.load()
             if callable(self.hash):
-<<<<<<< HEAD
-                return str(self.hash(self.value))
-            if isinstance(self.value, str):
-                return str(hashlib.sha256(self.value.encode()).hexdigest())
-            return str(hash(self.value))
+                return str(self.hash(value))
+            if isinstance(value, str):
+                return str(hashlib.sha256(value.encode()).hexdigest())
+            if isinstance(value, bytes):
+                return str(hashlib.sha256(value).hexdigest())
+            return str(hash(value))
         return "0"
 
 
@@ -323,13 +305,4 @@
         return self.load_func(self.path.read_bytes())
 
     def save(self, value: Any) -> None:
-        self.path.write_bytes(self.dump_func(value))
-=======
-                return str(self.hash(value))
-            if isinstance(value, str):
-                return str(hashlib.sha256(value.encode()).hexdigest())
-            if isinstance(value, bytes):
-                return str(hashlib.sha256(value).hexdigest())
-            return str(hash(value))
-        return "0"
->>>>>>> ce6a8252
+        self.path.write_bytes(self.dump_func(value))