--- conflicted
+++ resolved
@@ -11,14 +11,8 @@
 from _pytask.node_protocols import MetaNode
 from _pytask.node_protocols import Node
 from _pytask.node_protocols import PPathNode
-<<<<<<< HEAD
-from _pytask.tree_util import PyTree
-from _pytask.tree_util import tree_leaves
-from _pytask.tree_util import tree_structure
 from _pytask.typing import no_value
 from _pytask.typing import NoValue
-=======
->>>>>>> c561b7b3
 from attrs import define
 from attrs import field
 
@@ -100,7 +94,8 @@
 
         """
         if self.path is not no_value:
-            raise ValueError("'path' is already defined.")
+            msg = "'path' is already defined."
+            raise ValueError(msg)
         if not isinstance(value, Path):
             msg = "'value' must be a 'pathlib.Path'."
             raise TypeError(msg)
@@ -136,13 +131,15 @@
     def load(self) -> Path:
         """Load the value."""
         if self.path is no_value:
-            raise ValueError("PathNode has no path defined.")
+            msg = "PathNode has no path defined."
+            raise ValueError(msg)
         return self.path
 
     def save(self, value: bytes | str) -> None:
         """Save strings or bytes to file."""
         if self.path is no_value:
-            raise TypeError("'path' must be a 'pathlib.Path' to store data.")
+            msg = "'path' must be a 'pathlib.Path' to store data."
+            raise TypeError(msg)
         if isinstance(value, str):
             self.path.write_text(value)
         elif isinstance(value, bytes):
@@ -166,7 +163,8 @@
     def load(self) -> Any:
         """Load the value."""
         if self.value is no_value:
-            raise ValueError("PythonNode has no value defined.")
+            msg = "PythonNode has no value defined."
+            raise ValueError(msg)
         return self.value
 
     def save(self, value: Any) -> None:
@@ -187,7 +185,8 @@
 
         """
         if self.value is not no_value:
-            raise ValueError("'value' is already defined.")
+            msg = "'value' is already defined."
+            raise ValueError(msg)
         self.value = value
 
     def state(self) -> str | None:
