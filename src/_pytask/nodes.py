"""Contains implementations of tasks and nodes following the node protocols."""

from __future__ import annotations

import hashlib
import inspect
import pickle
from os import stat_result
from pathlib import Path  # noqa: TCH003
from typing import TYPE_CHECKING
from typing import Any
from typing import Callable

from attrs import define
from attrs import field
from upath._stat import UPathStatResult

from _pytask._hashlib import hash_value
from _pytask.node_protocols import PNode
from _pytask.node_protocols import PPathNode
from _pytask.node_protocols import PProvisionalNode
from _pytask.node_protocols import PTask
from _pytask.node_protocols import PTaskWithPath
from _pytask.path import hash_path
from _pytask.typing import NoDefault
from _pytask.typing import no_default

if TYPE_CHECKING:
    from _pytask.mark import Mark
    from _pytask.models import NodeInfo
    from _pytask.tree_util import PyTree


__all__ = [
    "DirectoryNode",
    "PathNode",
    "PickleNode",
    "PythonNode",
    "Task",
    "TaskWithoutPath",
]


@define(kw_only=True)
class TaskWithoutPath(PTask):
    """The class for tasks without a source file.

    Tasks may have no source file because
    - they are dynamically created in a REPL.
    - they are created in a Jupyter notebook.

    Attributes
    ----------
    name
        The name of the task.
    function
        The task function.
    depends_on
        A list of dependencies of task.
    produces
        A list of products of task.
    markers
        A list of markers attached to the task function.
    report_sections
        Reports with entries for when, what, and content.
    attributes: dict[Any, Any]
        A dictionary to store additional information of the task.

    """

    name: str
    function: Callable[..., Any]
    depends_on: dict[str, PyTree[PNode | PProvisionalNode]] = field(factory=dict)
    produces: dict[str, PyTree[PNode | PProvisionalNode]] = field(factory=dict)
    markers: list[Mark] = field(factory=list)
    report_sections: list[tuple[str, str, str]] = field(factory=list)
    attributes: dict[Any, Any] = field(factory=dict)

    @property
    def signature(self) -> str:
        raw_key = str(hash_value(self.name))
        return hashlib.sha256(raw_key.encode()).hexdigest()

    def state(self) -> str | None:
        """Return the state of the node."""
        try:
            source = inspect.getsource(self.function)
        except OSError:
            return None
        else:
            return hashlib.sha256(source.encode()).hexdigest()

    def execute(self, **kwargs: Any) -> Any:
        """Execute the task."""
        return self.function(**kwargs)


@define(kw_only=True)
class Task(PTaskWithPath):
    """The class for tasks which are Python functions.

    Attributes
    ----------
    base_name
        The base name of the task.
    path
        Path to the file where the task was defined.
    function
        The task function.
    name
        The name of the task.
    depends_on
        A list of dependencies of task.
    produces
        A list of products of task.
    markers
        A list of markers attached to the task function.
    report_sections
        Reports with entries for when, what, and content.
    attributes: dict[Any, Any]
        A dictionary to store additional information of the task.

    """

    base_name: str
    path: Path
    function: Callable[..., Any]
    name: str = field(default="", init=False)
    depends_on: dict[str, PyTree[PNode | PProvisionalNode]] = field(factory=dict)
    produces: dict[str, PyTree[PNode | PProvisionalNode]] = field(factory=dict)
    markers: list[Mark] = field(factory=list)
    report_sections: list[tuple[str, str, str]] = field(factory=list)
    attributes: dict[Any, Any] = field(factory=dict)

    def __attrs_post_init__(self: Task) -> None:
        """Change class after initialization."""
        if not self.name:
            self.name = self.path.as_posix() + "::" + self.base_name

    @property
    def signature(self) -> str:
        """The unique signature of the node."""
        raw_key = "".join(str(hash_value(arg)) for arg in (self.base_name, self.path))
        return hashlib.sha256(raw_key.encode()).hexdigest()

    def state(self) -> str | None:
        """Return the state of the node."""
        if self.path.exists():
            modification_time = self.path.stat().st_mtime
            return hash_path(self.path, modification_time)
        return None

    def execute(self, **kwargs: Any) -> Any:
        """Execute the task."""
        return self.function(**kwargs)


@define(kw_only=True)
class PathNode(PPathNode):
    """The class for a node which is a path.

    Attributes
    ----------
    name
        Name of the node which makes it identifiable in the DAG.
    path
        The path to the file.

    """

    path: Path
    name: str = ""

    @property
    def signature(self) -> str:
        """The unique signature of the node."""
        raw_key = str(hash_value(self.path))
        return hashlib.sha256(raw_key.encode()).hexdigest()

    @classmethod
    def from_path(cls, path: Path) -> PathNode:
        """Instantiate class from path to file."""
        return cls(name=path.as_posix(), path=path)

    def state(self) -> str | None:
        """Calculate the state of the node.

        The state is given by the modification timestamp.

        """
        if self.path.exists():
            return _get_state(self.path)
        return None

    def load(self, is_product: bool = False) -> Path:  # noqa: ARG002
        """Load the value."""
        return self.path

    def save(self, value: bytes | str) -> None:
        """Save strings or bytes to file."""
        if isinstance(value, str):
            self.path.write_text(value)
        elif isinstance(value, bytes):
            self.path.write_bytes(value)
        else:
            msg = f"'PathNode' can only save 'str' and 'bytes', not {type(value)}"
            raise TypeError(msg)


@define(kw_only=True)
class PythonNode(PNode):
    """The class for a node which is a Python object.

    Attributes
    ----------
    name
        The name of the node.
    value
        The value of the node.
    hash
        Whether the value should be hashed to determine the state. Use ``True`` for
        objects that are hashable like strings and tuples. For dictionaries and other
        non-hashable objects, you need to provide a function that can hash these
        objects.
    node_info
        The infos acquired while collecting the node.

    Examples
    --------
    To allow a :class:`PythonNode` to hash a dictionary, you need to pass your
    own hashing function. For example, from the :mod:`deepdiff` library.

    >>> from deepdiff import DeepHash
    >>> node = PythonNode(name="node", value={"a": 1}, hash=lambda x: DeepHash(x)[x])

    .. warning:: Hashing big objects can require some time.

    """

    name: str = ""
    value: Any | NoDefault = no_default
    hash: bool | Callable[[Any], bool] = False
    node_info: NodeInfo | None = None

    @property
    def signature(self) -> str:
        """The unique signature of the node."""
        raw_key = (
            "".join(
                str(hash_value(getattr(self.node_info, name)))
                for name in ("arg_name", "path", "task_name", "task_path")
            )
            if self.node_info
            else str(hash_value(self.node_info))
        )
        return hashlib.sha256(raw_key.encode()).hexdigest()

    def load(self, is_product: bool = False) -> Any:
        """Load the value."""
        if is_product:
            return self
        if isinstance(self.value, PythonNode):
            return self.value.load()
        return self.value

    def save(self, value: Any) -> None:
        """Save the value."""
        self.value = value

    def state(self) -> str | None:
        """Calculate state of the node.

        If ``hash = False``, the function returns ``"0"``, a constant hash value, so the
        :class:`PythonNode` is ignored when checking for a changed state of the task.

        If ``hash`` is a callable, then use this function to calculate a hash.

        If ``hash = True``, the builtin ``hash()`` function (`link
        <https://docs.python.org/3.11/library/functions.html?highlight=hash#hash>`_) is
        used for all types except strings.

        The hash for strings and bytes is calculated using hashlib because
        ``hash("asd")`` returns a different value every invocation since the hash of
        strings is salted with a random integer and it would confuse users. See
        {meth}`object.__hash__` for more information.

        """
        if self.hash:
            value = self.load()
            if callable(self.hash):
                return str(self.hash(value))
            return str(hash_value(value))
        return "0"


@define
class PickleNode(PPathNode):
    """A node for pickle files.

    Attributes
    ----------
    name
        Name of the node which makes it identifiable in the DAG.
    path
        The path to the file.

    """

    path: Path
    name: str = ""

    @property
    def signature(self) -> str:
        """The unique signature of the node."""
        raw_key = str(hash_value(self.path))
        return hashlib.sha256(raw_key.encode()).hexdigest()

    @classmethod
    def from_path(cls, path: Path) -> PickleNode:
        """Instantiate class from path to file."""
        if not path.is_absolute():
            msg = "Node must be instantiated from absolute path."
            raise ValueError(msg)
        return cls(name=path.as_posix(), path=path)

    def state(self) -> str | None:
        if self.path.exists():
            return _get_state(self.path)
        return None

    def load(self, is_product: bool = False) -> Any:
        if is_product:
            return self
        with self.path.open("rb") as f:
            return pickle.load(f)  # noqa: S301

    def save(self, value: Any) -> None:
        with self.path.open("wb") as f:
            pickle.dump(value, f)


<<<<<<< HEAD
@define(kw_only=True)
class DirectoryNode(PProvisionalNode):
    """The class for a provisional node that works with directories.

    Attributes
    ----------
    name
        The name of the node.
    pattern
        Patterns are the same as for :mod:`fnmatch`, with the addition of ``**`` which
        means "this directory and all subdirectories, recursively".
    root_dir
        The pattern is interpreted relative to the path given by ``root_dir``. If
        ``root_dir = None``, it is the directory where the path is defined.

    """

    name: str = ""
    pattern: str = "*"
    root_dir: Path | None = None

    @property
    def signature(self) -> str:
        """The unique signature of the node."""
        raw_key = "".join(str(hash_value(arg)) for arg in (self.root_dir, self.pattern))
        return hashlib.sha256(raw_key.encode()).hexdigest()

    def load(self, is_product: bool = False) -> Path:
        if is_product:
            return self.root_dir  # type: ignore[return-value]
        msg = "'DirectoryNode' cannot be loaded as a dependency"  # pragma: no cover
        raise NotImplementedError(msg)  # pragma: no cover

    def collect(self) -> list[Path]:
        """Collect paths defined by the pattern."""
        return list(self.root_dir.glob(self.pattern))  # type: ignore[union-attr]
=======
def _get_state(path: Path) -> str:
    """Get state of a path.

    A simple function to handle local and remote files.

    """
    stat = path.stat()
    if isinstance(stat, stat_result):
        modification_time = path.stat().st_mtime
        return hash_path(path, modification_time)
    if isinstance(stat, UPathStatResult):
        return stat.as_info().get("ETag", "0")
    msg = "Unknown stat object."
    raise NotImplementedError(msg)
>>>>>>> 9b27ec53
<|MERGE_RESOLUTION|>--- conflicted
+++ resolved
@@ -339,7 +339,6 @@
             pickle.dump(value, f)
 
 
-<<<<<<< HEAD
 @define(kw_only=True)
 class DirectoryNode(PProvisionalNode):
     """The class for a provisional node that works with directories.
@@ -376,7 +375,8 @@
     def collect(self) -> list[Path]:
         """Collect paths defined by the pattern."""
         return list(self.root_dir.glob(self.pattern))  # type: ignore[union-attr]
-=======
+
+
 def _get_state(path: Path) -> str:
     """Get state of a path.
 
@@ -390,5 +390,4 @@
     if isinstance(stat, UPathStatResult):
         return stat.as_info().get("ETag", "0")
     msg = "Unknown stat object."
-    raise NotImplementedError(msg)
->>>>>>> 9b27ec53
+    raise NotImplementedError(msg)