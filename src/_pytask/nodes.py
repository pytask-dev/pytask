"""Deals with nodes which are dependencies or products of a task."""
from __future__ import annotations

import functools
import itertools
import uuid
from abc import ABCMeta
from abc import abstractmethod
from pathlib import Path
from typing import Any
from typing import Callable
from typing import Dict
from typing import Generator
from typing import Iterable
from typing import List
from typing import Optional
from typing import Tuple
from typing import TYPE_CHECKING

import attr
from _pytask.exceptions import NodeNotCollectedError
from _pytask.exceptions import NodeNotFoundError
from _pytask.mark_utils import remove_markers_from_func
from _pytask.session import Session
from pybaum import tree_map


if TYPE_CHECKING:
    from _pytask.mark import Mark


def depends_on(
    objects: Any | Iterable[Any] | dict[Any, Any]
) -> Any | Iterable[Any] | dict[Any, Any]:
    """Specify dependencies for a task.

    Parameters
    ----------
    objects : Union[Any, Iterable[Any], Dict[Any, Any]]
        Can be any valid Python object or an iterable of any Python objects. To be
        valid, it must be parsed by some hook implementation for the
        :func:`pytask.hookspecs.pytask_collect_node` entry-point.

    """
    return objects


def produces(
    objects: Any | Iterable[Any] | dict[Any, Any]
) -> Any | Iterable[Any] | dict[Any, Any]:
    """Specify products of a task.

    Parameters
    ----------
    objects : Union[Any, Iterable[Any], Dict[Any, Any]]
        Can be any valid Python object or an iterable of any Python objects. To be
        valid, it must be parsed by some hook implementation for the
        :func:`pytask.hookspecs.pytask_collect_node` entry-point.

    """
    return objects


class MetaNode(metaclass=ABCMeta):
    """Meta class for nodes."""

    name: str
    path: Path

    @abstractmethod
    def state(self) -> str | None:
        ...


class MetaTask(MetaNode):
    """The base class for tasks."""

    base_name: str
    name: str
    short_name: str | None
    markers: list[Mark]
    depends_on: dict[str, MetaNode]
    produces: dict[str, MetaNode]
    path: Path
    function: Callable[..., Any] | None
    attributes: dict[Any, Any]
    kwargs: dict[str, Any]
    keep_dict: dict[str, bool]
    _report_sections: list[tuple[str, str, str]]

    @abstractmethod
    def execute(self) -> None:
        ...

    @abstractmethod
    def add_report_section(
        self, when: str, key: str, content: str  # noqa: U100
    ) -> None:
        ...


@attr.s
class PythonFunctionTask(MetaTask):
    """The class for tasks which are Python functions."""

    base_name = attr.ib(type=str)
    """str: The base name of the task."""
    name = attr.ib(type=str)
    """str: The unique identifier for a task."""
    path = attr.ib(type=Path)
    """pathlib.Path: Path to the file where the task was defined."""
    function = attr.ib(type=Callable[..., Any])
    """Callable[..., Any]: The task function."""
    short_name = attr.ib(default=None, type=Optional[str], init=False)
    """str: The shortest uniquely identifiable name for task for display."""
    depends_on = attr.ib(factory=dict, type=Dict[str, MetaNode])
    """Dict[str, MetaNode]: A list of dependencies of task."""
    produces = attr.ib(factory=dict, type=Dict[str, MetaNode])
    """Dict[str, MetaNode]: A list of products of task."""
    markers = attr.ib(factory=list, type="List[Mark]")
    """Optional[List[Mark]]: A list of markers attached to the task function."""
<<<<<<< HEAD
=======
    kwargs = attr.ib(factory=dict, type=Dict[str, Any])
    """Dict[str, Any]: A dictionary with keyword arguments supplied to the task."""
    keep_dict = attr.ib(factory=dict, type=Dict[str, bool])
    """Dict[str, bool]: Should dictionaries for single nodes be preserved?"""
>>>>>>> d93d21ac
    _report_sections = attr.ib(factory=list, type=List[Tuple[str, str, str]])
    """List[Tuple[str, str, str]]: Reports with entries for when, what, and content."""
    attributes = attr.ib(factory=dict, type=Dict[Any, Any])
    """Dict[Any, Any]: A dictionary to store additional information of the task."""

    def __attrs_post_init__(self: PythonFunctionTask) -> None:
        if self.short_name is None:
            self.short_name = self.name

    @classmethod
    def from_path_name_function_session(
        cls, path: Path, name: str, function: Callable[..., Any], session: Session
    ) -> PythonFunctionTask:
        """Create a task from a path, name, function, and session."""
        objects = _extract_nodes_from_function_markers(function, depends_on)
        nodes = _convert_objects_to_node_dictionary(objects, "depends_on")
        dependencies = tree_map(lambda x: _collect_node(session, path, name, x), nodes)

        objects = _extract_nodes_from_function_markers(function, produces)
        nodes = _convert_objects_to_node_dictionary(objects, "produces")
        products = tree_map(lambda x: _collect_node(session, path, name, x), nodes)

        markers = [
            marker
            for marker in getattr(function, "pytaskmark", [])
            if marker.name not in ("depends_on", "produces")
        ]

        if hasattr(function, "pytask_meta"):
            kwargs = function.pytask_meta.kwargs  # type: ignore[attr-defined]
        else:
            kwargs = {}

        return cls(
            base_name=name,
            name=create_task_name(path, name),
            path=path,
            function=function,
            depends_on=dependencies,
            produces=products,
            markers=markers,
<<<<<<< HEAD
=======
            kwargs=kwargs,
            keep_dict=keep_dictionary,
>>>>>>> d93d21ac
        )

    def execute(self, **kwargs: Any) -> None:
        """Execute the task."""
        self.function(**kwargs)

    def state(self) -> str:
        """Return the last modified date of the file where the task is defined."""
        return str(self.path.stat().st_mtime)

<<<<<<< HEAD
    def _get_kwargs_from_task_for_function(self) -> dict[str, Any]:
        """Process dependencies and products to pass them as kwargs to the function."""
        func_arg_names = set(inspect.signature(self.function).parameters)
        kwargs = {}
        for arg_name in ("depends_on", "produces"):
            if arg_name in func_arg_names:
                attribute = getattr(self, arg_name)
                kwargs[arg_name] = tree_map(lambda x: x.value, attribute)

        return kwargs

=======
>>>>>>> d93d21ac
    def add_report_section(self, when: str, key: str, content: str) -> None:
        if content:
            self._report_sections.append((when, key, content))


@attr.s
class FilePathNode(MetaNode):
    """The class for a node which is a path."""

    name = attr.ib(type=str)
    """str: Name of the node which makes it identifiable in the DAG."""

    value = attr.ib(type=Path)
    """Any: Value passed to the decorator which can be requested inside the function."""

    path = attr.ib(type=Path)
    """pathlib.Path: Path to the FilePathNode."""

    @classmethod
    @functools.lru_cache()
    def from_path(cls, path: Path) -> FilePathNode:
        """Instantiate class from path to file.

        The `lru_cache` decorator ensures that the same object is not collected twice.

        """
        if not path.is_absolute():
            raise ValueError("FilePathNode must be instantiated from absolute path.")
        return cls(path.as_posix(), path, path)

    def state(self) -> str | None:
        """Return the last modified date for file path."""
        if not self.path.exists():
            raise NodeNotFoundError
        else:
            return str(self.path.stat().st_mtime)


def _collect_node(
    session: Session, path: Path, name: str, node: str | Path
) -> dict[str, MetaNode]:
    """Collect nodes for a task.

    Parameters
    ----------
    session : _pytask.session.Session
        The session.
    path : Path
        The path to the task whose nodes are collected.
    name : str
        The name of the task.
    nodes : Dict[str, Union[str, Path]]
        A dictionary of nodes parsed from the ``depends_on`` or ``produces`` markers.

    Returns
    -------
    Dict[str, MetaNode]
        A dictionary of node names and their paths.

    Raises
    ------
    NodeNotCollectedError
        If the node could not collected.

    """
    collected_node = session.hook.pytask_collect_node(
        session=session, path=path, node=node
    )
    if collected_node is None:
        raise NodeNotCollectedError(
            f"{node!r} cannot be parsed as a dependency or product for task "
            f"{name!r} in {path!r}."
        )

    return collected_node


def _extract_nodes_from_function_markers(
    function: Callable[..., Any], parser: Callable[..., Any]
) -> Generator[Any, None, None]:
    """Extract nodes from a marker.

    The parser is a functions which is used to document the marker with the correct
    signature. Using the function as a parser for the ``args`` and ``kwargs`` of the
    marker provides the expected error message for misspecification.

    """
    marker_name = parser.__name__
    _, markers = remove_markers_from_func(function, marker_name)
    for marker in markers:
        parsed = parser(*marker.args, **marker.kwargs)
        yield parsed


def _convert_objects_to_node_dictionary(objects: Any, when: str) -> dict[Any, Any]:
    """Convert objects to node dictionary."""
    list_of_dicts = [convert_to_dict(x) for x in objects]
    _check_that_names_are_not_used_multiple_times(list_of_dicts, when)
    nodes = merge_dictionaries(list_of_dicts)
    return nodes


@attr.s(frozen=True)
class _Placeholder:
    scalar = attr.ib(type=bool, default=False)
    id_ = attr.ib(factory=uuid.uuid4, type=uuid.UUID)


def convert_to_dict(x: Any, first_level: bool = True) -> Any | dict[Any, Any]:
    if isinstance(x, dict):
        return {k: convert_to_dict(v, False) for k, v in x.items()}
    elif isinstance(x, Iterable) and not isinstance(x, str):
        if first_level:
            return {
                _Placeholder(): convert_to_dict(element, False)
                for i, element in enumerate(x)
            }
        else:
            return {i: convert_to_dict(element, False) for i, element in enumerate(x)}
    elif first_level:
        return {_Placeholder(scalar=True): x}
    else:
        return x


def _check_that_names_are_not_used_multiple_times(
    list_of_dicts: list[dict[Any, Any]], when: str
) -> None:
    """Check that names of nodes are not assigned multiple times.

    Tuples in the list have either one or two elements. The first element in the two
    element tuples is the name and cannot occur twice.

    """
    names_with_provisional_keys = list(
        itertools.chain.from_iterable(dict_.keys() for dict_ in list_of_dicts)
    )
    names = [x for x in names_with_provisional_keys if not isinstance(x, _Placeholder)]
    duplicated = find_duplicates(names)

    if duplicated:
        raise ValueError(
            f"'@pytask.mark.{when}' has nodes with the same name: {duplicated}"
        )


def union_of_dictionaries(dicts: list[dict[Any, Any]]) -> dict[Any, Any]:
    """Merge multiple dictionaries in one.

    Examples
    --------
    >>> a, b = {"a": 0}, {"b": 1}
    >>> union_of_dictionaries([a, b])
    {'a': 0, 'b': 1}

    >>> a, b = {'a': 0}, {'a': 1}
    >>> union_of_dictionaries([a, b])
    {'a': 1}

    """
    return dict(itertools.chain.from_iterable(dict_.items() for dict_ in dicts))


def merge_dictionaries(list_of_dicts: list[dict[Any, Any]]) -> dict[Any, Any]:
    """Merge multiple dictionaries.

    The function does not perform a deep merge. It simply merges the dictionary based on
    the first level keys which are either unique names or placeholders. During the merge
    placeholders will be replaced by an incrementing integer.

    Examples
    --------
    >>> a, b = {"a": 0}, {"b": 1}
    >>> merge_dictionaries([a, b])
    {'a': 0, 'b': 1}

    >>> a, b = {_Placeholder(): 0}, {_Placeholder(): 1}
    >>> merge_dictionaries([a, b])
    {0: 0, 1: 1}

    """
    merged_dict = union_of_dictionaries(list_of_dicts)

    if len(merged_dict) == 1 and isinstance(list(merged_dict)[0], _Placeholder):
        placeholder, value = list(merged_dict.items())[0]
        if placeholder.scalar:
            out = value
        else:
            out = {0: value}
    else:
        counter = itertools.count()
        out = {}
        for k, v in merged_dict.items():
            if isinstance(k, _Placeholder):
                while True:
                    possible_key = next(counter)
                    if possible_key not in merged_dict and possible_key not in out:
                        out[possible_key] = v
                        break
            else:
                out[k] = v

    return out


def create_task_name(path: Path, base_name: str) -> str:
    """Create the name of a task from a path and the task's base name.

    Examples
    --------
    >>> from pathlib import Path
    >>> create_task_name(Path("module.py"), "task_dummy")
    'module.py::task_dummy'

    """
    return path.as_posix() + "::" + base_name


def find_duplicates(x: Iterable[Any]) -> set[Any]:
    """Find duplicated entries in iterable.

    Examples
    --------
    >>> find_duplicates(["a", "b", "a"])
    {'a'}
    >>> find_duplicates(["a", "b"])
    set()

    """
    seen = set()
    duplicates = set()

    for i in x:
        if i in seen:
            duplicates.add(i)
        seen.add(i)

    return duplicates<|MERGE_RESOLUTION|>--- conflicted
+++ resolved
@@ -119,13 +119,8 @@
     """Dict[str, MetaNode]: A list of products of task."""
     markers = attr.ib(factory=list, type="List[Mark]")
     """Optional[List[Mark]]: A list of markers attached to the task function."""
-<<<<<<< HEAD
-=======
     kwargs = attr.ib(factory=dict, type=Dict[str, Any])
     """Dict[str, Any]: A dictionary with keyword arguments supplied to the task."""
-    keep_dict = attr.ib(factory=dict, type=Dict[str, bool])
-    """Dict[str, bool]: Should dictionaries for single nodes be preserved?"""
->>>>>>> d93d21ac
     _report_sections = attr.ib(factory=list, type=List[Tuple[str, str, str]])
     """List[Tuple[str, str, str]]: Reports with entries for when, what, and content."""
     attributes = attr.ib(factory=dict, type=Dict[Any, Any])
@@ -167,11 +162,7 @@
             depends_on=dependencies,
             produces=products,
             markers=markers,
-<<<<<<< HEAD
-=======
             kwargs=kwargs,
-            keep_dict=keep_dictionary,
->>>>>>> d93d21ac
         )
 
     def execute(self, **kwargs: Any) -> None:
@@ -182,20 +173,6 @@
         """Return the last modified date of the file where the task is defined."""
         return str(self.path.stat().st_mtime)
 
-<<<<<<< HEAD
-    def _get_kwargs_from_task_for_function(self) -> dict[str, Any]:
-        """Process dependencies and products to pass them as kwargs to the function."""
-        func_arg_names = set(inspect.signature(self.function).parameters)
-        kwargs = {}
-        for arg_name in ("depends_on", "produces"):
-            if arg_name in func_arg_names:
-                attribute = getattr(self, arg_name)
-                kwargs[arg_name] = tree_map(lambda x: x.value, attribute)
-
-        return kwargs
-
-=======
->>>>>>> d93d21ac
     def add_report_section(self, when: str, key: str, content: str) -> None:
         if content:
             self._report_sections.append((when, key, content))
