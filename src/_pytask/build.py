--- conflicted
+++ resolved
@@ -58,15 +58,9 @@
 @hookimpl
 def pytask_unconfigure(session: Session) -> None:
     """Save calculated file hashes to file."""
-<<<<<<< HEAD
-    session.config["root"].joinpath(".pytask", "file_hashes.json").write_text(
-        json.dumps(HashPathCache._cache)
-    )
-=======
     path = session.config["root"] / ".pytask"
     path.mkdir(exist_ok=True, parents=True)
     path.joinpath("file_hashes.json").write_text(json.dumps(HashPathCache._cache))
->>>>>>> 32e02f8f
 
 
 def build(  # noqa: C901, PLR0912, PLR0913
