"""Implement the build command."""
from __future__ import annotations

import sys
from enum import Enum
from typing import Any
from typing import Literal
from typing import TYPE_CHECKING

import attr
import click
import typed_settings as ts
from _pytask.click import ColoredCommand
from _pytask.config import hookimpl
from _pytask.console import console
from _pytask.exceptions import CollectionError
from _pytask.exceptions import ConfigurationError
from _pytask.exceptions import ExecutionError
from _pytask.exceptions import ResolvingDependenciesError
from _pytask.outcomes import ExitCode
from _pytask.pluginmanager import get_plugin_manager
from _pytask.session import Session
from _pytask.traceback import remove_internal_traceback_frames_from_exc_info
from rich.traceback import Traceback


if TYPE_CHECKING:
    from typing import NoReturn


class ShowTraceback(Enum):
    yes = "yes"
    no = "no"


@hookimpl(tryfirst=True)
def pytask_extend_command_line_interface(cli: click.Group) -> None:
    """Extend the command line interface."""
    cli["build"] = {
        "cmd": build,
        "options": {
            "debug_pytask": attr.ib(
                default=False,
                type=bool,
                # help="Trace all function calls in the plugin framework.  [default: False]",
            ),
            "max_failures": attr.ib(
                default=float("inf"),
                type=float,
                # help="Stop after some failures."
            ),
            "show_errors_immediately": attr.ib(
                default=False,
                type=bool,
                # help="Print errors with tracebacks as soon as the task fails.",
            ),
            "stop_after_first_failure": attr.ib(
                default=False,
                type=bool,
                # help="Stop after the first failure."
            ),
            "show_traceback": attr.ib(
                default=ShowTraceback.yes,
                type=ShowTraceback,
                # help="Choose whether tracebacks should be displayed or not.  [default: yes]",
            ),
        },
    }


def main(config_from_cli: dict[str, Any]) -> Session:
    """Run pytask.

    This is the main command to run pytask which usually receives kwargs from the
    command line interface. It can also be used to run pytask interactively. Pass
    configuration in a dictionary.

    Parameters
    ----------
    config_from_cli : dict
        A dictionary with options passed to pytask. In general, this dictionary holds
        the information passed via the command line interface.

    Returns
    -------
    session : pytask.session.Session
        The session captures all the information of the current run.

    """
    try:
        pm = get_plugin_manager()
        from _pytask import cli

        pm.register(cli)
        pm.hook.pytask_add_hooks(pm=pm)

        config = pm.hook.pytask_configure(pm=pm, config_from_cli=config_from_cli)

        session = Session.from_config(config)

    except (ConfigurationError, Exception):
        console.print_exception()
        session = Session({}, None)
        session.exit_code = ExitCode.CONFIGURATION_FAILED

    else:
        try:
            session.hook.pytask_log_session_header(session=session)
            session.hook.pytask_collect(session=session)
            session.hook.pytask_resolve_dependencies(session=session)
            session.hook.pytask_execute(session=session)

        except CollectionError:
            session.exit_code = ExitCode.COLLECTION_FAILED

        except ResolvingDependenciesError:
            session.exit_code = ExitCode.RESOLVING_DEPENDENCIES_FAILED

        except ExecutionError:
            session.exit_code = ExitCode.FAILED

        except Exception:
            exc_info = sys.exc_info()
            exc_info = remove_internal_traceback_frames_from_exc_info(exc_info)
            traceback = Traceback.from_exception(*exc_info)
            console.print(traceback)
            session.exit_code = ExitCode.FAILED

        session.hook.pytask_unconfigure(session=session)

    return session


<<<<<<< HEAD
def build(main_settings, build_settings) -> NoReturn:
=======
@click.command(cls=ColoredCommand)
@click.option(
    "--debug-pytask",
    is_flag=True,
    default=None,
    help="Trace all function calls in the plugin framework. [dim]\\[default: False][/]",
)
@click.option(
    "-x",
    "--stop-after-first-failure",
    is_flag=True,
    default=None,
    help="Stop after the first failure.",
)
@click.option("--max-failures", default=None, help="Stop after some failures.")
@click.option(
    "--show-errors-immediately",
    is_flag=True,
    default=None,
    help="Print errors with tracebacks as soon as the task fails.",
)
@click.option(
    "--show-traceback/--show-no-traceback",
    type=bool,
    default=None,
    help=(
        "Choose whether tracebacks should be displayed or not. "
        "[dim]\\[default: True][/]"
    ),
)
def build(**config_from_cli: Any) -> NoReturn:
>>>>>>> 12a1da26
    """Collect tasks, execute them and report the results.

    This is pytask's default command. pytask collects tasks from the given paths or the
    current working directory, executes them and reports the results.

    """
    config_from_cli["command"] = "build"
    session = main(config_from_cli)
    sys.exit(session.exit_code)<|MERGE_RESOLUTION|>--- conflicted
+++ resolved
@@ -4,13 +4,9 @@
 import sys
 from enum import Enum
 from typing import Any
-from typing import Literal
 from typing import TYPE_CHECKING
 
-import attr
 import click
-import typed_settings as ts
-from _pytask.click import ColoredCommand
 from _pytask.config import hookimpl
 from _pytask.console import console
 from _pytask.exceptions import CollectionError
@@ -21,6 +17,7 @@
 from _pytask.pluginmanager import get_plugin_manager
 from _pytask.session import Session
 from _pytask.traceback import remove_internal_traceback_frames_from_exc_info
+from _pytask.typed_settings import option
 from rich.traceback import Traceback
 
 
@@ -39,30 +36,30 @@
     cli["build"] = {
         "cmd": build,
         "options": {
-            "debug_pytask": attr.ib(
+            "debug_pytask": option(
                 default=False,
                 type=bool,
-                # help="Trace all function calls in the plugin framework.  [default: False]",
+                help="Trace all function calls in the plugin framework. "
+                "[dim]\\[default: False][/]",
             ),
-            "max_failures": attr.ib(
-                default=float("inf"),
-                type=float,
-                # help="Stop after some failures."
+            "max_failures": option(
+                default=float("inf"), type=float, help="Stop after some failures."
             ),
-            "show_errors_immediately": attr.ib(
+            "show_errors_immediately": option(
                 default=False,
                 type=bool,
-                # help="Print errors with tracebacks as soon as the task fails.",
+                help="Print errors with tracebacks as soon as the task fails.",
             ),
-            "stop_after_first_failure": attr.ib(
-                default=False,
-                type=bool,
-                # help="Stop after the first failure."
+            "stop_after_first_failure": option(
+                default=False, type=bool, help="Stop after the first failure."
             ),
-            "show_traceback": attr.ib(
+            "show_traceback": option(
                 default=ShowTraceback.yes,
                 type=ShowTraceback,
-                # help="Choose whether tracebacks should be displayed or not.  [default: yes]",
+                help=(
+                    "Choose whether tracebacks should be displayed or not. "
+                    "[dim]\\[default: True][/]"
+                ),
             ),
         },
     }
@@ -131,41 +128,7 @@
     return session
 
 
-<<<<<<< HEAD
 def build(main_settings, build_settings) -> NoReturn:
-=======
-@click.command(cls=ColoredCommand)
-@click.option(
-    "--debug-pytask",
-    is_flag=True,
-    default=None,
-    help="Trace all function calls in the plugin framework. [dim]\\[default: False][/]",
-)
-@click.option(
-    "-x",
-    "--stop-after-first-failure",
-    is_flag=True,
-    default=None,
-    help="Stop after the first failure.",
-)
-@click.option("--max-failures", default=None, help="Stop after some failures.")
-@click.option(
-    "--show-errors-immediately",
-    is_flag=True,
-    default=None,
-    help="Print errors with tracebacks as soon as the task fails.",
-)
-@click.option(
-    "--show-traceback/--show-no-traceback",
-    type=bool,
-    default=None,
-    help=(
-        "Choose whether tracebacks should be displayed or not. "
-        "[dim]\\[default: True][/]"
-    ),
-)
-def build(**config_from_cli: Any) -> NoReturn:
->>>>>>> 12a1da26
     """Collect tasks, execute them and report the results.
 
     This is pytask's default command. pytask collects tasks from the given paths or the
