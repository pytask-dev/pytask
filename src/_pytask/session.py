"""Contains code related to the session object."""
from __future__ import annotations

from typing import Any
from typing import TYPE_CHECKING

from _pytask.outcomes import ExitCode
from attrs import define
from attrs import field


if TYPE_CHECKING:
    from _pytask.node_protocols import PTask
    from _pytask.warnings_utils import WarningReport
    from pluggy._hooks import _HookRelay
    import networkx as nx
    from _pytask.report import CollectionReport
    from _pytask.report import ExecutionReport
<<<<<<< HEAD
    from _pytask.report import DagReport
    from _pytask.nodes import Task
=======
    from _ptytask.report import DagReport
>>>>>>> c561b7b3


@define
class Session:
    """The session of pytask."""

    config: dict[str, Any] = field(factory=dict)
    """Configuration of the session."""
    hook: _HookRelay | None = None
    """Holds all hooks collected by pytask."""
    collection_reports: list[CollectionReport] = field(factory=list)
    """Reports for collected items.

    The reports capture errors which happened while collecting tasks.

    """
    tasks: list[PTask] = field(factory=list)
    """List of collected tasks."""
    dag: nx.DiGraph | None = None
    resolving_dependencies_report: DagReport | None = None
    """Reports for resolving dependencies failed."""
    execution_reports: list[ExecutionReport] = field(factory=list)
    """Reports for executed tasks."""
    exit_code: ExitCode = ExitCode.OK

    collection_start: float | None = None
    collection_end: float | None = None
    execution_start: float | None = None
    execution_end: float | None = None

    n_tasks_failed: int = 0
    """Number of tests which have failed."""
    scheduler: Any = None
    should_stop: bool = False
    """Indicates whether the session should be stopped."""
    warnings: list[WarningReport] = field(factory=list)

    @classmethod
    def from_config(cls, config: dict[str, Any]) -> Session:
        """Construct the class from a config."""
        return cls(config, config["pm"].hook)<|MERGE_RESOLUTION|>--- conflicted
+++ resolved
@@ -16,12 +16,7 @@
     import networkx as nx
     from _pytask.report import CollectionReport
     from _pytask.report import ExecutionReport
-<<<<<<< HEAD
     from _pytask.report import DagReport
-    from _pytask.nodes import Task
-=======
-    from _ptytask.report import DagReport
->>>>>>> c561b7b3
 
 
 @define
