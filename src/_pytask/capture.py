"""Capture stdout and stderr during collection and execution.

This module implements the :class:`CaptureManager` plugin which allows for capturing in
three ways.

- fd (file descriptor) level capturing (default): All writes going to the operating
  system file descriptors 1 and 2 will be captured.
- sys level capturing: Only writes to Python files ``sys.stdout`` and ``sys.stderr``
  will be captured. No capturing of writes to file descriptors is performed.
- tee-sys capturing: Python writes to ``sys.stdout`` and ``sys.stderr`` will be
  captured, however the writes will also be passed-through to the actual ``sys.stdout``
  and ``sys.stderr``.


References
----------

- `Blog post on redirecting and file descriptors
  <https://eli.thegreenplace.net/2015/redirecting-all-kinds-of-stdout-in-python>`_.
- `The capture module in pytest
  <https://github.com/pytest-dev/pytest/blob/main/src/_pytest/capture.py>`_.
- `The debugging module in pytest
  <https://github.com/pytest-dev/pytest/blob/main/src/_pytest/debugging.py>`_.

"""
from __future__ import annotations

import contextlib
import functools
import io
import os
import sys
from enum import Enum
from tempfile import TemporaryFile
from typing import Any
from typing import AnyStr
from typing import Generator
from typing import Generic
from typing import Iterator
from typing import TextIO

import click
from _pytask.config import hookimpl
from _pytask.config_utils import ShowCapture
from _pytask.nodes import Task


if sys.version_info >= (3, 8):
    from typing import final as final
else:

    def final(f):
        return f


class _CaptureMethod(str, Enum):
    FD = "fd"
    NO = "no"
    SYS = "sys"
    TEE_SYS = "tee-sys"


@hookimpl
def pytask_extend_command_line_interface(cli: click.Group) -> None:
    """Add CLI options for capturing output."""
    additional_parameters = [
        click.Option(
            ["--capture"],
<<<<<<< HEAD
            type=click.Choice(_CaptureMethod),
            default=_CaptureMethod.FD,
=======
            type=click.Choice(_CaptureMethod),  # type: ignore[arg-type]
>>>>>>> cdf1222b
            help="Per task capturing method. [dim]\\[default: fd][/]",
        ),
        click.Option(
            ["-s"],
            is_flag=True,
            help="Shortcut for --capture=no.",
        ),
        click.Option(
            ["--show-capture"],
<<<<<<< HEAD
            type=click.Choice(ShowCapture),
            default=ShowCapture.ALL,
=======
            type=click.Choice(ShowCapture),  # type: ignore[arg-type]
>>>>>>> cdf1222b
            help=(
                "Choose which captured output should be shown for failed tasks. "
                "[dim]\\[default: all][/]"
            ),
        ),
    ]
    cli.commands["build"].params.extend(additional_parameters)


@hookimpl
def pytask_parse_config(
    config: dict[str, Any],
    config_from_cli: dict[str, Any],
    config_from_file: dict[str, Any],
) -> None:
    """Parse configuration.

    Note that, ``-s`` is a shortcut for ``--capture=no``.

    """
    if config["s"]:
        config["capture"] = _CaptureMethod.NO


@hookimpl
def pytask_post_parse(config: dict[str, Any]) -> None:
    """Initialize the CaptureManager."""
    pluginmanager = config["pm"]
    capman = CaptureManager(config["capture"])
    pluginmanager.register(capman, "capturemanager")
    capman.stop_capturing()
    capman.start_capturing()
    capman.suspend()


# Copied from pytest with slightly modified docstrings.


# IO Helpers.


class EncodedFile(io.TextIOWrapper):
    __slots__ = ()

    @property
    def name(self) -> str:
        # Ensure that file.name is a string. Workaround for a Python bug fixed in
        # >=3.7.4: https://bugs.python.org/issue36015
        return repr(self.buffer)

    @property
    def mode(self) -> str:
        # TextIOWrapper doesn't expose a mode, but at least some of our tests check it.
        return self.buffer.mode.replace("b", "")


class CaptureIO(io.TextIOWrapper):
    def __init__(self) -> None:
        super().__init__(io.BytesIO(), encoding="UTF-8", newline="", write_through=True)

    def getvalue(self) -> str:
        assert isinstance(self.buffer, io.BytesIO)
        return self.buffer.getvalue().decode("UTF-8")


class TeeCaptureIO(CaptureIO):
    def __init__(self, other: TextIO) -> None:
        self._other = other
        super().__init__()

    def write(self, s: str) -> int:
        super().write(s)
        return self._other.write(s)


class DontReadFromInput:
    """Class to disable reading from stdin while capturing is activated."""

    encoding = None

    def read(self, *_args: Any) -> None:  # noqa: U101
        raise OSError(
            "pytask: reading from stdin while output is captured! Consider using `-s`."
        )

    readline = read
    readlines = read
    __next__ = read

    def __iter__(self) -> DontReadFromInput:
        return self

    def fileno(self) -> int:
        raise io.UnsupportedOperation("redirected stdin is pseudofile, has no fileno()")

    def isatty(self) -> bool:
        return False

    def close(self) -> None:
        pass

    @property
    def buffer(self) -> DontReadFromInput:
        return self


# Capture classes.


patchsysdict = {0: "stdin", 1: "stdout", 2: "stderr"}
"""Dict[int, str]: Map file descriptors to their names."""


class NoCapture:
    """Dummy class when capturing is disabled."""

    EMPTY_BUFFER = None
    __init__ = start = done = suspend = resume = lambda *_args: None  # noqa: U101


class SysCaptureBinary:
    """Capture IO to/from Python's buffer for stdin, stdout, and stderr.

    Instead of :class:`SysCapture`, this class produces bytes instead of text.

    """

    EMPTY_BUFFER = b""

    def __init__(  # type: ignore
        self,
        fd: int,
        tmpfile=None,
        *,
        tee: bool = False,
    ) -> None:
        name = patchsysdict[fd]
        self._old = getattr(sys, name)
        self.name = name
        if tmpfile is None:
            if name == "stdin":
                tmpfile = DontReadFromInput()
            else:
                tmpfile = CaptureIO() if not tee else TeeCaptureIO(self._old)
        self.tmpfile = tmpfile
        self._state = "initialized"

    def repr(self, class_name: str) -> str:  # noqa: A003
        return "<{} {} _old={} _state={!r} tmpfile={!r}>".format(
            class_name,
            self.name,
            hasattr(self, "_old") and repr(self._old) or "<UNSET>",
            self._state,
            self.tmpfile,
        )

    def __repr__(self) -> str:
        return "<{} {} _old={} _state={!r} tmpfile={!r}>".format(
            self.__class__.__name__,
            self.name,
            hasattr(self, "_old") and repr(self._old) or "<UNSET>",
            self._state,
            self.tmpfile,
        )

    def _assert_state(self, op: str, states: tuple[str, ...]) -> None:
        assert (
            self._state in states
        ), "cannot {} in state {!r}: expected one of {}".format(
            op, self._state, ", ".join(states)
        )

    def start(self) -> None:
        self._assert_state("start", ("initialized",))
        setattr(sys, self.name, self.tmpfile)
        self._state = "started"

    def snap(self) -> str:
        self._assert_state("snap", ("started", "suspended"))
        self.tmpfile.seek(0)
        res = self.tmpfile.buffer.read()
        self.tmpfile.seek(0)
        self.tmpfile.truncate()
        return res

    def done(self) -> None:
        self._assert_state("done", ("initialized", "started", "suspended", "done"))
        if self._state == "done":
            return
        setattr(sys, self.name, self._old)
        del self._old
        self.tmpfile.close()
        self._state = "done"

    def suspend(self) -> None:
        self._assert_state("suspend", ("started", "suspended"))
        setattr(sys, self.name, self._old)
        self._state = "suspended"

    def resume(self) -> None:
        self._assert_state("resume", ("started", "suspended"))
        if self._state == "started":
            return
        setattr(sys, self.name, self.tmpfile)
        self._state = "started"

    def writeorg(self, data: str) -> None:
        self._assert_state("writeorg", ("started", "suspended"))
        self._old.flush()
        self._old.buffer.write(data)
        self._old.buffer.flush()


class SysCapture(SysCaptureBinary):
    """Capture IO to/from Python's buffer for stdin, stdout, and stderr.

    Instead of :class:`SysCaptureBinary`, this class produces text instead of bytes.

    """

    EMPTY_BUFFER = ""  # type: ignore[assignment]

    def snap(self) -> str:
        res = self.tmpfile.getvalue()
        self.tmpfile.seek(0)
        self.tmpfile.truncate()
        return res

    def writeorg(self, data: str) -> None:
        self._assert_state("writeorg", ("started", "suspended"))
        self._old.write(data)
        self._old.flush()


class FDCaptureBinary:
    """Capture IO to/from a given OS-level file descriptor.

    snap() produces `bytes`.

    """

    EMPTY_BUFFER = b""

    def __init__(self, targetfd: int) -> None:
        self.targetfd = targetfd

        try:
            os.fstat(targetfd)
        except OSError:
            # FD capturing is conceptually simple -- create a temporary file, redirect
            # the FD to it, redirect back when done. But when the target FD is invalid
            # it throws a wrench into this lovely scheme.

            # Tests themselves shouldn't care if the FD is valid, FD capturing should
            # work regardless of external circumstances. So falling back to just sys
            # capturing is not a good option.

            # Further complications are the need to support suspend() and the
            # possibility of FD reuse (e.g. the tmpfile getting the very same target
            # FD). The following approach is robust, I believe.
            self.targetfd_invalid: int | None = os.open(os.devnull, os.O_RDWR)
            os.dup2(self.targetfd_invalid, targetfd)
        else:
            self.targetfd_invalid = None
        self.targetfd_save = os.dup(targetfd)

        if targetfd == 0:
            self.tmpfile = open(os.devnull)
            self.syscapture = SysCapture(targetfd)
        else:
            self.tmpfile = EncodedFile(
                TemporaryFile(buffering=0),
                encoding="utf-8",
                errors="replace",
                newline="",
                write_through=True,
            )
            if targetfd in patchsysdict:
                self.syscapture = SysCapture(targetfd, self.tmpfile)
            else:
                self.syscapture = NoCapture()

        self._state = "initialized"

    def __repr__(self) -> str:
        return "<{} {} oldfd={} _state={!r} tmpfile={!r}>".format(
            self.__class__.__name__,
            self.targetfd,
            self.targetfd_save,
            self._state,
            self.tmpfile,
        )

    def _assert_state(self, op: str, states: tuple[str, ...]) -> None:
        assert (
            self._state in states
        ), "cannot {} in state {!r}: expected one of {}".format(
            op, self._state, ", ".join(states)
        )

    def start(self) -> None:
        """Start capturing on targetfd using memorized tmpfile."""
        self._assert_state("start", ("initialized",))
        os.dup2(self.tmpfile.fileno(), self.targetfd)
        self.syscapture.start()
        self._state = "started"

    def snap(self) -> bytes:
        self._assert_state("snap", ("started", "suspended"))
        self.tmpfile.seek(0)
        res = self.tmpfile.buffer.read()
        self.tmpfile.seek(0)
        self.tmpfile.truncate()
        return res

    def done(self) -> None:
        """Stop capturing, restore streams, return original capture file, seeked to
        position zero."""
        self._assert_state("done", ("initialized", "started", "suspended", "done"))
        if self._state == "done":
            return
        os.dup2(self.targetfd_save, self.targetfd)
        os.close(self.targetfd_save)
        if self.targetfd_invalid is not None:
            if self.targetfd_invalid != self.targetfd:
                os.close(self.targetfd)
            os.close(self.targetfd_invalid)
        self.syscapture.done()
        self.tmpfile.close()
        self._state = "done"

    def suspend(self) -> None:
        self._assert_state("suspend", ("started", "suspended"))
        if self._state == "suspended":
            return
        self.syscapture.suspend()
        os.dup2(self.targetfd_save, self.targetfd)
        self._state = "suspended"

    def resume(self) -> None:
        self._assert_state("resume", ("started", "suspended"))
        if self._state == "started":
            return
        self.syscapture.resume()
        os.dup2(self.tmpfile.fileno(), self.targetfd)
        self._state = "started"

    def writeorg(self, data: bytes) -> None:
        """Write to original file descriptor."""
        self._assert_state("writeorg", ("started", "suspended"))
        os.write(self.targetfd_save, data)


class FDCapture(FDCaptureBinary):
    """Capture IO to/from a given OS-level file descriptor.

    snap() produces text.

    """

    # Ignore type because it doesn't match the type in the superclass (bytes).
    EMPTY_BUFFER = ""  # type: ignore

    # Ignore type because it doesn't match the type in the superclass (bytes).
    def snap(self) -> str:  # type: ignore
        self._assert_state("snap", ("started", "suspended"))
        self.tmpfile.seek(0)
        res = self.tmpfile.read()
        self.tmpfile.seek(0)
        self.tmpfile.truncate()
        return res

    # Ignore type because it doesn't match the type in the superclass (bytes).
    def writeorg(self, data: str) -> None:  # type: ignore
        """Write to original file descriptor."""
        super().writeorg(data.encode("utf-8"))


# MultiCapture


@final
@functools.total_ordering
class CaptureResult(Generic[AnyStr]):
    """The result of :meth:`MultiCapture.readouterr` which wraps stdout and stderr.

    This class was a namedtuple, but due to mypy limitation [0]_ it could not be made
    generic, so was replaced by a regular class which tries to emulate the pertinent
    parts of a namedtuple. If the mypy limitation is ever lifted, can make it a
    namedtuple again.

    .. [0] https://github.com/python/mypy/issues/685

    """

    __slots__ = ("out", "err")

    def __init__(self, out: AnyStr, err: AnyStr) -> None:
        self.out: AnyStr = out
        self.err: AnyStr = err

    def __len__(self) -> int:
        return 2

    def __iter__(self) -> Iterator[AnyStr]:
        return iter((self.out, self.err))

    def __getitem__(self, item: int) -> AnyStr:
        return tuple(self)[item]

    def _replace(
        self, *, out: AnyStr | None = None, err: AnyStr | None = None
    ) -> CaptureResult[AnyStr]:
        return CaptureResult(
            out=self.out if out is None else out, err=self.err if err is None else err
        )

    def count(self, value: AnyStr) -> int:
        return tuple(self).count(value)

    def index(self, value: int) -> int:
        return tuple(self).index(value)

    def __eq__(self, other: object) -> bool:
        if not isinstance(other, (CaptureResult, tuple)):
            return NotImplemented
        return tuple(self) == tuple(other)

    def __hash__(self) -> int:
        return hash(tuple(self))

    def __lt__(self, other: object) -> bool:
        if not isinstance(other, (CaptureResult, tuple)):
            return NotImplemented
        return tuple(self) < tuple(other)

    def __repr__(self) -> str:
        return f"CaptureResult(out={self.out!r}, err={self.err!r})"


class MultiCapture(Generic[AnyStr]):
    """The class which manages the buffers connected to each stream.

    The class is instantiated with buffers for ``stdin``, ``stdout`` and ``stderr``.
    Then, the instance provides convenient methods to control all buffers at once, like
    start and stop capturing and reading the ``stdout`` and ``stderr``.

    """

    _state = None
    _in_suspended = False

    def __init__(
        self,
        in_: FDCapture | SysCapture | None,
        out: FDCapture | SysCapture | None,
        err: FDCapture | SysCapture | None,
    ) -> None:
        self.in_ = in_
        self.out = out
        self.err = err

    def __repr__(self) -> str:
        return (
            "<MultiCapture out={!r} err={!r} in_={!r} _state={!r} "
            "_in_suspended={!r}>"
        ).format(
            self.out,
            self.err,
            self.in_,
            self._state,
            self._in_suspended,
        )

    def start_capturing(self) -> None:
        self._state = "started"
        if self.in_:
            self.in_.start()
        if self.out:
            self.out.start()
        if self.err:
            self.err.start()

    def pop_outerr_to_orig(self) -> tuple[AnyStr, AnyStr]:
        """Pop current snapshot out/err capture and flush to orig streams."""
        out, err = self.readouterr()
        if out:
            self.out.writeorg(out)  # type: ignore
        if err:
            self.err.writeorg(err)  # type: ignore
        return out, err

    def suspend_capturing(self, in_: bool = False) -> None:
        self._state = "suspended"
        if self.out:
            self.out.suspend()
        if self.err:
            self.err.suspend()
        if in_ and self.in_:
            self.in_.suspend()
            self._in_suspended = True

    def resume_capturing(self) -> None:
        self._state = "started"
        if self.out:
            self.out.resume()
        if self.err:
            self.err.resume()
        if self._in_suspended:
            self.in_.resume()
            self._in_suspended = False

    def stop_capturing(self) -> None:
        """Stop capturing and reset capturing streams."""
        if self._state == "stopped":
            raise ValueError("was already stopped")
        self._state = "stopped"
        if self.out:
            self.out.done()
        if self.err:
            self.err.done()
        if self.in_:
            self.in_.done()

    def is_started(self) -> bool:
        """Whether actively capturing -- not suspended or stopped."""
        return self._state == "started"

    def readouterr(self) -> CaptureResult[AnyStr]:
        if self.out:
            out = self.out.snap()
        else:
            out = ""
        if self.err:
            err = self.err.snap()
        else:
            err = ""
        return CaptureResult(out, err)  # type: ignore


def _get_multicapture(method: _CaptureMethod) -> MultiCapture[str]:
    """Set up the MultiCapture class with the passed method.

    For each valid method, the function instantiates the :class:`MultiCapture` class
    with the specified buffers for ``stdin``, ``stdout``, and ``stderr``.

    """
    if method == _CaptureMethod.FD:
        return MultiCapture(in_=FDCapture(0), out=FDCapture(1), err=FDCapture(2))
    elif method == _CaptureMethod.SYS:
        return MultiCapture(in_=SysCapture(0), out=SysCapture(1), err=SysCapture(2))
    elif method == _CaptureMethod.NO:
        return MultiCapture(in_=None, out=None, err=None)
    elif method == _CaptureMethod.TEE_SYS:
        return MultiCapture(
            in_=None, out=SysCapture(1, tee=True), err=SysCapture(2, tee=True)
        )
    raise ValueError(f"unknown capturing method: {method!r}")


# Own implementation of the CaptureManager.


class CaptureManager:
    """The capture plugin.

    This class is the capture plugin which implements some hooks and provides an
    interface around :func:`_get_multicapture` and :class:`MultiCapture` adjusted to
    pytask.

    The class manages that the appropriate capture method is enabled/disabled during the
    execution phase (setup, call, teardown). After each of those points, the captured
    output is obtained and attached to the execution report.

    """

    def __init__(self, method: _CaptureMethod) -> None:
        self._method = method
        self._capturing: MultiCapture[str] | None = None

    def __repr__(self) -> str:
        return ("<CaptureManager _method={!r} _capturing={!r}>").format(
            self._method, self._capturing
        )

    def is_capturing(self) -> bool:
        return self._method != "no"

    def start_capturing(self) -> None:
        assert self._capturing is None
        self._capturing = _get_multicapture(self._method)
        self._capturing.start_capturing()

    def stop_capturing(self) -> None:
        if self._capturing is not None:
            self._capturing.pop_outerr_to_orig()
            self._capturing.stop_capturing()
            self._capturing = None

    def resume(self) -> None:
        # During teardown of the python process, and on rare occasions, capture
        # attributes can be `None` while trying to resume global capture.
        if self._capturing is not None:
            self._capturing.resume_capturing()

    def suspend(self, in_: bool = False) -> None:
        if self._capturing is not None:
            self._capturing.suspend_capturing(in_=in_)

    def read(self) -> CaptureResult[str]:
        assert self._capturing is not None
        return self._capturing.readouterr()

    # Helper context managers

    @contextlib.contextmanager
    def task_capture(self, when: str, task: Task) -> Generator[None, None, None]:
        """Pipe captured stdout and stderr into report sections."""
        self.resume()

        try:
            yield
        finally:
            self.suspend(in_=False)

        out, err = self.read()
        task.add_report_section(when, "stdout", out)
        task.add_report_section(when, "stderr", err)

    # Hooks

    @hookimpl(hookwrapper=True)
    def pytask_execute_task_setup(self, task: Task) -> Generator[None, None, None]:
        """Capture output during setup."""
        with self.task_capture("setup", task):
            yield

    @hookimpl(hookwrapper=True)
    def pytask_execute_task(self, task: Task) -> Generator[None, None, None]:
        """Capture output during execution."""
        with self.task_capture("call", task):
            yield

    @hookimpl(hookwrapper=True)
    def pytask_execute_task_teardown(self, task: Task) -> Generator[None, None, None]:
        """Capture output during teardown."""
        with self.task_capture("teardown", task):
            yield

    @hookimpl(hookwrapper=True)
    def pytask_collect_log(self) -> Generator[None, None, None]:
        """Suspend capturing at the end of the collection.

        This hook needs to be here as long as the collection has no proper capturing. If
        ``pdb.set_trace`` stops the collection, continuation in ``do_continue`` enables
        the capture manager. Then, the collection status will be captured and displayed
        in the output of the first task.

        Here, we stop the capture manager before logging the final collection status.

        """
        self.suspend(in_=True)
        yield<|MERGE_RESOLUTION|>--- conflicted
+++ resolved
@@ -66,12 +66,8 @@
     additional_parameters = [
         click.Option(
             ["--capture"],
-<<<<<<< HEAD
-            type=click.Choice(_CaptureMethod),
+            type=click.Choice(_CaptureMethod),  # type: ignore[arg-type]
             default=_CaptureMethod.FD,
-=======
-            type=click.Choice(_CaptureMethod),  # type: ignore[arg-type]
->>>>>>> cdf1222b
             help="Per task capturing method. [dim]\\[default: fd][/]",
         ),
         click.Option(
@@ -81,12 +77,8 @@
         ),
         click.Option(
             ["--show-capture"],
-<<<<<<< HEAD
-            type=click.Choice(ShowCapture),
+            type=click.Choice(ShowCapture),  # type: ignore[arg-type]
             default=ShowCapture.ALL,
-=======
-            type=click.Choice(ShowCapture),  # type: ignore[arg-type]
->>>>>>> cdf1222b
             help=(
                 "Choose which captured output should be shown for failed tasks. "
                 "[dim]\\[default: all][/]"
@@ -97,11 +89,7 @@
 
 
 @hookimpl
-def pytask_parse_config(
-    config: dict[str, Any],
-    config_from_cli: dict[str, Any],
-    config_from_file: dict[str, Any],
-) -> None:
+def pytask_parse_config(config: dict[str, Any]) -> None:
     """Parse configuration.
 
     Note that, ``-s`` is a shortcut for ``--capture=no``.
