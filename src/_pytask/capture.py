"""Capture stdout and stderr during collection and execution.

This module implements the :class:`CaptureManager` plugin which allows for capturing in
three ways.

- fd (file descriptor) level capturing (default): All writes going to the operating
  system file descriptors 1 and 2 will be captured.
- sys level capturing: Only writes to Python files ``sys.stdout`` and ``sys.stderr``
  will be captured. No capturing of writes to file descriptors is performed.
- tee-sys capturing: Python writes to ``sys.stdout`` and ``sys.stderr`` will be
  captured, however the writes will also be passed-through to the actual ``sys.stdout``
  and ``sys.stderr``.


References
----------
- `Blog post on redirecting and file descriptors
  <https://eli.thegreenplace.net/2015/redirecting-all-kinds-of-stdout-in-python>`_.
- `The capture module in pytest
  <https://github.com/pytest-dev/pytest/blob/main/src/_pytest/capture.py>`_.
- `The debugging module in pytest
  <https://github.com/pytest-dev/pytest/blob/main/src/_pytest/debugging.py>`_.

"""

from __future__ import annotations

import abc
import contextlib
import io
import os
import sys
from io import UnsupportedOperation
from tempfile import TemporaryFile
from typing import TYPE_CHECKING
from typing import Any
from typing import AnyStr
from typing import BinaryIO
from typing import Generator
from typing import Generic
from typing import Iterator
from typing import NamedTuple
from typing import TextIO
from typing import final

<<<<<<< HEAD
=======
import click
from typing_extensions import Self

>>>>>>> 3e2d4153
from _pytask.capture_utils import CaptureMethod
from _pytask.capture_utils import ShowCapture
from _pytask.pluginmanager import hookimpl
from _pytask.settings import Capture
from _pytask.shared import convert_to_enum

if TYPE_CHECKING:
    from types import TracebackType

    from _pytask.node_protocols import PTask
    from _pytask.settings import Settings
    from _pytask.settings_utils import SettingsBuilder


@hookimpl
def pytask_extend_command_line_interface(
    settings_builders: dict[str, SettingsBuilder],
) -> None:
    """Add CLI options for capturing output."""
    settings_builders["build"].option_groups["capture"] = Capture()


@hookimpl
def pytask_parse_config(config: Settings) -> None:
    """Parse configuration.

    Note that, ``-s`` is a shortcut for ``--capture=no``.

    """
    config["capture"] = convert_to_enum(config["capture"], CaptureMethod)
    if config["s"]:
        config["capture"] = CaptureMethod.NO
    config["show_capture"] = convert_to_enum(config["show_capture"], ShowCapture)


@hookimpl
def pytask_post_parse(config: Settings) -> None:
    """Initialize the CaptureManager."""
    pluginmanager = config["pm"]
    capman = CaptureManager(config["capture"])
    pluginmanager.register(capman, "capturemanager")
    capman.stop_capturing()
    capman.start_capturing()
    capman.suspend()


# Copied from pytest with slightly modified docstrings.


# IO Helpers.


class EncodedFile(io.TextIOWrapper):
    __slots__ = ()

    @property
    def name(self) -> str:
        # Ensure that file.name is a string. Workaround for a Python bug fixed in
        # >=3.7.4: https://bugs.python.org/issue36015
        return repr(self.buffer)

    @property
    def mode(self) -> str:
        # TextIOWrapper doesn't expose a mode, but at least some of our tests check it.
        return self.buffer.mode.replace("b", "")


class CaptureIO(io.TextIOWrapper):
    def __init__(self) -> None:
        super().__init__(io.BytesIO(), encoding="UTF-8", newline="", write_through=True)

    def getvalue(self) -> str:
        assert isinstance(self.buffer, io.BytesIO)
        return self.buffer.getvalue().decode("UTF-8")


class TeeCaptureIO(CaptureIO):
    def __init__(self, other: TextIO) -> None:
        self._other = other
        super().__init__()

    def write(self, s: str) -> int:
        super().write(s)
        return self._other.write(s)


class DontReadFromInput(TextIO):
    """Class to disable reading from stdin while capturing is activated."""

    @property
    def encoding(self) -> str:
        return sys.__stdin__.encoding

    def read(self, size: int = -1) -> str:  # noqa: ARG002
        msg = (
            "pytask: reading from stdin while output is captured! Consider using `-s`."
        )
        raise OSError(msg)

    readline = read

    def __next__(self) -> str:
        return self.readline()

    def readlines(self, hint: int | None = -1) -> list[str]:  # noqa: ARG002
        msg = "reading from stdin while output is captured!  Consider using `-s`."
        raise OSError(msg)

    def __iter__(self) -> Iterator[str]:
        return self

    def fileno(self) -> int:
        msg = "redirected stdin is pseudofile, has no fileno()"
        raise UnsupportedOperation(msg)

    def flush(self) -> None:
        msg = "redirected stdin is pseudofile, has no flush()"
        raise UnsupportedOperation(msg)

    def isatty(self) -> bool:
        return False

    def close(self) -> None:
        pass

    def readable(self) -> bool:
        return False

    def seek(self, offset: int, whence: int = 0) -> int:  # noqa: ARG002
        msg = "Redirected stdin is pseudofile, has no seek(int)."
        raise UnsupportedOperation(msg)

    def seekable(self) -> bool:
        return False

    def tell(self) -> int:
        msg = "Redirected stdin is pseudofile, has no tell()."
        raise UnsupportedOperation(msg)

    def truncate(self, size: int | None = None) -> int:  # noqa: ARG002
        msg = "Cannot truncate stdin."
        raise UnsupportedOperation(msg)

    def write(self, data: str) -> int:  # noqa: ARG002
        msg = "Cannot write to stdin."
        raise UnsupportedOperation(msg)

    def writelines(self, *args: Any) -> None:  # noqa: ARG002
        msg = "Cannot write to stdin."
        raise UnsupportedOperation(msg)

    def writable(self) -> bool:
        return False

    def __enter__(self) -> Self:
        return self

    def __exit__(
        self,
        type: type[BaseException] | None,  # noqa: A002
        value: BaseException | None,
        traceback: TracebackType | None,
    ) -> None:
        pass

    @property
    def buffer(self) -> BinaryIO:
        # The str/bytes doesn't actually matter in this type, so OK to fake.
        return self  # type: ignore[return-value]


# Capture classes.


class CaptureBase(abc.ABC, Generic[AnyStr]):
    EMPTY_BUFFER: AnyStr

    @abc.abstractmethod
    def __init__(self, fd: int) -> None:
        raise NotImplementedError

    @abc.abstractmethod
    def start(self) -> None:
        raise NotImplementedError

    @abc.abstractmethod
    def done(self) -> None:
        raise NotImplementedError

    @abc.abstractmethod
    def suspend(self) -> None:
        raise NotImplementedError

    @abc.abstractmethod
    def resume(self) -> None:
        raise NotImplementedError

    @abc.abstractmethod
    def writeorg(self, data: AnyStr) -> None:
        raise NotImplementedError

    @abc.abstractmethod
    def snap(self) -> AnyStr:
        raise NotImplementedError


patchsysdict = {0: "stdin", 1: "stdout", 2: "stderr"}
"""dict[int, str]: Map file descriptors to their names."""


class NoCapture(CaptureBase[str]):
    """Dummy class when capturing is disabled."""

    EMPTY_BUFFER = ""

    def __init__(self, fd: int) -> None:
        pass

    def start(self) -> None:
        pass

    def done(self) -> None:
        pass

    def suspend(self) -> None:
        pass

    def resume(self) -> None:
        pass

    def snap(self) -> str:
        return ""

    def writeorg(self, data: str) -> None:
        pass


class SysCaptureBase(CaptureBase[AnyStr]):
    """Capture IO to/from Python's buffer for stdin, stdout, and stderr.

    Instead of :class:`SysCapture`, this class produces bytes instead of text.

    """

    def __init__(
        self,
        fd: int,
        tmpfile: TextIO | None = None,
        *,
        tee: bool = False,
    ) -> None:
        name = patchsysdict[fd]
        self._old: TextIO = getattr(sys, name)
        self.name = name
        if tmpfile is None:
            if name == "stdin":
                tmpfile = DontReadFromInput()
            else:
                tmpfile = CaptureIO() if not tee else TeeCaptureIO(self._old)
        self.tmpfile = tmpfile
        self._state = "initialized"

    def repr(self, class_name: str) -> str:
        return "<{} {} _old={} _state={!r} tmpfile={!r}>".format(
            class_name,
            self.name,
            hasattr(self, "_old") and repr(self._old) or "<UNSET>",
            self._state,
            self.tmpfile,
        )

    def __repr__(self) -> str:
        return "<{} {} _old={} _state={!r} tmpfile={!r}>".format(
            self.__class__.__name__,
            self.name,
            hasattr(self, "_old") and repr(self._old) or "<UNSET>",
            self._state,
            self.tmpfile,
        )

    def _assert_state(self, op: str, states: tuple[str, ...]) -> None:
        assert (
            self._state in states
        ), "cannot {} in state {!r}: expected one of {}".format(
            op, self._state, ", ".join(states)
        )

    def start(self) -> None:
        self._assert_state("start", ("initialized",))
        setattr(sys, self.name, self.tmpfile)
        self._state = "started"

    def done(self) -> None:
        self._assert_state("done", ("initialized", "started", "suspended", "done"))
        if self._state == "done":
            return
        setattr(sys, self.name, self._old)
        del self._old
        self.tmpfile.close()
        self._state = "done"

    def suspend(self) -> None:
        self._assert_state("suspend", ("started", "suspended"))
        setattr(sys, self.name, self._old)
        self._state = "suspended"

    def resume(self) -> None:
        self._assert_state("resume", ("started", "suspended"))
        if self._state == "started":
            return
        setattr(sys, self.name, self.tmpfile)
        self._state = "started"


class SysCaptureBinary(SysCaptureBase[bytes]):
    EMPTY_BUFFER = b""

    def snap(self) -> bytes:
        self._assert_state("snap", ("started", "suspended"))
        self.tmpfile.seek(0)
        res = self.tmpfile.buffer.read()
        self.tmpfile.seek(0)
        self.tmpfile.truncate()
        return res

    def writeorg(self, data: bytes) -> None:
        self._assert_state("writeorg", ("started", "suspended"))
        self._old.flush()
        self._old.buffer.write(data)
        self._old.buffer.flush()


class SysCapture(SysCaptureBase[str]):
    """Capture IO to/from Python's buffer for stdin, stdout, and stderr.

    Instead of :class:`SysCaptureBinary`, this class produces text instead of bytes.

    """

    EMPTY_BUFFER = ""

    def snap(self) -> str:
        self._assert_state("snap", ("started", "suspended"))
        assert isinstance(self.tmpfile, CaptureIO)
        res = self.tmpfile.getvalue()
        self.tmpfile.seek(0)
        self.tmpfile.truncate()
        return res

    def writeorg(self, data: str) -> None:
        self._assert_state("writeorg", ("started", "suspended"))
        self._old.write(data)
        self._old.flush()


class FDCaptureBase(CaptureBase[AnyStr]):
    """Capture IO to/from a given OS-level file descriptor.

    snap() produces `bytes`.

    """

    def __init__(self, targetfd: int) -> None:
        self.targetfd = targetfd

        try:
            os.fstat(targetfd)
        except OSError:
            # FD capturing is conceptually simple -- create a temporary file, redirect
            # the FD to it, redirect back when done. But when the target FD is invalid
            # it throws a wrench into this lovely scheme.

            # Tests themselves shouldn't care if the FD is valid, FD capturing should
            # work regardless of external circumstances. So falling back to just sys
            # capturing is not a good option.

            # Further complications are the need to support suspend() and the
            # possibility of FD reuse (e.g. the tmpfile getting the very same target
            # FD). The following approach is robust, I believe.
            self.targetfd_invalid: int | None = os.open(os.devnull, os.O_RDWR)
            os.dup2(self.targetfd_invalid, targetfd)
        else:
            self.targetfd_invalid = None
        self.targetfd_save = os.dup(targetfd)

        if targetfd == 0:
            self.tmpfile = open(os.devnull, encoding="utf-8")  # noqa: SIM115, PTH123
            self.syscapture: CaptureBase[str] = SysCapture(targetfd)
        else:
            self.tmpfile = EncodedFile(
                TemporaryFile(buffering=0),
                encoding="utf-8",
                errors="replace",
                newline="",
                write_through=True,
            )
            if targetfd in patchsysdict:
                self.syscapture = SysCapture(targetfd, self.tmpfile)
            else:
                self.syscapture = NoCapture(targetfd)

        self._state = "initialized"

    def __repr__(self) -> str:
        return (
            f"<{self.__class__.__name__} {self.targetfd} oldfd={self.targetfd_save} "
            f"_state={self._state!r} tmpfile={self.tmpfile!r}>"
        )

    def _assert_state(self, op: str, states: tuple[str, ...]) -> None:
        assert (
            self._state in states
        ), "cannot {} in state {!r}: expected one of {}".format(
            op, self._state, ", ".join(states)
        )

    def start(self) -> None:
        """Start capturing on targetfd using memorized tmpfile."""
        self._assert_state("start", ("initialized",))
        os.dup2(self.tmpfile.fileno(), self.targetfd)
        self.syscapture.start()
        self._state = "started"

    def done(self) -> None:
        """Stop capturing.

        Stop capturing, restore streams, return original capture file, seeked to
        position zero.

        """
        self._assert_state("done", ("initialized", "started", "suspended", "done"))
        if self._state == "done":
            return
        os.dup2(self.targetfd_save, self.targetfd)
        os.close(self.targetfd_save)
        if self.targetfd_invalid is not None:
            if self.targetfd_invalid != self.targetfd:
                os.close(self.targetfd)
            os.close(self.targetfd_invalid)
        self.syscapture.done()
        self.tmpfile.close()
        self._state = "done"

    def suspend(self) -> None:
        self._assert_state("suspend", ("started", "suspended"))
        if self._state == "suspended":
            return
        self.syscapture.suspend()
        os.dup2(self.targetfd_save, self.targetfd)
        self._state = "suspended"

    def resume(self) -> None:
        self._assert_state("resume", ("started", "suspended"))
        if self._state == "started":
            return
        self.syscapture.resume()
        os.dup2(self.tmpfile.fileno(), self.targetfd)
        self._state = "started"


class FDCaptureBinary(FDCaptureBase[bytes]):
    """Capture IO to/from a given OS-level file descriptor.

    snap() produces `bytes`.
    """

    EMPTY_BUFFER = b""

    def snap(self) -> bytes:
        self._assert_state("snap", ("started", "suspended"))
        self.tmpfile.seek(0)
        res = self.tmpfile.buffer.read()
        self.tmpfile.seek(0)
        self.tmpfile.truncate()
        return res

    def writeorg(self, data: bytes) -> None:
        """Write to original file descriptor."""
        self._assert_state("writeorg", ("started", "suspended"))
        os.write(self.targetfd_save, data)


class FDCapture(FDCaptureBase[str]):
    """Capture IO to/from a given OS-level file descriptor.

    snap() produces text.

    """

    EMPTY_BUFFER = ""

    def snap(self) -> str:
        self._assert_state("snap", ("started", "suspended"))
        self.tmpfile.seek(0)
        res = self.tmpfile.read()
        self.tmpfile.seek(0)
        self.tmpfile.truncate()
        return res

    def writeorg(self, data: str) -> None:
        """Write to original file descriptor."""
        self._assert_state("writeorg", ("started", "suspended"))
        # Will be fixed by pytest. Use encoding of original stream
        os.write(self.targetfd_save, data.encode("utf-8"))


# MultiCapture


# Generic NamedTuple only supported since Python 3.11.
if sys.version_info >= (3, 11) or TYPE_CHECKING:

    @final
    class CaptureResult(NamedTuple, Generic[AnyStr]):
        """A class for capture results."""

        out: AnyStr
        err: AnyStr

else:
    import collections

    class CaptureResult(
        collections.namedtuple("CaptureResult", ["out", "err"]),  # noqa: PYI024
        Generic[AnyStr],
    ):
        """A class for capture results."""

        __slots__ = ()


class MultiCapture(Generic[AnyStr]):
    """The class which manages the buffers connected to each stream.

    The class is instantiated with buffers for ``stdin``, ``stdout`` and ``stderr``.
    Then, the instance provides convenient methods to control all buffers at once, like
    start and stop capturing and reading the ``stdout`` and ``stderr``.

    """

    _state = None
    _in_suspended = False

    def __init__(
        self,
        in_: CaptureBase[AnyStr] | None,
        out: CaptureBase[AnyStr] | None,
        err: CaptureBase[AnyStr] | None,
    ) -> None:
        self.in_: CaptureBase[AnyStr] | None = in_
        self.out: CaptureBase[AnyStr] | None = out
        self.err: CaptureBase[AnyStr] | None = err

    def __repr__(self) -> str:
        return (
            f"<MultiCapture out={self.out!r} err={self.err!r} in_={self.in_!r} "
            f"_state={self._state!r} _in_suspended={self._in_suspended!r}>"
        )

    def start_capturing(self) -> None:
        self._state = "started"
        if self.in_:
            self.in_.start()
        if self.out:
            self.out.start()
        if self.err:
            self.err.start()

    def pop_outerr_to_orig(self) -> tuple[AnyStr, AnyStr]:
        """Pop current snapshot out/err capture and flush to orig streams."""
        out, err = self.readouterr()
        if out:
            self.out.writeorg(out)  # type: ignore[union-attr]
        if err:
            self.err.writeorg(err)  # type: ignore[union-attr]
        return out, err

    def suspend_capturing(self, in_: bool = False) -> None:
        self._state = "suspended"
        if self.out:
            self.out.suspend()
        if self.err:
            self.err.suspend()
        if in_ and self.in_:
            self.in_.suspend()
            self._in_suspended = True

    def resume_capturing(self) -> None:
        self._state = "started"
        if self.out:
            self.out.resume()
        if self.err:
            self.err.resume()
        if self._in_suspended:
            self.in_.resume()  # type: ignore[union-attr]
            self._in_suspended = False

    def stop_capturing(self) -> None:
        """Stop capturing and reset capturing streams."""
        if self._state == "stopped":
            msg = "was already stopped"
            raise ValueError(msg)
        self._state = "stopped"
        if self.out:
            self.out.done()
        if self.err:
            self.err.done()
        if self.in_:
            self.in_.done()

    def is_started(self) -> bool:
        """Whether actively capturing -- not suspended or stopped."""
        return self._state == "started"

    def readouterr(self) -> CaptureResult[AnyStr]:
        out = self.out.snap() if self.out else ""
        err = self.err.snap() if self.err else ""
        # Will be fixed by pytest. This type error is real, need to fix.
        return CaptureResult(out, err)  # type: ignore[arg-type]


def _get_multicapture(method: CaptureMethod) -> MultiCapture[str]:
    """Set up the MultiCapture class with the passed method.

    For each valid method, the function instantiates the :class:`MultiCapture` class
    with the specified buffers for ``stdin``, ``stdout``, and ``stderr``.

    """
    if method == CaptureMethod.FD:
        return MultiCapture(in_=FDCapture(0), out=FDCapture(1), err=FDCapture(2))
    if method == CaptureMethod.SYS:
        return MultiCapture(in_=SysCapture(0), out=SysCapture(1), err=SysCapture(2))
    if method == CaptureMethod.NO:
        return MultiCapture(in_=None, out=None, err=None)
    if method == CaptureMethod.TEE_SYS:
        return MultiCapture(
            in_=None, out=SysCapture(1, tee=True), err=SysCapture(2, tee=True)
        )
    msg = f"unknown capturing method: {method!r}"
    raise ValueError(msg)


# Own implementation of the CaptureManager.


class CaptureManager:
    """The capture plugin.

    This class is the capture plugin which implements some hooks and provides an
    interface around :func:`_get_multicapture` and :class:`MultiCapture` adjusted to
    pytask.

    The class manages that the appropriate capture method is enabled/disabled during the
    execution phase (setup, call, teardown). After each of those points, the captured
    output is obtained and attached to the execution report.

    """

    def __init__(self, method: CaptureMethod) -> None:
        self._method = method
        self._capturing: MultiCapture[str] | None = None

    def __repr__(self) -> str:
        return (
            f"<CaptureManager _method={self._method!r} _capturing={self._capturing!r}>"
        )

    def is_capturing(self) -> bool:
        return self._method != "no"

    def start_capturing(self) -> None:
        assert self._capturing is None
        self._capturing = _get_multicapture(self._method)
        self._capturing.start_capturing()

    def stop_capturing(self) -> None:
        if self._capturing is not None:
            self._capturing.pop_outerr_to_orig()
            self._capturing.stop_capturing()
            self._capturing = None

    def resume(self) -> None:
        # During teardown of the python process, and on rare occasions, capture
        # attributes can be `None` while trying to resume global capture.
        if self._capturing is not None:
            self._capturing.resume_capturing()

    def suspend(self, in_: bool = False) -> None:
        if self._capturing is not None:
            self._capturing.suspend_capturing(in_=in_)

    def read(self) -> CaptureResult[str]:
        assert self._capturing is not None
        return self._capturing.readouterr()

    # Helper context managers

    @contextlib.contextmanager
    def task_capture(self, when: str, task: PTask) -> Generator[None, None, None]:
        """Pipe captured stdout and stderr into report sections."""
        self.resume()

        try:
            yield
        finally:
            self.suspend(in_=False)

            out, err = self.read()
            if out:
                task.report_sections.append((when, "stdout", out))
            if err:
                task.report_sections.append((when, "stderr", err))

    # Hooks

    @hookimpl(wrapper=True)
    def pytask_execute_task_setup(self, task: PTask) -> Generator[None, None, None]:
        """Capture output during setup."""
        with self.task_capture("setup", task):
            return (yield)

    @hookimpl(wrapper=True)
    def pytask_execute_task(self, task: PTask) -> Generator[None, None, None]:
        """Capture output during execution."""
        with self.task_capture("call", task):
            return (yield)

    @hookimpl(wrapper=True)
    def pytask_execute_task_teardown(self, task: PTask) -> Generator[None, None, None]:
        """Capture output during teardown."""
        with self.task_capture("teardown", task):
            return (yield)

    @hookimpl(wrapper=True)
    def pytask_collect_log(self) -> Generator[None, None, None]:
        """Suspend capturing at the end of the collection.

        This hook needs to be here as long as the collection has no proper capturing. If
        ``pdb.set_trace`` stops the collection, continuation in ``do_continue`` enables
        the capture manager. Then, the collection status will be captured and displayed
        in the output of the first task.

        Here, we stop the capture manager before logging the final collection status.

        """
        self.suspend(in_=True)
        return (yield)<|MERGE_RESOLUTION|>--- conflicted
+++ resolved
@@ -43,12 +43,9 @@
 from typing import TextIO
 from typing import final
 
-<<<<<<< HEAD
-=======
 import click
 from typing_extensions import Self
 
->>>>>>> 3e2d4153
 from _pytask.capture_utils import CaptureMethod
 from _pytask.capture_utils import ShowCapture
 from _pytask.pluginmanager import hookimpl
