"""This module contains everything related to reports."""
import math
<<<<<<< HEAD
from pathlib import Path
=======
import re
>>>>>>> 79cb0cd8

import attr
import click
from _pytask.enums import ColorCode
from _pytask.traceback import remove_internal_traceback_frames_from_exc_info


@attr.s
class CollectionReport:
    """A collection report for a task."""

    node = attr.ib(default=None)
    exc_info = attr.ib(default=None)

    @classmethod
    def from_node(cls, node):
        return cls(node=node)

    @classmethod
    def from_exception(cls, exc_info, node=None):
        exc_info = remove_internal_traceback_frames_from_exc_info(exc_info)
        return cls(exc_info=exc_info, node=node)

    @property
    def successful(self):
        return self.exc_info is None


@attr.s
class ResolvingDependenciesReport:
    """A report for an error while resolving dependencies."""

    exc_info = attr.ib()

    @classmethod
    def from_exception(cls, exc_info):
        exc_info = remove_internal_traceback_frames_from_exc_info(exc_info)
        return cls(exc_info)


@attr.s
class ExecutionReport:
    """A report for an executed task."""

    task = attr.ib()
    success = attr.ib(type=bool)
    exc_info = attr.ib(default=None)
    sections = attr.ib(factory=list)

    @classmethod
    def from_task_and_exception(cls, task, exc_info):
        exc_info = remove_internal_traceback_frames_from_exc_info(exc_info)
        return cls(task, False, exc_info, task._report_sections)

    @classmethod
    def from_task(cls, task):
        return cls(task, True, None, task._report_sections)


def format_execute_footer(n_successful, n_failed, duration, terminal_width):
    """Format the footer of the execution."""
    message = []
    if n_successful:
        message.append(
            click.style(f"{n_successful} succeeded", fg=ColorCode.SUCCESS.value)
        )
    if n_failed:
        message.append(click.style(f"{n_failed} failed", fg=ColorCode.FAILED.value))
    message = " " + ", ".join(message) + " "

    color = ColorCode.FAILED.value if n_failed else ColorCode.SUCCESS.value
    message += click.style(f"in {duration}s ", fg=color)

    formatted_message = _wrap_string_ignoring_ansi_colors(
        message, color, terminal_width
    )

    return formatted_message


def format_collect_footer(
    n_successful, n_failed, n_deselected, duration, terminal_width
):
    """Format the footer of the execution."""
    message = []
    if n_successful:
        message.append(
            click.style(f"{n_successful} collected", fg=ColorCode.SUCCESS.value)
        )
    if n_failed:
        message.append(click.style(f"{n_failed} failed", fg=ColorCode.FAILED.value))
    if n_deselected:
        message.append(click.style(f"{n_deselected} deselected", fg="white"))
    message = " " + ", ".join(message) + " "

    color = ColorCode.FAILED.value if n_failed else ColorCode.SUCCESS.value
    message += click.style(f"in {duration}s ", fg=color)

    formatted_message = _wrap_string_ignoring_ansi_colors(
        message, color, terminal_width
    )

    return formatted_message


def _wrap_string_ignoring_ansi_colors(message, color, width):
    """Wrap a string with ANSI colors.

    This wrapper ignores the color codes which will increase the length of the string,
    but will not show up in the printed string.

    """
    n_characters = width - len(click.unstyle(message))
    n_left, n_right = math.floor(n_characters / 2), math.ceil(n_characters / 2)

    return (
        click.style("=" * n_left, fg=color)
        + message
        + click.style("=" * n_right, fg=color)
    )<|MERGE_RESOLUTION|>--- conflicted
+++ resolved
@@ -1,10 +1,5 @@
 """This module contains everything related to reports."""
 import math
-<<<<<<< HEAD
-from pathlib import Path
-=======
-import re
->>>>>>> 79cb0cd8
 
 import attr
 import click
