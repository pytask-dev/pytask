"""Implements the command line interface."""
from __future__ import annotations

from typing import Any

import click
from _pytask.click import ColoredGroup
from _pytask.pluginmanager import storage
from packaging.version import parse as parse_version


_CONTEXT_SETTINGS: dict[str, Any] = {
    "help_option_names": ("-h", "--help"),
    "show_default": True,
}


if parse_version(click.__version__) >= parse_version("8"):  # pragma: no cover
    _VERSION_OPTION_KWARGS = {"package_name": "pytask"}
else:  # pragma: no cover
    _VERSION_OPTION_KWARGS = {}


def _extend_command_line_interface(cli: click.Group) -> click.Group:
    """Add parameters from plugins to the commandline interface."""
    pm = storage.create()
    pm.hook.pytask_extend_command_line_interface.call_historic(kwargs={"cli": cli})
    _sort_options_for_each_command_alphabetically(cli)
    return cli


def _sort_options_for_each_command_alphabetically(cli: click.Group) -> None:
    """Sort command line options and arguments for each command alphabetically."""
    for command in cli.commands:
        cli.commands[command].params = sorted(
            cli.commands[command].params, key=lambda x: x.opts[0].replace("-", "")
        )


<<<<<<< HEAD
@hookimpl
def pytask_add_hooks(pm: pluggy.PluginManager) -> None:
    """Add hooks."""
    from _pytask import build
    from _pytask import capture
    from _pytask import clean
    from _pytask import collect
    from _pytask import collect_command
    from _pytask import config
    from _pytask import database
    from _pytask import debugging
    from _pytask import delayed
    from _pytask import execute
    from _pytask import dag_command
    from _pytask import live
    from _pytask import logging
    from _pytask import mark
    from _pytask import nodes
    from _pytask import parameters
    from _pytask import persist
    from _pytask import profile
    from _pytask import dag
    from _pytask import skipping
    from _pytask import task
    from _pytask import warnings

    pm.register(build)
    pm.register(capture)
    pm.register(clean)
    pm.register(collect)
    pm.register(collect_command)
    pm.register(config)
    pm.register(database)
    pm.register(debugging)
    pm.register(delayed)
    pm.register(execute)
    pm.register(dag_command)
    pm.register(live)
    pm.register(logging)
    pm.register(mark)
    pm.register(nodes)
    pm.register(parameters)
    pm.register(persist)
    pm.register(profile)
    pm.register(dag)
    pm.register(skipping)
    pm.register(task)
    pm.register(warnings)


=======
>>>>>>> 984b7812
@click.group(
    cls=ColoredGroup,
    context_settings=_CONTEXT_SETTINGS,
    default="build",
    default_if_no_args=True,
)
@click.version_option(**_VERSION_OPTION_KWARGS)
def cli() -> None:
    """Manage your tasks with pytask."""


_extend_command_line_interface(cli)


DEFAULTS_FROM_CLI = {
    option.name: option.default
    for command in cli.commands.values()
    for option in command.params
}<|MERGE_RESOLUTION|>--- conflicted
+++ resolved
@@ -37,59 +37,6 @@
         )
 
 
-<<<<<<< HEAD
-@hookimpl
-def pytask_add_hooks(pm: pluggy.PluginManager) -> None:
-    """Add hooks."""
-    from _pytask import build
-    from _pytask import capture
-    from _pytask import clean
-    from _pytask import collect
-    from _pytask import collect_command
-    from _pytask import config
-    from _pytask import database
-    from _pytask import debugging
-    from _pytask import delayed
-    from _pytask import execute
-    from _pytask import dag_command
-    from _pytask import live
-    from _pytask import logging
-    from _pytask import mark
-    from _pytask import nodes
-    from _pytask import parameters
-    from _pytask import persist
-    from _pytask import profile
-    from _pytask import dag
-    from _pytask import skipping
-    from _pytask import task
-    from _pytask import warnings
-
-    pm.register(build)
-    pm.register(capture)
-    pm.register(clean)
-    pm.register(collect)
-    pm.register(collect_command)
-    pm.register(config)
-    pm.register(database)
-    pm.register(debugging)
-    pm.register(delayed)
-    pm.register(execute)
-    pm.register(dag_command)
-    pm.register(live)
-    pm.register(logging)
-    pm.register(mark)
-    pm.register(nodes)
-    pm.register(parameters)
-    pm.register(persist)
-    pm.register(profile)
-    pm.register(dag)
-    pm.register(skipping)
-    pm.register(task)
-    pm.register(warnings)
-
-
-=======
->>>>>>> 984b7812
 @click.group(
     cls=ColoredGroup,
     context_settings=_CONTEXT_SETTINGS,
