"""Contains hook implementations concerning the execution."""
from __future__ import annotations

import inspect
import sys
import time
from typing import Any
from typing import TYPE_CHECKING

from _pytask.config import hookimpl
from _pytask.config import IS_FILE_SYSTEM_CASE_SENSITIVE
from _pytask.console import console
from _pytask.console import create_summary_panel
from _pytask.console import create_url_style_for_task
from _pytask.console import format_node_name
from _pytask.console import format_strings_as_flat_tree
from _pytask.console import unify_styles
from _pytask.dag_utils import descending_tasks
from _pytask.dag_utils import TopologicalSorter
from _pytask.database_utils import update_states_in_database
from _pytask.exceptions import ExecutionError
from _pytask.exceptions import NodeLoadError
from _pytask.exceptions import NodeNotFoundError
from _pytask.mark import Mark
from _pytask.mark_utils import has_mark
from _pytask.node_protocols import PDelayedNode
from _pytask.node_protocols import PNode
from _pytask.node_protocols import PPathNode
from _pytask.node_protocols import PTask
from _pytask.outcomes import count_outcomes
from _pytask.outcomes import Exit
from _pytask.outcomes import TaskOutcome
from _pytask.outcomes import WouldBeExecuted
from _pytask.reports import ExecutionReport
from _pytask.traceback import remove_traceback_from_exc_info
from _pytask.tree_util import tree_leaves
from _pytask.tree_util import tree_map
from _pytask.tree_util import tree_structure
from rich.text import Text


if TYPE_CHECKING:
    from _pytask.session import Session


@hookimpl
def pytask_post_parse(config: dict[str, Any]) -> None:
    """Adjust the configuration after intermediate values have been parsed."""
    if config["show_errors_immediately"]:
        config["pm"].register(ShowErrorsImmediatelyPlugin)


@hookimpl
def pytask_execute(session: Session) -> None:
    """Execute tasks."""
    session.hook.pytask_execute_log_start(session=session)
    session.scheduler = session.hook.pytask_execute_create_scheduler(session=session)
    session.hook.pytask_execute_build(session=session)
    session.hook.pytask_execute_log_end(
        session=session, reports=session.execution_reports
    )


@hookimpl
def pytask_execute_log_start(session: Session) -> None:
    """Start logging."""
    session.execution_start = time.time()

    # New line to separate note on collected items from task statuses.
    console.print()


@hookimpl(trylast=True)
def pytask_execute_create_scheduler(session: Session) -> TopologicalSorter:
    """Create a scheduler based on topological sorting."""
    return TopologicalSorter.from_dag(session.dag)


@hookimpl
def pytask_execute_build(session: Session) -> bool | None:
    """Execute tasks."""
    if isinstance(session.scheduler, TopologicalSorter):
        while session.scheduler.is_active():
            task_name = session.scheduler.get_ready()[0]
            task = session.dag.nodes[task_name]["task"]
            report = session.hook.pytask_execute_task_protocol(
                session=session, task=task
            )
            session.execution_reports.append(report)
            session.scheduler.done(task_name)
<<<<<<< HEAD

            session.hook.pytask_execute_collect_delayed_tasks(session=session)
=======
>>>>>>> 2bd471fb

            if session.should_stop:
                return True
        return True
    return None


@hookimpl
def pytask_execute_task_protocol(session: Session, task: PTask) -> ExecutionReport:
    """Follow the protocol to execute each task."""
    session.hook.pytask_execute_task_log_start(session=session, task=task)
    try:
        session.hook.pytask_execute_task_setup(session=session, task=task)
        session.hook.pytask_execute_task(session=session, task=task)
        session.hook.pytask_execute_task_teardown(session=session, task=task)
    except KeyboardInterrupt:  # pragma: no cover
        short_exc_info = remove_traceback_from_exc_info(sys.exc_info())
        report = ExecutionReport.from_task_and_exception(task, short_exc_info)
        session.should_stop = True
    except Exception:  # noqa: BLE001
        report = ExecutionReport.from_task_and_exception(task, sys.exc_info())
    else:
        report = ExecutionReport.from_task(task)
    session.hook.pytask_execute_task_process_report(session=session, report=report)
    session.hook.pytask_execute_task_log_end(session=session, task=task, report=report)

    return report


@hookimpl(trylast=True)
def pytask_execute_task_setup(session: Session, task: PTask) -> None:
    """Set up the execution of a task.

    1. Check whether all dependencies of a task are available.
    2. Create the directory where the product will be placed.

    """
    for dependency in session.dag.predecessors(task.signature):
        node = session.dag.nodes[dependency]["node"]
        if not node.state():
            msg = f"{task.name!r} requires missing node {node.name!r}."
            if IS_FILE_SYSTEM_CASE_SENSITIVE:
                msg += (
                    "\n\n(Hint: Your file-system is case-sensitive. Check the paths' "
                    "capitalization carefully.)"
                )
            raise NodeNotFoundError(msg)

    # Create directory for product if it does not exist. Maybe this should be a `setup`
    # method for the node classes.
    for product in session.dag.successors(task.signature):
        node = session.dag.nodes[product]["node"]
        if isinstance(node, PPathNode):
            node.path.parent.mkdir(parents=True, exist_ok=True)

    would_be_executed = has_mark(task, "would_be_executed")
    if would_be_executed:
        raise WouldBeExecuted


def _safe_load(node: PNode, task: PTask, is_product: bool) -> Any:
    try:
        return node.load(is_product=is_product)
    except Exception as e:  # noqa: BLE001
        msg = f"Exception while loading node {node.name!r} of task {task.name!r}"
        raise NodeLoadError(msg) from e


@hookimpl(trylast=True)
def pytask_execute_task(session: Session, task: PTask) -> bool:
    """Execute task."""
    if session.config["dry_run"]:
        raise WouldBeExecuted

    parameters = inspect.signature(task.function).parameters

    kwargs = {}
    for name, value in task.depends_on.items():
        kwargs[name] = tree_map(lambda x: _safe_load(x, task, False), value)

    for name, value in task.produces.items():
        if name in parameters:
            kwargs[name] = tree_map(lambda x: _safe_load(x, task, True), value)

    out = task.execute(**kwargs)

    if "return" in task.produces:
        structure_out = tree_structure(out)
        structure_return = tree_structure(task.produces["return"])
        # strict must be false when none is leaf.
        if not structure_return.is_prefix(structure_out, strict=False):
            msg = (
                f"The structure of the return annotation is not a subtree of the "
                f"structure of the function return.\n\nFunction return: {structure_out}"
                f"\n\nReturn annotation: {structure_return}"
            )
            raise ValueError(msg)

        nodes = tree_leaves(task.produces["return"])
        values = structure_return.flatten_up_to(out)
        for node, value in zip(nodes, values):
            if not isinstance(node, PDelayedNode):
                node.save(value)  # type: ignore[attr-defined]

    return True


@hookimpl
def pytask_execute_task_teardown(session: Session, task: PTask) -> None:
<<<<<<< HEAD
    """Check if nodes are produced by a task."""
    # Replace delayed nodes with their actually resolved nodes.
    task.produces = tree_map(  # type: ignore[assignment]
        lambda x: x.collect() if isinstance(x, PDelayedNode) else x, task.produces
    )

    missing_nodes = []
    for product in session.dag.successors(task.signature):
        node = session.dag.nodes[product]["node"]
        if not node.state():
            missing_nodes.append(node)

=======
    """Check if :class:`_pytask.nodes.PathNode` are produced by a task."""
    missing_nodes = [node for node in tree_leaves(task.produces) if not node.state()]  # type: ignore[attr-defined]
>>>>>>> 2bd471fb
    if missing_nodes:
        paths = session.config["paths"]
        files = [format_node_name(i, paths).plain for i in missing_nodes]  # type: ignore[arg-type]
        formatted = format_strings_as_flat_tree(
            files, "The task did not produce the following files:\n"
        )
        raise NodeNotFoundError(formatted)


@hookimpl(trylast=True)
def pytask_execute_task_process_report(
    session: Session, report: ExecutionReport
) -> bool:
    """Process the execution report of a task.

    If a task failed, skip all subsequent tasks. Else, update the states of related
    nodes in the database.

    """
    task = report.task
    if report.outcome == TaskOutcome.SUCCESS:
        update_states_in_database(session, task.signature)
    elif report.exc_info and isinstance(report.exc_info[1], WouldBeExecuted):
        report.outcome = TaskOutcome.WOULD_BE_EXECUTED

        for descending_task_name in descending_tasks(task.signature, session.dag):
            descending_task = session.dag.nodes[descending_task_name]["task"]
            descending_task.markers.append(
                Mark(
                    "would_be_executed",
                    (),
                    {"reason": f"Previous task {task.name!r} would be executed."},
                )
            )
    else:
        for descending_task_name in descending_tasks(task.signature, session.dag):
            descending_task = session.dag.nodes[descending_task_name]["task"]
            descending_task.markers.append(
                Mark(
                    "skip_ancestor_failed",
                    (),
                    {"reason": f"Previous task {task.name!r} failed."},
                )
            )

        session.n_tasks_failed += 1
        if session.n_tasks_failed >= session.config["max_failures"]:
            session.should_stop = True

        if report.exc_info and isinstance(report.exc_info[1], Exit):  # pragma: no cover
            session.should_stop = True

    return True


@hookimpl(trylast=True)
def pytask_execute_task_log_end(session: Session, report: ExecutionReport) -> None:
    """Log task outcome."""
    url_style = create_url_style_for_task(
        report.task.function, session.config["editor_url_scheme"]
    )
    console.print(
        report.outcome.symbol,
        style=unify_styles(report.outcome.style, url_style),
        end="",
    )


class ShowErrorsImmediatelyPlugin:
    """Namespace for plugin to show errors immediately after the execution."""

    @staticmethod
    @hookimpl(tryfirst=True)
    def pytask_execute_task_log_end(report: ExecutionReport) -> None:
        """Print the error report of a task."""
        if report.outcome == TaskOutcome.FAIL:
            console.print(report)


@hookimpl
def pytask_execute_log_end(session: Session, reports: list[ExecutionReport]) -> bool:
    """Log information on the execution."""
    session.execution_end = time.time()

    counts = count_outcomes(reports, TaskOutcome)

    if session.config["show_traceback"]:
        console.print()
        if counts[TaskOutcome.FAIL]:
            console.rule(
                Text("Failures", style=TaskOutcome.FAIL.style),
                style=TaskOutcome.FAIL.style,
            )
            console.print()

        for report in reports:
            if report.outcome == TaskOutcome.FAIL or (
                report.outcome == TaskOutcome.SKIP_PREVIOUS_FAILED
                and session.config["verbose"] >= 2  # noqa: PLR2004
            ):
                console.print(report)

    console.rule(style="dim")

    description_total = "Collected task" if len(reports) == 1 else "Collected tasks"
    panel = create_summary_panel(counts, TaskOutcome, description_total)
    console.print(panel)

    session.hook.pytask_log_session_footer(
        session=session,
        duration=session.execution_end - session.execution_start,
        outcome=TaskOutcome.FAIL if counts[TaskOutcome.FAIL] else TaskOutcome.SUCCESS,
    )

    if counts[TaskOutcome.FAIL]:
        raise ExecutionError

    return True<|MERGE_RESOLUTION|>--- conflicted
+++ resolved
@@ -88,11 +88,8 @@
             )
             session.execution_reports.append(report)
             session.scheduler.done(task_name)
-<<<<<<< HEAD
 
             session.hook.pytask_execute_collect_delayed_tasks(session=session)
-=======
->>>>>>> 2bd471fb
 
             if session.should_stop:
                 return True
@@ -202,23 +199,13 @@
 
 @hookimpl
 def pytask_execute_task_teardown(session: Session, task: PTask) -> None:
-<<<<<<< HEAD
     """Check if nodes are produced by a task."""
     # Replace delayed nodes with their actually resolved nodes.
     task.produces = tree_map(  # type: ignore[assignment]
         lambda x: x.collect() if isinstance(x, PDelayedNode) else x, task.produces
     )
 
-    missing_nodes = []
-    for product in session.dag.successors(task.signature):
-        node = session.dag.nodes[product]["node"]
-        if not node.state():
-            missing_nodes.append(node)
-
-=======
-    """Check if :class:`_pytask.nodes.PathNode` are produced by a task."""
     missing_nodes = [node for node in tree_leaves(task.produces) if not node.state()]  # type: ignore[attr-defined]
->>>>>>> 2bd471fb
     if missing_nodes:
         paths = session.config["paths"]
         files = [format_node_name(i, paths).plain for i in missing_nodes]  # type: ignore[arg-type]
