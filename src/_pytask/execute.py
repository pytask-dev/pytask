import sys
import time
from contextlib import ExitStack

from _pytask.config import hookimpl
from _pytask.console import console
from _pytask.console import generate_execution_table
from _pytask.dag import descending_tasks
from _pytask.dag import node_and_neighbors
from _pytask.dag import TopologicalSorter
from _pytask.database import create_or_update_state
from _pytask.enums import ColorCode
from _pytask.exceptions import ExecutionError
from _pytask.exceptions import NodeNotFoundError
from _pytask.mark import Mark
from _pytask.nodes import FilePathNode
from _pytask.report import ExecutionReport
from _pytask.shared import log_task_outcome
from _pytask.shared import reduce_node_name
from rich.live import Live
from rich.table import Table
from rich.traceback import Traceback


@hookimpl
def pytask_execute(session):
    """Execute tasks."""
    session.hook.pytask_execute_log_start(session=session)
    session.scheduler = session.hook.pytask_execute_create_scheduler(session=session)
    session.hook.pytask_execute_build(session=session)
    session.hook.pytask_execute_log_end(
        session=session, reports=session.execution_reports
    )


@hookimpl
def pytask_execute_log_start(session):
    """Start logging."""
    session.execution_start = time.time()

    # New line to separate note on collected items from task statuses.
    console.print()


@hookimpl(trylast=True)
def pytask_execute_create_scheduler(session):
    """Create a scheduler based on topological sorting."""
    scheduler = TopologicalSorter.from_dag(session.dag)
    scheduler.prepare()
    return scheduler


@hookimpl
def pytask_execute_build(session):
    """Execute tasks."""
    if session.config["verbose"] >= 1:
        live_context = Live(
            generate_execution_table([]), console=console, refresh_per_second=4
        )
    else:
        live_context = ExitStack()

    with live_context as live:
        for name in session.scheduler.static_order():
            task = session.dag.nodes[name]["task"]
            report = session.hook.pytask_execute_task_protocol(
                session=session, task=task
            )
            session.execution_reports.append(report)
            if session.should_stop:
                return True

            if session.config["verbose"] >= 1:
                live.update(table)

    return True


@hookimpl
def pytask_execute_task_protocol(session, task):
    """Follow the protocol to execute each task."""
    session.hook.pytask_execute_task_log_start(session=session, task=task)
    try:
        session.hook.pytask_execute_task_setup(session=session, task=task)
        session.hook.pytask_execute_task(session=session, task=task)
        session.hook.pytask_execute_task_teardown(session=session, task=task)
    except Exception:
        report = ExecutionReport.from_task_and_exception(task, sys.exc_info())
    else:
        report = ExecutionReport.from_task(task)
    session.hook.pytask_execute_task_process_report(session=session, report=report)
    session.hook.pytask_execute_task_log_end(session=session, task=task, report=report)

    return report


@hookimpl(trylast=True)
def pytask_execute_task_setup(session, task):
    """Set up the execution of a task.

    1. Check whether all dependencies of a task are available.
    2. Create the directory where the product will be placed.

    """
    for dependency in session.dag.predecessors(task.name):
        node = session.dag.nodes[dependency]["node"]
        try:
            node.state()
        except NodeNotFoundError:
            raise NodeNotFoundError(
                f"{node.name} is missing and required for {task.name}."
            )

    # Create directory for product if it does not exist. Maybe this should be a `setup`
    # method for the node classes.
    for product in session.dag.successors(task.name):
        node = session.dag.nodes[product]["node"]
        if isinstance(node, FilePathNode):
            node.path.parent.mkdir(parents=True, exist_ok=True)


@hookimpl
def pytask_execute_task(task):
    """Execute task."""
    task.execute()


@hookimpl
def pytask_execute_task_teardown(session, task):
    """Check if each produced node was indeed produced."""
    for product in session.dag.successors(task.name):
        node = session.dag.nodes[product]["node"]
        try:
            node.state()
        except NodeNotFoundError:
            raise NodeNotFoundError(f"{node.name} was not produced by {task.name}.")


@hookimpl(trylast=True)
def pytask_execute_task_process_report(session, report):
    """Process the execution report of a task.

    If a task failed, skip all subsequent tasks. Else, update the states of related
    nodes in the database.

    """
    task = report.task
    if report.success:
        _update_states_in_database(session.dag, task.name)
        report.symbol = "."
        report.color = ColorCode.SUCCESS
    else:
        report.symbol = "F"
        report.color = ColorCode.FAILED
        for descending_task_name in descending_tasks(task.name, session.dag):
            descending_task = session.dag.nodes[descending_task_name]["task"]
            descending_task.markers.append(
                Mark(
                    "skip_ancestor_failed",
                    (),
                    {"reason": f"Previous task '{task.name}' failed."},
                )
            )

        session.n_tasks_failed += 1
        if session.n_tasks_failed >= session.config["max_failures"]:
            session.should_stop = True

    return True


@hookimpl(trylast=True)
def pytask_execute_task_log_end(session, report):
    """Log task outcome."""
<<<<<<< HEAD
    if report.success:
        log_task_outcome(session, report, symbol=".", color=ColorCode.SUCCESS)
    else:
        log_task_outcome(session, report, symbol="F", color=ColorCode.FAILED)

    return True
=======
    console.print(report.symbol, style=report.color, end="")
>>>>>>> 650334db


@hookimpl
def pytask_execute_log_end(session, reports):
    session.execution_end = time.time()
    show_locals = session.config["show_locals"]

    n_successful = sum(report.success for report in reports)
    n_failed = len(reports) - n_successful

    console.print()
    any_failure = any(not report.success for report in reports)
    if any_failure:
        console.rule(f"[{ColorCode.FAILED}]Failures", style=ColorCode.FAILED)
        console.print()

    for report in reports:
        if not report.success:

            task_name = reduce_node_name(report.task, session.config["paths"])
            if len(task_name) > console.width - 15:
                task_name = report.task.base_name
            console.rule(
                f"[{ColorCode.FAILED}]Task {task_name} failed", style=ColorCode.FAILED
            )

            console.print()

            console.print(
                Traceback.from_exception(*report.exc_info, show_locals=show_locals)
            )

            console.print()
            show_capture = session.config["show_capture"]
            for when, key, content in report.sections:
                if key in ("stdout", "stderr") and show_capture in (key, "all"):
                    console.rule(f"Captured {key} during {when}", style=None)
                    console.print(content)

    session.hook.pytask_log_session_footer(
        session=session,
        infos=[
            (n_successful, "succeeded", ColorCode.SUCCESS),
            (n_failed, "failed", ColorCode.FAILED),
        ],
        duration=round(session.execution_end - session.execution_start, 2),
        color=ColorCode.FAILED if n_failed else ColorCode.SUCCESS,
    )

    if n_failed:
        raise ExecutionError

    return True


def _update_states_in_database(dag, task_name):
    """Update the state for each node of a task in the database."""
    for name in node_and_neighbors(dag, task_name):
        node = dag.nodes[name].get("task") or dag.nodes[name]["node"]
        create_or_update_state(task_name, node.name, node.state())<|MERGE_RESOLUTION|>--- conflicted
+++ resolved
@@ -1,10 +1,8 @@
 import sys
 import time
-from contextlib import ExitStack
 
 from _pytask.config import hookimpl
 from _pytask.console import console
-from _pytask.console import generate_execution_table
 from _pytask.dag import descending_tasks
 from _pytask.dag import node_and_neighbors
 from _pytask.dag import TopologicalSorter
@@ -12,13 +10,12 @@
 from _pytask.enums import ColorCode
 from _pytask.exceptions import ExecutionError
 from _pytask.exceptions import NodeNotFoundError
+from _pytask.live import generate_execution_table
+from _pytask.live import LiveWrapper
 from _pytask.mark import Mark
 from _pytask.nodes import FilePathNode
 from _pytask.report import ExecutionReport
-from _pytask.shared import log_task_outcome
 from _pytask.shared import reduce_node_name
-from rich.live import Live
-from rich.table import Table
 from rich.traceback import Traceback
 
 
@@ -53,25 +50,23 @@
 @hookimpl
 def pytask_execute_build(session):
     """Execute tasks."""
-    if session.config["verbose"] >= 1:
-        live_context = Live(
-            generate_execution_table([]), console=console, refresh_per_second=4
-        )
-    else:
-        live_context = ExitStack()
-
-    with live_context as live:
+    paths = session.config["paths"]
+
+    with LiveWrapper.from_verbose_and_live_kwargs(
+        verbose=session.config["verbose"], console=console, auto_refresh=False
+    ) as live:
         for name in session.scheduler.static_order():
             task = session.dag.nodes[name]["task"]
             report = session.hook.pytask_execute_task_protocol(
                 session=session, task=task
             )
             session.execution_reports.append(report)
+
+            live.update(generate_execution_table(session.execution_reports, paths))
+            live.refresh()
+
             if session.should_stop:
                 return True
-
-            if session.config["verbose"] >= 1:
-                live.update(table)
 
     return True
 
@@ -172,16 +167,12 @@
 @hookimpl(trylast=True)
 def pytask_execute_task_log_end(session, report):
     """Log task outcome."""
-<<<<<<< HEAD
-    if report.success:
-        log_task_outcome(session, report, symbol=".", color=ColorCode.SUCCESS)
+    verbose_mode = session.config["verbose"]
+
+    if verbose_mode >= 1:
+        pass
     else:
-        log_task_outcome(session, report, symbol="F", color=ColorCode.FAILED)
-
-    return True
-=======
-    console.print(report.symbol, style=report.color, end="")
->>>>>>> 650334db
+        console.print(report.symbol, style=report.color, end="")
 
 
 @hookimpl
