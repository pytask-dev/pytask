"""Contains hook implementations concerning the execution."""

from __future__ import annotations

import inspect
import sys
import time
from typing import TYPE_CHECKING
from typing import Any

from rich.text import Text

from _pytask.config import IS_FILE_SYSTEM_CASE_SENSITIVE
from _pytask.console import console
from _pytask.console import create_summary_panel
from _pytask.console import create_url_style_for_task
from _pytask.console import format_node_name
from _pytask.console import format_strings_as_flat_tree
from _pytask.console import unify_styles
from _pytask.dag_utils import TopologicalSorter
from _pytask.dag_utils import descending_tasks
from _pytask.dag_utils import node_and_neighbors
from _pytask.database_utils import has_node_changed
from _pytask.database_utils import update_states_in_database
from _pytask.exceptions import ExecutionError
from _pytask.exceptions import NodeLoadError
from _pytask.exceptions import NodeNotFoundError
from _pytask.mark import Mark
from _pytask.mark_utils import has_mark
from _pytask.node_protocols import PNode
from _pytask.node_protocols import PPathNode
from _pytask.node_protocols import PProvisionalNode
from _pytask.node_protocols import PTask
from _pytask.outcomes import Exit
from _pytask.outcomes import SkippedUnchanged
from _pytask.outcomes import TaskOutcome
from _pytask.outcomes import WouldBeExecuted
from _pytask.outcomes import count_outcomes
from _pytask.pluginmanager import hookimpl
from _pytask.provisional_utils import collect_provisional_products
from _pytask.reports import ExecutionReport
from _pytask.traceback import remove_traceback_from_exc_info
from _pytask.tree_util import tree_leaves
from _pytask.tree_util import tree_map
from _pytask.tree_util import tree_structure
from _pytask.typing import is_task_generator

if TYPE_CHECKING:
    from _pytask.session import Session


@hookimpl
def pytask_post_parse(config: dict[str, Any]) -> None:
    """Adjust the configuration after intermediate values have been parsed."""
    if config["show_errors_immediately"]:
        config["pm"].register(ShowErrorsImmediatelyPlugin)


@hookimpl
def pytask_execute(session: Session) -> None:
    """Execute tasks."""
    session.hook.pytask_execute_log_start(session=session)
    session.scheduler = TopologicalSorter.from_dag(session.dag)
    session.hook.pytask_execute_build(session=session)
    session.hook.pytask_execute_log_end(
        session=session, reports=session.execution_reports
    )


@hookimpl
def pytask_execute_log_start(session: Session) -> None:
    """Start logging."""
    session.execution_start = time.time()

    # New line to separate note on collected items from task statuses.
    console.print()


@hookimpl
def pytask_execute_build(session: Session) -> bool | None:
    """Execute tasks."""
    if isinstance(session.scheduler, TopologicalSorter):
        while session.scheduler.is_active():
            task_name = session.scheduler.get_ready()[0]
            task = session.dag.nodes[task_name]["task"]
            report = session.hook.pytask_execute_task_protocol(
                session=session, task=task
            )
            session.execution_reports.append(report)
            session.scheduler.done(task_name)

            if session.should_stop:
                return True
        return True
    return None


@hookimpl
def pytask_execute_task_protocol(session: Session, task: PTask) -> ExecutionReport:
    """Follow the protocol to execute each task."""
    session.hook.pytask_execute_task_log_start(session=session, task=task)
    try:
        session.hook.pytask_execute_task_setup(session=session, task=task)
        session.hook.pytask_execute_task(session=session, task=task)
        session.hook.pytask_execute_task_teardown(session=session, task=task)
    except KeyboardInterrupt:  # pragma: no cover
        short_exc_info = remove_traceback_from_exc_info(sys.exc_info())
        report = ExecutionReport.from_task_and_exception(task, short_exc_info)
        session.should_stop = True
    except Exception:  # noqa: BLE001
        report = ExecutionReport.from_task_and_exception(task, sys.exc_info())
    else:
        report = ExecutionReport.from_task(task)
    session.hook.pytask_execute_task_process_report(session=session, report=report)
    session.hook.pytask_execute_task_log_end(session=session, task=task, report=report)

    return report


@hookimpl(trylast=True)
def pytask_execute_task_setup(session: Session, task: PTask) -> None:  # noqa: C901
    """Set up the execution of a task.

    1. Check whether all dependencies of a task are available.
    2. Create the directory where the product will be placed.

    """
    if has_mark(task, "would_be_executed"):
        raise WouldBeExecuted

    dag = session.dag

    # Task generators are always executed since their states are not updated, but we
    # skip the checks as well.
    needs_to_be_executed = session.config["force"] or is_task_generator(task)

    if not needs_to_be_executed:
        predecessors = set(dag.predecessors(task.signature)) | {task.signature}
        for node_signature in node_and_neighbors(dag, task.signature):
            node = dag.nodes[node_signature].get("task") or dag.nodes[
                node_signature
            ].get("node")
<<<<<<< HEAD

            # Skip provisional nodes that are products since they do not have a state.
            if node_signature not in predecessors and isinstance(
                node, PProvisionalNode
            ):
                continue

=======
>>>>>>> d218e5ad
            node_state = node.state()
            if node_signature in predecessors and not node_state:
                msg = f"{task.name!r} requires missing node {node.name!r}."
                if IS_FILE_SYSTEM_CASE_SENSITIVE:
                    msg += (
                        "\n\n(Hint: Your file-system is case-sensitive. Check the "
                        "paths' capitalization carefully.)"
                    )
                raise NodeNotFoundError(msg)

<<<<<<< HEAD
=======
            # Skip provisional nodes that are products since they do not have a state.
            if node_signature not in predecessors and isinstance(
                node, PProvisionalNode
            ):
                continue

>>>>>>> d218e5ad
            has_changed = has_node_changed(task=task, node=node, state=node_state)
            if has_changed:
                needs_to_be_executed = True
                break

    if not needs_to_be_executed:
        collect_provisional_products(session, task)
        raise SkippedUnchanged

    # Create directory for product if it does not exist. Maybe this should be a `setup`
    # method for the node classes.
    for product in dag.successors(task.signature):
        node = dag.nodes[product]["node"]
        if isinstance(node, PPathNode):
            node.path.parent.mkdir(parents=True, exist_ok=True)


def _safe_load(node: PNode | PProvisionalNode, task: PTask, is_product: bool) -> Any:
    try:
        return node.load(is_product=is_product)
    except Exception as e:  # noqa: BLE001
        msg = f"Exception while loading node {node.name!r} of task {task.name!r}"
        raise NodeLoadError(msg) from e


@hookimpl(trylast=True)
def pytask_execute_task(session: Session, task: PTask) -> bool:
    """Execute task."""
    if session.config["dry_run"]:
        raise WouldBeExecuted

    parameters = inspect.signature(task.function).parameters

    kwargs = {}
    for name, value in task.depends_on.items():
        kwargs[name] = tree_map(lambda x: _safe_load(x, task, False), value)

    for name, value in task.produces.items():
        if name in parameters:
            kwargs[name] = tree_map(lambda x: _safe_load(x, task, True), value)

    out = task.execute(**kwargs)

    if "return" in task.produces:
        structure_out = tree_structure(out)
        structure_return = tree_structure(task.produces["return"])

        # strict must be false when none is leaf.
        if not structure_return.is_prefix(structure_out, strict=False):
            msg = (
                f"The structure of the return annotation is not a subtree of the "
                f"structure of the function return.\n\nFunction return: {structure_out}"
                f"\n\nReturn annotation: {structure_return}"
            )
            raise ValueError(msg)

        nodes = tree_leaves(task.produces["return"])
        values = structure_return.flatten_up_to(out)
        for node, value in zip(nodes, values):
            if not isinstance(node, PProvisionalNode):
                node.save(value)

    return True


@hookimpl(trylast=True)
def pytask_execute_task_teardown(session: Session, task: PTask) -> None:
    """Check if nodes are produced by a task."""
    if is_task_generator(task):
        return

    collect_provisional_products(session, task)
    missing_nodes = [node for node in tree_leaves(task.produces) if not node.state()]
    if missing_nodes:
        paths = session.config["paths"]
        files = [format_node_name(i, paths).plain for i in missing_nodes]
        formatted = format_strings_as_flat_tree(
            files, "The task did not produce the following files:\n"
        )
        raise NodeNotFoundError(formatted)


@hookimpl(trylast=True)
def pytask_execute_task_process_report(
    session: Session, report: ExecutionReport
) -> bool:
    """Process the execution report of a task.

    If a task failed, skip all subsequent tasks. Else, update the states of related
    nodes in the database.

    """
    task = report.task
    if report.outcome == TaskOutcome.SUCCESS:
        update_states_in_database(session, task.signature)
    elif report.exc_info and isinstance(report.exc_info[1], WouldBeExecuted):
        report.outcome = TaskOutcome.WOULD_BE_EXECUTED

        for descending_task_name in descending_tasks(task.signature, session.dag):
            descending_task = session.dag.nodes[descending_task_name]["task"]
            descending_task.markers.append(
                Mark(
                    "would_be_executed",
                    (),
                    {"reason": f"Previous task {task.name!r} would be executed."},
                )
            )
    else:
        for descending_task_name in descending_tasks(task.signature, session.dag):
            descending_task = session.dag.nodes[descending_task_name]["task"]
            descending_task.markers.append(
                Mark(
                    "skip_ancestor_failed",
                    (),
                    {"reason": f"Previous task {task.name!r} failed."},
                )
            )

        session.n_tasks_failed += 1
        if session.n_tasks_failed >= session.config["max_failures"]:
            session.should_stop = True

        if report.exc_info and isinstance(report.exc_info[1], Exit):  # pragma: no cover
            session.should_stop = True

    return True


@hookimpl(trylast=True)
def pytask_execute_task_log_end(session: Session, report: ExecutionReport) -> None:
    """Log task outcome."""
    url_style = create_url_style_for_task(
        report.task.function, session.config["editor_url_scheme"]
    )
    console.print(
        report.outcome.symbol,
        style=unify_styles(report.outcome.style, url_style),
        end="",
    )


class ShowErrorsImmediatelyPlugin:
    """Namespace for plugin to show errors immediately after the execution."""

    @staticmethod
    @hookimpl(tryfirst=True)
    def pytask_execute_task_log_end(report: ExecutionReport) -> None:
        """Print the error report of a task."""
        if report.outcome == TaskOutcome.FAIL:
            console.print(report)


@hookimpl
def pytask_execute_log_end(session: Session, reports: list[ExecutionReport]) -> bool:
    """Log information on the execution."""
    session.execution_end = time.time()

    counts = count_outcomes(reports, TaskOutcome)

    if session.config["show_traceback"]:
        console.print()
        if counts[TaskOutcome.FAIL]:
            console.rule(
                Text("Failures", style=TaskOutcome.FAIL.style),
                style=TaskOutcome.FAIL.style,
            )
            console.print()

        for report in reports:
            if report.outcome == TaskOutcome.FAIL or (
                report.outcome == TaskOutcome.SKIP_PREVIOUS_FAILED
                and session.config["verbose"] >= 2  # noqa: PLR2004
            ):
                console.print(report)

    console.rule(style="dim")

    description_total = "Collected task" if len(reports) == 1 else "Collected tasks"
    panel = create_summary_panel(counts, TaskOutcome, description_total)
    console.print(panel)

    session.hook.pytask_log_session_footer(
        session=session,
        duration=session.execution_end - session.execution_start,
        outcome=TaskOutcome.FAIL if counts[TaskOutcome.FAIL] else TaskOutcome.SUCCESS,
    )

    if counts[TaskOutcome.FAIL]:
        raise ExecutionError

    return True<|MERGE_RESOLUTION|>--- conflicted
+++ resolved
@@ -140,7 +140,6 @@
             node = dag.nodes[node_signature].get("task") or dag.nodes[
                 node_signature
             ].get("node")
-<<<<<<< HEAD
 
             # Skip provisional nodes that are products since they do not have a state.
             if node_signature not in predecessors and isinstance(
@@ -148,9 +147,8 @@
             ):
                 continue
 
-=======
->>>>>>> d218e5ad
             node_state = node.state()
+
             if node_signature in predecessors and not node_state:
                 msg = f"{task.name!r} requires missing node {node.name!r}."
                 if IS_FILE_SYSTEM_CASE_SENSITIVE:
@@ -160,15 +158,6 @@
                     )
                 raise NodeNotFoundError(msg)
 
-<<<<<<< HEAD
-=======
-            # Skip provisional nodes that are products since they do not have a state.
-            if node_signature not in predecessors and isinstance(
-                node, PProvisionalNode
-            ):
-                continue
-
->>>>>>> d218e5ad
             has_changed = has_node_changed(task=task, node=node, state=node_state)
             if has_changed:
                 needs_to_be_executed = True
