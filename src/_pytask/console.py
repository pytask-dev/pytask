"""Contains the code to format output on the command line."""

from __future__ import annotations

import functools
import inspect
import os
import sys
from contextlib import suppress
from pathlib import Path
from typing import TYPE_CHECKING
from typing import Any
from typing import Callable
from typing import Iterable
from typing import Literal
from typing import Sequence

<<<<<<< HEAD
from _pytask.node_protocols import PNode
from _pytask.node_protocols import PPathNode
from _pytask.node_protocols import PProvisionalNode
from _pytask.node_protocols import PTaskWithPath
from _pytask.path import shorten_path
=======
>>>>>>> 9b27ec53
from rich.console import Console
from rich.console import RenderableType
from rich.padding import Padding
from rich.panel import Panel
from rich.segment import Segment
from rich.style import Style
from rich.table import Table
from rich.text import Text
from rich.theme import Theme
from rich.tree import Tree

from _pytask.node_protocols import PNode
from _pytask.node_protocols import PPathNode
from _pytask.node_protocols import PTaskWithPath
from _pytask.path import shorten_path

if TYPE_CHECKING:
    from enum import Enum

    from _pytask.node_protocols import PTask
    from _pytask.outcomes import CollectionOutcome
    from _pytask.outcomes import TaskOutcome


__all__ = [
    "console",
    "create_summary_panel",
    "create_url_style_for_path",
    "create_url_style_for_task",
    "format_strings_as_flat_tree",
    "format_task_name",
    "get_file",
    "render_to_string",
    "unify_styles",
]


IS_WINDOWS_TERMINAL = "WT_SESSION" in os.environ
_IS_WINDOWS = sys.platform == "win32"


_IS_LEGACY_WINDOWS = _IS_WINDOWS and not IS_WINDOWS_TERMINAL


_COLOR_SYSTEM: Literal["auto"] | None = None if _IS_LEGACY_WINDOWS else "auto"


_HORIZONTAL_PADDING = (0, 1, 0, 1)


_SKIPPED_PATHS = [Path(__file__).parent.joinpath("debugging.py")]
"""List[Path]: List of paths to skip when tracing down the path to the source of a task
function.

"""

ARROW_DOWN_ICON = "|" if _IS_LEGACY_WINDOWS else "⬇"
FILE_ICON = "" if _IS_LEGACY_WINDOWS else "📄 "
PYTHON_ICON = "" if _IS_LEGACY_WINDOWS else "🐍 "
TASK_ICON = "" if _IS_LEGACY_WINDOWS else "📝 "


_EDITOR_URL_SCHEMES: dict[str, str] = {
    "no_link": "",
    "file": "file:///{path}",
    "vscode": "vscode://file/{path}:{line_number}",
    "pycharm": "pycharm://open?file={path}&line={line_number}",
}


theme = Theme(
    {
        # Statuses
        "failed": "#BF2D2D",
        "failed.textonly": "#f2f2f2 on #BF2D2D",
        "neutral": "",
        "skipped": "#F4C041",
        "skipped.textonly": "#0c0c0c on #F4C041",
        "success": "#137C39",
        "success.textonly": "#f2f2f2 on #137C39",
        "warning": "#F4C041",
        # Help page.
        "command": "bold #137C39",
        "option": "bold #F4C041",
        "switch": "bold #D54523",
        "metavar": "bold #FFFF00",
    }
)


console: Console = Console(theme=theme, color_system=_COLOR_SYSTEM)


def render_to_string(
    renderable: RenderableType,
    console: Console,
    *,
    strip_styles: bool = False,
) -> str:
    """Render text with rich to string including ANSI codes, etc..

    This function allows to render text with is not automatically printed with rich. For
    example, render warnings with colors or text in exceptions.

    """
    buffer = console.render(renderable)
    if strip_styles:
        buffer = Segment.strip_styles(buffer)
    return console._render_buffer(buffer)


def format_task_name(task: PTask, editor_url_scheme: str) -> Text:
    """Format a task id."""
    url_style = create_url_style_for_task(task.function, editor_url_scheme)

    if isinstance(task, PTaskWithPath):
        path, task_name = task.name.split("::")
        return Text.assemble(
            Text(path + "::", style="dim"), Text(task_name, style=url_style)
        )

    return Text(task.name, style=url_style)


def format_node_name(
    node: PNode | PProvisionalNode, paths: Sequence[Path] = ()
) -> Text:
    """Format the name of a node."""
    if isinstance(node, PPathNode):
        if node.name != node.path.as_posix():
            return Text(node.name)
        name = shorten_path(node.path, paths)
        return Text(name)

    if "::" in node.name:
        with suppress(Exception):
            path, rest = node.name.split("::", maxsplit=1)
            reduced_name = shorten_path(Path(path), paths)
            return Text(f"{reduced_name}::{rest}")

    return Text(node.name)


def format_strings_as_flat_tree(
    strings: Iterable[str], title: str = "", icon: str = ""
) -> str:
    """Format list of strings as flat tree."""
    tree = Tree(title)
    for name in strings:
        tree.add(Text.assemble(icon, name))
    return render_to_string(tree, console=console)


def create_url_style_for_task(
    task_function: Callable[..., Any], edtior_url_scheme: str
) -> Style:
    """Create the style to add a link to a task id."""
    url_scheme = _EDITOR_URL_SCHEMES.get(edtior_url_scheme, edtior_url_scheme)

    if not url_scheme:
        return Style()

    try:
        info = {
            "path": get_file(task_function),
            "line_number": _get_source_lines(task_function),
        }
    except (OSError, TypeError):
        style = Style()
    else:
        style = Style(link=url_scheme.format(**info))

    return style


def create_url_style_for_path(path: Path, edtior_url_scheme: str) -> Style:
    """Create the style to add a link to a task id."""
    url_scheme = _EDITOR_URL_SCHEMES.get(edtior_url_scheme, edtior_url_scheme)
    return (
        Style()
        if not url_scheme
        else Style(link=url_scheme.format(path=path, line_number="1"))
    )


def get_file(  # noqa: PLR0911
    function: Callable[..., Any], skipped_paths: list[Path] | None = None
) -> Path | None:
    """Get path to module where the function is defined.

    When the ``pdb`` or ``trace`` mode is activated, every task function is wrapped with
    a decorator which we need to skip to get to the underlying task function. Thus, the
    special case.

    Raises
    ------
    TypeError
        If the object is a builtin module, class, or function.

    """
    if skipped_paths is None:
        skipped_paths = _SKIPPED_PATHS

    if isinstance(function, functools.partial):
        return get_file(function.func)
    if hasattr(function, "__wrapped__"):
        source_file = inspect.getsourcefile(function)
        if source_file and Path(source_file) in skipped_paths:
            return get_file(function.__wrapped__)
    source_file = inspect.getsourcefile(function)
    if source_file:  # pragma: no cover
        if "<stdin>" in source_file or "ipykernel" in source_file:
            return None
        if "<string>" in source_file:
            try:
                return Path(function.__globals__["__file__"]).absolute().resolve()
            except KeyError:
                return None
        return Path(source_file).absolute().resolve()
    return None


def _get_source_lines(function: Callable[..., Any]) -> int:
    """Get the source line number of the function."""
    if isinstance(function, functools.partial):
        return _get_source_lines(function.func)
    if hasattr(function, "__wrapped__"):
        return _get_source_lines(function.__wrapped__)
    return inspect.getsourcelines(function)[1]


def unify_styles(*styles: str | Style) -> Style:
    """Unify styles."""
    parsed_styles = []
    for style in styles:
        if isinstance(style, str) and style in theme.styles:
            parsed_styles.append(theme.styles[style])
        elif isinstance(style, str):
            parsed_styles.append(Style.parse(style))
        else:
            parsed_styles.append(style)
    return Style.combine(parsed_styles)


def create_summary_panel(
    counts: dict[Enum, int],
    outcome_enum: type[CollectionOutcome | TaskOutcome],
    description_total: str,
) -> Panel:
    """Create a summary panel."""
    n_total = sum(counts.values())

    grid = Table.grid("", "", "")
    grid.add_row(
        Padding(str(n_total), pad=_HORIZONTAL_PADDING),
        Padding(description_total, pad=_HORIZONTAL_PADDING),
        Padding("", pad=_HORIZONTAL_PADDING),
        style="#f2f2f2",
    )
    for outcome, value in counts.items():
        if value:
            percentage = f"({100 * value / n_total:.1f}%)"
            grid.add_row(
                Padding(str(value), pad=_HORIZONTAL_PADDING),
                Padding(
                    outcome.description,  # type: ignore[attr-defined]
                    pad=_HORIZONTAL_PADDING,
                ),
                Padding(
                    percentage,
                    pad=_HORIZONTAL_PADDING,
                ),
                style=outcome.style_textonly,  # type: ignore[attr-defined]
            )

    return Panel(
        grid,
        title="[bold #f2f2f2]Summary[/]",
        expand=False,
        style="none",
        border_style=outcome_enum.FAIL.style
        if counts[outcome_enum.FAIL]
        else outcome_enum.SUCCESS.style,
    )<|MERGE_RESOLUTION|>--- conflicted
+++ resolved
@@ -15,14 +15,6 @@
 from typing import Literal
 from typing import Sequence
 
-<<<<<<< HEAD
-from _pytask.node_protocols import PNode
-from _pytask.node_protocols import PPathNode
-from _pytask.node_protocols import PProvisionalNode
-from _pytask.node_protocols import PTaskWithPath
-from _pytask.path import shorten_path
-=======
->>>>>>> 9b27ec53
 from rich.console import Console
 from rich.console import RenderableType
 from rich.padding import Padding
@@ -36,6 +28,7 @@
 
 from _pytask.node_protocols import PNode
 from _pytask.node_protocols import PPathNode
+from _pytask.node_protocols import PProvisionalNode
 from _pytask.node_protocols import PTaskWithPath
 from _pytask.path import shorten_path
 
