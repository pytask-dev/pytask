"""Contains the code to format output on the command line."""
from __future__ import annotations

import functools
import inspect
import os
import sys
from pathlib import Path
from typing import Any
from typing import Callable
from typing import Iterable
from typing import TYPE_CHECKING

import rich
from _pytask.nodes import Task
from rich.console import Console
from rich.padding import Padding
from rich.panel import Panel
from rich.segment import Segment
from rich.style import Style
from rich.table import Table
from rich.text import Text
from rich.theme import Theme
from rich.tree import Tree


if TYPE_CHECKING:
    from _pytask.node_protocols import PTask
    from enum import Enum
    from _pytask.outcomes import CollectionOutcome
    from _pytask.outcomes import TaskOutcome


__all__ = [
    "create_summary_panel",
    "create_url_style_for_task",
    "create_url_style_for_path",
    "console",
    "format_task_name",
    "format_strings_as_flat_tree",
    "render_to_string",
    "unify_styles",
]


_IS_WSL = "IS_WSL" in os.environ or "WSL_DISTRO_NAME" in os.environ
IS_WINDOWS_TERMINAL = "WT_SESSION" in os.environ
_IS_WINDOWS = sys.platform == "win32"


if (_IS_WINDOWS or _IS_WSL) and not IS_WINDOWS_TERMINAL:
    _IS_LEGACY_WINDOWS = True
else:
    _IS_LEGACY_WINDOWS = False


_COLOR_SYSTEM = None if _IS_LEGACY_WINDOWS else "auto"


_HORIZONTAL_PADDING = (0, 1, 0, 1)


_SKIPPED_PATHS = [Path(__file__).parent.joinpath("debugging.py")]
"""List[Path]: List of paths to skip when tracing down the path to the source of a task
function.

"""

ARROW_DOWN_ICON = "|" if _IS_LEGACY_WINDOWS else "⬇"
FILE_ICON = "" if _IS_LEGACY_WINDOWS else "📄 "
PYTHON_ICON = "" if _IS_LEGACY_WINDOWS else "🐍 "
TASK_ICON = "" if _IS_LEGACY_WINDOWS else "📝 "


_EDITOR_URL_SCHEMES: dict[str, str] = {
    "no_link": "",
    "file": "file:///{path}",
    "vscode": "vscode://file/{path}:{line_number}",
    "pycharm": "pycharm://open?file={path}&line={line_number}",
}


theme = Theme(
    {
        # Statuses
        "failed": "#BF2D2D",
        "failed.textonly": "#f2f2f2 on #BF2D2D",
        "neutral": "",
        "skipped": "#F4C041",
        "skipped.textonly": "#0c0c0c on #F4C041",
        "success": "#137C39",
        "success.textonly": "#f2f2f2 on #137C39",
        "warning": "#F4C041",
        # Help page.
        "command": "bold #137C39",
        "option": "bold #F4C041",
        "switch": "bold #D54523",
        "metavar": "bold #FFFF00",
    }
)


console: Console = Console(theme=theme, color_system=_COLOR_SYSTEM)


def render_to_string(
    text: str | Text,
    *,
    console: Console | None = None,
    strip_styles: bool = False,
) -> str:
    """Render text with rich to string including ANSI codes, etc..

    This function allows to render text with is not automatically printed with rich. For
    example, render warnings with colors or text in exceptions.

    """
    if console is None:
        console = rich.get_console()

    segments = console.render(text)

    output = []
    if console.no_color and console._color_system:
        segments = Segment.remove_color(segments)

    if strip_styles:
        segments = Segment.strip_styles(segments)

    for segment in segments:
        if segment.style:
            output.append(
                segment.style.render(
                    segment.text,
                    color_system=console._color_system,
                    legacy_windows=console.legacy_windows,
                )
            )
        else:
            output.append(segment.text)

    return "".join(output)


def format_task_name(task: PTask, editor_url_scheme: str) -> Text:
    """Format a task id."""
    if task.function is None:
        url_style = Style()
    else:
        url_style = create_url_style_for_task(task.function, editor_url_scheme)

    if isinstance(task, Task):
        path, task_name = task.display_name.split("::")
        task_id = Text.assemble(
            Text(path + "::", style="dim"), Text(task_name, style=url_style)
        )
    else:
        name = getattr(task, "display_name", task.name)
        task_id = Text(name, style=url_style)
    return task_id


def format_strings_as_flat_tree(strings: Iterable[str], title: str, icon: str) -> str:
    """Format list of strings as flat tree."""
    tree = Tree(title)
    for name in strings:
        tree.add(Text.assemble(icon, name))
    return render_to_string(tree, console=console)


def create_url_style_for_task(
    task_function: Callable[..., Any], edtior_url_scheme: str
) -> Style:
    """Create the style to add a link to a task id."""
    url_scheme = _EDITOR_URL_SCHEMES.get(edtior_url_scheme, edtior_url_scheme)

    if not url_scheme:
        return Style()

    try:
        info = {
            "path": _get_file(task_function),
            "line_number": _get_source_lines(task_function),
        }
    except (OSError, TypeError):
        style = Style()
    else:
        style = Style(link=url_scheme.format(**info))

    return style


def create_url_style_for_path(path: Path, edtior_url_scheme: str) -> Style:
    """Create the style to add a link to a task id."""
    url_scheme = _EDITOR_URL_SCHEMES.get(edtior_url_scheme, edtior_url_scheme)
    return (
        Style()
        if not url_scheme
        else Style(link=url_scheme.format(path=path, line_number="1"))
    )


def _get_file(
    function: Callable[..., Any], skipped_paths: list[Path] | None = None
) -> Path:
    """Get path to module where the function is defined.

    When the ``pdb`` or ``trace`` mode is activated, every task function is wrapped with
    a decorator which we need to skip to get to the underlying task function. Thus, the
    special case.

    """
    if skipped_paths is None:
        skipped_paths = _SKIPPED_PATHS

    if isinstance(function, functools.partial):
        return _get_file(function.func)
    if (
        hasattr(function, "__wrapped__")
        and Path(inspect.getsourcefile(function)) in skipped_paths
    ):
        return _get_file(function.__wrapped__)
    return Path(inspect.getsourcefile(function))


def _get_source_lines(function: Callable[..., Any]) -> int:
    """Get the source line number of the function."""
    if isinstance(function, functools.partial):
        return _get_source_lines(function.func)
    if hasattr(function, "__wrapped__"):
        return _get_source_lines(function.__wrapped__)
    return inspect.getsourcelines(function)[1]


def unify_styles(*styles: str | Style) -> Style:
    """Unify styles."""
    parsed_styles = []
    for style in styles:
        if isinstance(style, str) and style in theme.styles:
            parsed_styles.append(theme.styles[style])
        elif isinstance(style, str):
            parsed_styles.append(Style.parse(style))
        else:
            parsed_styles.append(style)
    return Style.combine(parsed_styles)


def create_summary_panel(
    counts: dict[Enum, int],
    outcome_enum: type[CollectionOutcome | TaskOutcome],
    description_total: str,
) -> Panel:
    """Create a summary panel."""
    n_total = sum(counts.values())

    grid = Table.grid("", "", "")
    grid.add_row(
        Padding(str(n_total), pad=_HORIZONTAL_PADDING),
        Padding(description_total, pad=_HORIZONTAL_PADDING),
        Padding("", pad=_HORIZONTAL_PADDING),
        style="#f2f2f2",
    )
    for outcome, value in counts.items():
        if value:
            percentage = f"({100 * value / n_total:.1f}%)"
            grid.add_row(
                Padding(str(value), pad=_HORIZONTAL_PADDING),
                Padding(
                    outcome.description,  # type: ignore[attr-defined]
                    pad=_HORIZONTAL_PADDING,
                ),
                Padding(
                    percentage,
                    pad=_HORIZONTAL_PADDING,
                ),
                style=outcome.style_textonly,  # type: ignore[attr-defined]
            )

    return Panel(
        grid,
        title="[bold #f2f2f2]Summary[/]",
        expand=False,
        style="none",
        border_style=outcome_enum.FAIL.style
        if counts[outcome_enum.FAIL]
        else outcome_enum.SUCCESS.style,
<<<<<<< HEAD
    )

    return panel


def is_jupyter() -> bool:  # pragma: no cover
    """Check if we're running in a Jupyter notebook."""
    try:
        get_ipython  # type: ignore[name-defined]
    except NameError:
        return False
    ipython = get_ipython()  # type: ignore[name-defined]
    shell = ipython.__class__.__name__
    if (
        "google.colab" in str(ipython.__class__)
        or os.getenv("DATABRICKS_RUNTIME_VERSION")
        or shell == "ZMQInteractiveShell"
    ):
        return True  # Jupyter notebook or qtconsole
    elif shell == "TerminalInteractiveShell":
        return False  # Terminal running IPython
    else:
        return False  # Other type (?)
=======
    )
>>>>>>> c561b7b3
<|MERGE_RESOLUTION|>--- conflicted
+++ resolved
@@ -284,19 +284,16 @@
         border_style=outcome_enum.FAIL.style
         if counts[outcome_enum.FAIL]
         else outcome_enum.SUCCESS.style,
-<<<<<<< HEAD
     )
-
-    return panel
 
 
 def is_jupyter() -> bool:  # pragma: no cover
     """Check if we're running in a Jupyter notebook."""
     try:
-        get_ipython  # type: ignore[name-defined]
+        get_ipython  # type: ignore[name-defined]  # noqa: B018
     except NameError:
         return False
-    ipython = get_ipython()  # type: ignore[name-defined]
+    ipython = get_ipython()  # type: ignore[name-defined]  # noqa: F821
     shell = ipython.__class__.__name__
     if (
         "google.colab" in str(ipython.__class__)
@@ -304,10 +301,6 @@
         or shell == "ZMQInteractiveShell"
     ):
         return True  # Jupyter notebook or qtconsole
-    elif shell == "TerminalInteractiveShell":
+    if shell == "TerminalInteractiveShell":
         return False  # Terminal running IPython
-    else:
-        return False  # Other type (?)
-=======
-    )
->>>>>>> c561b7b3
+    return False  # Other type (?)