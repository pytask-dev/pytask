from __future__ import annotations

import functools
from enum import Enum
from typing import Any
from typing import Final
from typing import Literal
from typing import TYPE_CHECKING

from attrs import define

if TYPE_CHECKING:
    from typing_extensions import TypeAlias


__all__ = ["Product", "ProductType"]


@define(frozen=True)
class ProductType:
    """A class to mark products."""


Product = ProductType()
"""ProductType: A singleton to mark products in annotations."""


def is_task_function(obj: Any) -> bool:
    """Check if an object is a task function."""
    return (callable(obj) and hasattr(obj, "__name__")) or (
        isinstance(obj, functools.partial) and hasattr(obj.func, "__name__")
    )


class _NoDefault(Enum):
<<<<<<< HEAD
    """An enum for missing defaults."""

    no_default = ...
=======
    """A singleton for no defaults.

    We make this an Enum
    1) because it round-trips through pickle correctly (see GH#40397)
    2) because mypy does not understand singletons

    """

    no_default = "NO_DEFAULT"

    def __repr__(self) -> str:
        return "<no_default>"
>>>>>>> 0fceb2a1


no_default: Final = _NoDefault.no_default
"""The value for missing defaults."""
NoDefault: TypeAlias = Literal[_NoDefault.no_default]
"""The type annotation."""<|MERGE_RESOLUTION|>--- conflicted
+++ resolved
@@ -33,11 +33,6 @@
 
 
 class _NoDefault(Enum):
-<<<<<<< HEAD
-    """An enum for missing defaults."""
-
-    no_default = ...
-=======
     """A singleton for no defaults.
 
     We make this an Enum
@@ -50,7 +45,6 @@
 
     def __repr__(self) -> str:
         return "<no_default>"
->>>>>>> 0fceb2a1
 
 
 no_default: Final = _NoDefault.no_default
