"""Contains the implementation of a data catalog.

The data catalog is an abstraction layer between users and nodes.

"""
from __future__ import annotations

import hashlib
import inspect
import pickle
from pathlib import Path
from typing import Any

from _pytask.config_utils import find_project_root_and_config
from _pytask.exceptions import NodeNotCollectedError
from _pytask.models import NodeInfo
from _pytask.node_protocols import PNode
from _pytask.node_protocols import PPathNode
from _pytask.node_protocols import PProvisionalNode
from _pytask.nodes import PickleNode
from _pytask.pluginmanager import storage
from _pytask.session import Session
from attrs import define
from attrs import field


__all__ = ["DataCatalog"]


def _get_parent_path_of_data_catalog_module(stacklevel: int = 2) -> Path:
    """Get the parent path of the module where the data catalog is defined."""
    stack = inspect.stack()
    potential_path = stack[stacklevel].frame.f_globals.get("__file__")
    if potential_path:
        return Path(potential_path).parent
    return Path.cwd()


@define(kw_only=True)
class DataCatalog:
    """A data catalog.

    Parameters
    ----------
    default_node
        A default node for loading and saving values. By default,
        :class:`~pytask.PickleNode` is used to serialize any Python object with the
        :mod:`pickle` module.
    entries
        A collection of entries in the catalog. Entries can be :class:`~pytask.PNode` or
        a :class:`DataCatalog` itself for nesting catalogs.
    name
        The name of the data catalog. Use it when you are working with multiple data
        catalogs that store data under the same keys.
    path
        A path where automatically created files are stored. By default, it will be
        ``.pytask/data_catalogs/default``.

    """

    default_node: type[PNode] = PickleNode
    entries: dict[str, PNode | PProvisionalNode] = field(factory=dict)
    name: str = "default"
    path: Path | None = None
    _session_config: dict[str, Any] = field(
        factory=lambda *x: {"check_casing_of_paths": True}  # noqa: ARG005
    )
    _instance_path: Path = field(factory=_get_parent_path_of_data_catalog_module)

    def __attrs_post_init__(self) -> None:
        root_path, _ = find_project_root_and_config((self._instance_path,))
        self._session_config["paths"] = (root_path,)

        if not self.path:
            self.path = root_path / ".pytask" / "data_catalogs" / self.name

        self.path.mkdir(parents=True, exist_ok=True)

        self._initialize()

    def _initialize(self) -> None:
        """Initialize the data catalog with persisted nodes from previous runs."""
        for path in self.path.glob("*-node.pkl"):  # type: ignore[union-attr]
            node = pickle.loads(path.read_bytes())  # noqa: S301
            self.entries[node.name] = node

<<<<<<< HEAD
    def __getitem__(self, name: str) -> DataCatalog | PNode | PProvisionalNode:
=======
    def __getitem__(self, name: str) -> PNode:
>>>>>>> 984b7812
        """Allow to access entries with the squared brackets syntax."""
        if name not in self.entries:
            self.add(name)
        return self.entries[name]

<<<<<<< HEAD
    def add(
        self, name: str, node: DataCatalog | PNode | PProvisionalNode | None = None
    ) -> None:
=======
    def add(self, name: str, node: PNode | None = None) -> None:
>>>>>>> 984b7812
        """Add an entry to the data catalog."""
        assert isinstance(self.path, Path)

        if not isinstance(name, str):
            msg = "The name of a catalog entry must be a string."
            raise TypeError(msg)

        if node is None:
            filename = str(hashlib.sha256(name.encode()).hexdigest())
            if isinstance(self.default_node, PPathNode):
                self.entries[name] = self.default_node(
                    name=name, path=self.path / f"{filename}.pkl"
                )
            else:
                self.entries[name] = self.default_node(name=name)  # type: ignore[call-arg]
            self.path.joinpath(f"{filename}-node.pkl").write_bytes(
                pickle.dumps(self.entries[name])
            )
        elif isinstance(node, (PNode, PProvisionalNode)):
            self.entries[name] = node
        else:
            # Acquire the latest pluginmanager.
            session = Session(config=self._session_config, hook=storage.get().hook)
            collected_node = session.hook.pytask_collect_node(
                session=session,
                path=self._instance_path,
                node_info=NodeInfo(
                    arg_name=name, path=(), value=node, task_path=None, task_name=""
                ),
            )
            if collected_node is None:  # pragma: no cover
                msg = f"{node!r} cannot be parsed."
                raise NodeNotCollectedError(msg)
            self.entries[name] = collected_node<|MERGE_RESOLUTION|>--- conflicted
+++ resolved
@@ -84,23 +84,13 @@
             node = pickle.loads(path.read_bytes())  # noqa: S301
             self.entries[node.name] = node
 
-<<<<<<< HEAD
-    def __getitem__(self, name: str) -> DataCatalog | PNode | PProvisionalNode:
-=======
-    def __getitem__(self, name: str) -> PNode:
->>>>>>> 984b7812
+    def __getitem__(self, name: str) -> PNode | PProvisionalNode:
         """Allow to access entries with the squared brackets syntax."""
         if name not in self.entries:
             self.add(name)
         return self.entries[name]
 
-<<<<<<< HEAD
-    def add(
-        self, name: str, node: DataCatalog | PNode | PProvisionalNode | None = None
-    ) -> None:
-=======
-    def add(self, name: str, node: PNode | None = None) -> None:
->>>>>>> 984b7812
+    def add(self, name: str, node: PNode | PProvisionalNode | None = None) -> None:
         """Add an entry to the data catalog."""
         assert isinstance(self.path, Path)
 
