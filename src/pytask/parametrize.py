import copy
import functools
import itertools
import types
from typing import Iterable
from typing import List
from typing import Tuple
from typing import Union

import pytask


def parametrize(arg_names: Union[str, Tuple[str], List[str]], arg_values: Iterable):
    """Parametrize a task function.

    Parametrizing a task allows to execute the same task with different arguments.

    Parameters
    ----------
<<<<<<< HEAD
    arg_names : Union[str, Tuple[str], List[str]]
=======
    arg_names : str, Tuple[str], List[str]
>>>>>>> a3c3c6d8
        The names of the arguments which can either be given as a comma-separated
        string, a tuple of strings, or a list of strings.
    arg_values : Iterable
        The values which correspond to names in ``arg_names``. For one argument, it is a
        single iterable. For multiple argument names it is an iterable of iterables.

    """
    return arg_names, arg_values


@pytask.hookimpl
<<<<<<< HEAD
=======
def pytask_parse_config(config):
    config["markers"]["parametrize"] = (
        "Call a task function multiple times passing in different arguments in turn. "
        "arg_values generally needs to be a list of values if arg_names specifies only "
        "one name or a list of tuples of values if arg_names specifies multiple "
        "names.Example: @pytask.mark.parametrize('arg1', [1, 2]) would lead to two "
        "calls of the decorated task function, one with arg1=1 and another with "
        "arg1=2. See https://pytask-dev.rtfd.io/en/latest/tutorials/"
        "how_to_parametrize_a_task.html for more info and examples."
    )


@pytask.hookimpl
>>>>>>> a3c3c6d8
def pytask_parametrize_task(session, name, obj):
    """Parametrize a task.

    This function takes a single Python function and all parametrize decorators and
    generates multiple instances of the same task with different arguments.

    Note that, while a single ``@pytask.mark.parametrize`` is handled like a loop or a
    :func:`zip`, multiple ``@pytask.mark.parametrize`` decorators form a Cartesian
    product.

    """
    if callable(obj):
        obj, markers = _remove_parametrize_markers_from_func(obj)
        base_arg_names, arg_names, arg_values = _parse_parametrize_markers(markers)

        product_arg_names = list(itertools.product(*arg_names))
        product_arg_values = list(itertools.product(*arg_values))

        names_and_functions = []
        for names, values in zip(product_arg_names, product_arg_values):
            kwargs = dict(
                zip(
                    itertools.chain.from_iterable(base_arg_names),
                    itertools.chain.from_iterable(values),
                )
            )

            # Copy function and attributes to allow in-place changes.
            func = _copy_func(obj)
<<<<<<< HEAD
            func.pytestmark = copy.deepcopy(obj.pytestmark)
=======
            func.pytaskmark = copy.deepcopy(obj.pytaskmark)
>>>>>>> a3c3c6d8

            # Convert parametrized dependencies and products to decorator.
            session.hook.pytask_parametrize_kwarg_to_marker(obj=func, kwargs=kwargs)
            # Attach remaining parametrized arguments to the function.
            partialed_func = functools.partial(func, **kwargs)
            wrapped_func = functools.update_wrapper(partialed_func, func)

            name_ = f"{name}[{'-'.join(itertools.chain.from_iterable(names))}]"
            names_and_functions.append((name_, wrapped_func))

        return names_and_functions


def _remove_parametrize_markers_from_func(obj):
    parametrize = [i for i in obj.pytaskmark if i.name == "parametrize"]
    others = [i for i in obj.pytaskmark if i.name != "parametrize"]
    obj.pytaskmark = others

    return obj, parametrize


def _parse_parametrize_marker(marker):
    """Parse parametrize marker.

    Parameters
    ----------
    marker
        A parametrize mark.

    Returns
    -------
    base_arg_names : Tuple[str]
        Contains the names of the arguments.
    processed_arg_names : List[Tuple[str]]
        Each tuple in the list represents the processed names of the arguments suffixed
        with a number indicating the iteration.
    processed_arg_values : List[Tuple[Any]]
        Each tuple in the list represents the values of the arguments for each
        iteration.

    """
    arg_names, arg_values = parametrize(*marker.args, **marker.kwargs)

    parsed_arg_names = _parse_arg_names(arg_names)
    parsed_arg_values = _parse_arg_values(arg_values)

    n_runs = len(parsed_arg_values)

    expanded_arg_names = _expand_arg_names(parsed_arg_names, n_runs)

    return parsed_arg_names, expanded_arg_names, parsed_arg_values


def _parse_parametrize_markers(markers):
    """Parse parametrize markers."""
    parsed_markers = [_parse_parametrize_marker(marker) for marker in markers]
    base_arg_names = [i[0] for i in parsed_markers]
    processed_arg_names = [i[1] for i in parsed_markers]
    processed_arg_values = [i[2] for i in parsed_markers]

    return base_arg_names, processed_arg_names, processed_arg_values


def _parse_arg_names(arg_names):
    """Parse arg_names argument of parametrize decorator.

    Parameters
    ----------
    arg_names : Union[str, Tuple[str], List[str]]
        The names of the arguments which are parametrized.

    Returns
    -------
    out : Union[str, Tuple[str]]
        The parse arg_names.

    Example
    -------
    >>> _parse_arg_names("i")
    ('i',)
    >>> _parse_arg_names("i, j")
    ('i', 'j')

    """
    if isinstance(arg_names, str):
        out = tuple(i.strip() for i in arg_names.split(","))
    elif isinstance(arg_names, (tuple, list)):
        out = tuple(arg_names)

    return out


def _parse_arg_values(arg_values):
    """Parse the values provided for each argument name.

    Example
    -------
    >>> _parse_arg_values(["a", "b", "c"])
    [('a',), ('b',), ('c',)]
    >>> _parse_arg_values([(0, 0), (0, 1), (1, 0)])
    [(0, 0), (0, 1), (1, 0)]

    """
    return [
        i if isinstance(i, Iterable) and not isinstance(i, str) else (i,)
        for i in arg_values
    ]


def _expand_arg_names(arg_names, n_runs):
    """Expands the names of the arguments for each run.

    Parameters
    ----------
    arg_names : Union[str, List[str]]
        The names of the arguments of the parametrized function.
    n_runs : int
        How many argument values are passed to the function.

    Examples
    --------
    >>> _expand_arg_names(["i"], 2)
    [('i0',), ('i1',)]

    >>> _expand_arg_names(["i", "j"], 2)
    [('i0', 'j0'), ('i1', 'j1')]

    """
    return [tuple(name + str(i) for name in arg_names) for i in range(n_runs)]


@pytask.hookimpl
def pytask_parametrize_kwarg_to_marker(obj, kwargs):
    """Add some parametrized keyword arguments as decorator."""
    if callable(obj):
        for marker_name in ["depends_on", "produces"]:
            if marker_name in kwargs:
                pytask.mark.__getattr__(marker_name)(kwargs.pop(marker_name))(obj)


def _to_tuple(x):
    """Convert object to tuple.

    Example
    -------
    >>> _to_tuple(list("ab"))
    ('a', 'b')
    >>> _to_tuple("a")
    ('a',)
    >>> _to_tuple("ab")
    ('ab',)

    """
    return (x,) if not isinstance(x, Iterable) or isinstance(x, str) else tuple(x)


def _copy_func(func):
    """Create a copy of a function.

    Based on https://stackoverflow.com/a/13503277/7523785.

    Example
    -------
    >>> def func(): pass
    >>> copied_func = _copy_func(func)
    >>> func == copied_func
    False

    """
    new_func = types.FunctionType(
        func.__code__,
        func.__globals__,
        name=func.__name__,
        argdefs=func.__defaults__,
        closure=func.__closure__,
    )
    new_func = functools.update_wrapper(new_func, func)
    new_func.__kwdefaults__ = func.__kwdefaults__
    return new_func<|MERGE_RESOLUTION|>--- conflicted
+++ resolved
@@ -17,11 +17,7 @@
 
     Parameters
     ----------
-<<<<<<< HEAD
     arg_names : Union[str, Tuple[str], List[str]]
-=======
-    arg_names : str, Tuple[str], List[str]
->>>>>>> a3c3c6d8
         The names of the arguments which can either be given as a comma-separated
         string, a tuple of strings, or a list of strings.
     arg_values : Iterable
@@ -33,8 +29,6 @@
 
 
 @pytask.hookimpl
-<<<<<<< HEAD
-=======
 def pytask_parse_config(config):
     config["markers"]["parametrize"] = (
         "Call a task function multiple times passing in different arguments in turn. "
@@ -48,7 +42,6 @@
 
 
 @pytask.hookimpl
->>>>>>> a3c3c6d8
 def pytask_parametrize_task(session, name, obj):
     """Parametrize a task.
 
@@ -78,11 +71,7 @@
 
             # Copy function and attributes to allow in-place changes.
             func = _copy_func(obj)
-<<<<<<< HEAD
-            func.pytestmark = copy.deepcopy(obj.pytestmark)
-=======
             func.pytaskmark = copy.deepcopy(obj.pytaskmark)
->>>>>>> a3c3c6d8
 
             # Convert parametrized dependencies and products to decorator.
             session.hook.pytask_parametrize_kwarg_to_marker(obj=func, kwargs=kwargs)
