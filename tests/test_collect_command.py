--- conflicted
+++ resolved
@@ -631,12 +631,8 @@
     tmp_path.joinpath("task_module.py").write_text(textwrap.dedent(source))
     result = runner.invoke(cli, ["collect", "--nodes", tmp_path.as_posix()])
     assert result.exit_code == ExitCode.OK
-<<<<<<< HEAD
-    output = result.output.replace(" ", "").replace("\n", "").replace("│", "")
-    assert "return::0" in output
-    assert "return::1-0" in output
-    assert "return::1-1" in output
-    assert "return::2" in output
+    if sys.platform != "win32":
+        assert result.output == snapshot_cli()
 
 
 @pytest.mark.end_to_end()
@@ -689,8 +685,4 @@
     result = runner.invoke(cli, ["collect", "--nodes", tmp_path.as_posix()])
     assert result.exit_code == ExitCode.OK
     output = result.output.replace(" ", "").replace("\n", "")
-    assert "task_example::return" in output
-=======
-    if sys.platform != "win32":
-        assert result.output == snapshot_cli()
->>>>>>> 4e39b68d
+    assert "task_example::return" in output