--- conflicted
+++ resolved
@@ -133,11 +133,8 @@
         ":::",
         "a:::c",
         "a+-b",
-<<<<<<< HEAD
         r"\nhe\\l\lo\n\t\rbye",
-=======
         "a/b",
->>>>>>> 1d0b9e07
         "אבגד",
         "aaאבגדcc",
         "a[bcd]",
@@ -165,11 +162,8 @@
 @pytest.mark.parametrize(
     "ident",
     [
-<<<<<<< HEAD
         "/",
-=======
         "\\",
->>>>>>> 1d0b9e07
         "^",
         "*",
         "=",
