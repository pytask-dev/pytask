--- conflicted
+++ resolved
@@ -6,13 +6,10 @@
 from _pytask.database_utils import create_database
 from _pytask.database_utils import DatabaseSession
 from _pytask.database_utils import State
-<<<<<<< HEAD
 from pytask import build
-=======
-from _pytask.path import hash_path
->>>>>>> 007ae4ae
 from pytask import cli
 from pytask import ExitCode
+from pytask.path import hash_path
 from sqlalchemy.engine import make_url
 
 
@@ -53,13 +50,8 @@
             (in_id, in_path),
             (out_id, out_path),
         ):
-<<<<<<< HEAD
-            modification_time = db_session.get(State, (task_id, id_)).modification_time
-            assert float(modification_time) == path.stat().st_mtime
-=======
-            hash_ = session.get(State, (task_id, id_)).hash_
+            hash_ = db_session.get(State, (task_id, id_)).hash_
             assert hash_ == hash_path(path, path.stat().st_mtime)
->>>>>>> 007ae4ae
 
 
 @pytest.mark.end_to_end()
