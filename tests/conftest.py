from __future__ import annotations

import os
import re
import subprocess
import sys
from contextlib import contextmanager
from pathlib import Path
from typing import Any
from typing import NamedTuple

import pytest
from click.testing import CliRunner
from nbmake.pytest_items import NotebookItem
from packaging import version
from pytask import console
from pytask import storage


@pytest.fixture(autouse=True)
def _add_objects_to_doctest_namespace(doctest_namespace):
    doctest_namespace["Path"] = Path


@pytest.fixture(autouse=True, scope="session")
def _path_for_snapshots():
    console.width = 80


def _remove_variable_info_from_output(data: str, path: Any) -> str:  # noqa: ARG001
    lines = data.splitlines()

    # Remove dynamic versions.
    index_root = next(i for i, line in enumerate(lines) if line.startswith("Root:"))
    new_info_line = " ".join(lines[1:index_root])
    for platform in ("linux", "win32", "darwin"):
        new_info_line = new_info_line.replace(platform, "<platform>")
    pattern = re.compile(version.VERSION_PATTERN, flags=re.IGNORECASE | re.VERBOSE)
    new_info_line = re.sub(pattern=pattern, repl="<version>", string=new_info_line)

    # Remove dynamic root path
    index_collected = next(
        i for i, line in enumerate(lines) if line.startswith("Collected")
    )
    new_root_line = "Root: <path>"

    new_lines = [lines[0], new_info_line, new_root_line, *lines[index_collected:]]
    return "\n".join(new_lines)


@pytest.fixture()
def snapshot_cli(snapshot):
    return snapshot.with_defaults(matcher=_remove_variable_info_from_output)


class SysPathsSnapshot:
    """A snapshot for sys.path."""

    def __init__(self) -> None:
        self.__saved = sys.path.copy(), sys.meta_path.copy()

    def restore(self) -> None:
        sys.path[:], sys.meta_path[:] = self.__saved


class SysModulesSnapshot:
    """A snapshot for sys.modules."""

    def __init__(self) -> None:
        self.__saved = sys.modules.copy()

    def restore(self) -> None:
        sys.modules.clear()
        sys.modules.update(self.__saved)


@contextmanager
def restore_sys_path_and_module_after_test_execution():
    sys_path_snapshot = SysPathsSnapshot()
    sys_modules_snapshot = SysModulesSnapshot()
    yield
    sys_modules_snapshot.restore()
    sys_path_snapshot.restore()


@pytest.fixture(autouse=True)
def _restore_sys_path_and_module_after_test_execution():
    """Restore sys.path and sys.modules after every test execution.

    This fixture became necessary because most task modules in the tests are named
    `task_example`. Since the change in #424, the same module is not reimported which
    solves errors with parallelization. At the same time, modules with the same name in
    the tests are overshadowing another and letting tests fail.

    The changes to `sys.path` might not be necessary to restore, but we do it anyways.

    """
    with restore_sys_path_and_module_after_test_execution():
        yield


class CustomCliRunner(CliRunner):
    def invoke(self, *args, **kwargs):
        """Restore sys.path and sys.modules after an invocation."""
        storage.create()
        with restore_sys_path_and_module_after_test_execution():
            return super().invoke(*args, **kwargs)


@pytest.fixture()
def runner():
    return CustomCliRunner()


class Result(NamedTuple):
    """A named tuple to store the result of a command."""

    exit_code: int
    stdout: str
    stderr: str


def run_in_subprocess(cmd: tuple[str, ...], cwd: Path | None = None) -> Result:
    """Run a command in a subprocess and return the output."""
    result = subprocess.run(cmd, cwd=cwd, check=False, capture_output=True)
    return Result(
        exit_code=result.returncode,
        stdout=result.stdout.decode("utf-8", "replace").replace("\r\n", "\n"),
        stderr=result.stderr.decode("utf-8", "replace").replace("\r\n", "\n"),
    )


def pytest_collection_modifyitems(session, config, items) -> None:  # noqa: ARG001
    """Add markers to Jupyter notebook tests."""
    for item in items:
        if isinstance(item, NotebookItem):
            item.add_marker(pytest.mark.xfail(reason="The tests are flaky."))


@contextmanager
def enter_directory(path: Path):
<<<<<<< HEAD
=======
    """Enter a directory and return to the old one after the context is left."""
>>>>>>> 9698dfa0
    old_cwd = Path.cwd()
    os.chdir(path)
    try:
        yield
    finally:
        os.chdir(old_cwd)<|MERGE_RESOLUTION|>--- conflicted
+++ resolved
@@ -139,10 +139,7 @@
 
 @contextmanager
 def enter_directory(path: Path):
-<<<<<<< HEAD
-=======
     """Enter a directory and return to the old one after the context is left."""
->>>>>>> 9698dfa0
     old_cwd = Path.cwd()
     os.chdir(path)
     try:
