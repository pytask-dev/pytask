from __future__ import annotations

import textwrap

import pytest
from _pytask.database_utils import State
from _pytask.path import hash_path
from _pytask.persist import pytask_execute_task_process_report
from pytask import build
from pytask import create_database
from pytask import DatabaseSession
from pytask import ExitCode
from pytask import Persisted
from pytask import SkippedUnchanged
from pytask import TaskOutcome

from tests.conftest import restore_sys_path_and_module_after_test_execution


class DummyClass:
    pass


@pytest.mark.end_to_end()
def test_persist_marker_is_set(tmp_path):
    session = build(paths=tmp_path)
    assert "persist" in session.config["markers"]


@pytest.mark.end_to_end()
def test_multiple_runs_with_persist(tmp_path):
    """Perform multiple consecutive runs and check intermediate outcomes with persist.

    1. The product is missing which should result in a normal execution of the task.
    2. Change the product, check that run is successful and state in database has
       changed.
    3. Run the task another time. Now, the task is skipped successfully.

    """
    source = """
    import pytask

    @pytask.mark.persist
    @pytask.mark.depends_on("in.txt")
    @pytask.mark.produces("out.txt")
    def task_dummy(depends_on, produces):
        produces.write_text(depends_on.read_text())
    """
    tmp_path.joinpath("task_module.py").write_text(textwrap.dedent(source))
    tmp_path.joinpath("in.txt").write_text("I'm not the reason you care.")

    with restore_sys_path_and_module_after_test_execution():
        session = build(paths=tmp_path)

    assert session.exit_code == ExitCode.OK
    assert len(session.execution_reports) == 1
    assert session.execution_reports[0].outcome == TaskOutcome.SUCCESS
    assert session.execution_reports[0].exc_info is None
    assert tmp_path.joinpath("out.txt").exists()

    tmp_path.joinpath("out.txt").write_text("Never again in despair.")

    session = build(paths=tmp_path)

    assert session.exit_code == ExitCode.OK
    assert len(session.execution_reports) == 1
    assert session.execution_reports[0].outcome == TaskOutcome.PERSISTENCE
    assert isinstance(session.execution_reports[0].exc_info[1], Persisted)

    create_database(
        "sqlite:///" + tmp_path.joinpath(".pytask", "pytask.sqlite3").as_posix()
    )

    with DatabaseSession() as db_session:
        task_id = session.tasks[0].signature
        node_id = session.tasks[0].produces["produces"].signature

<<<<<<< HEAD
        modification_time = db_session.get(State, (task_id, node_id)).modification_time
        assert float(modification_time) == tmp_path.joinpath("out.txt").stat().st_mtime
=======
        hash_ = session.get(State, (task_id, node_id)).hash_
        path = tmp_path.joinpath("out.txt")
        assert hash_ == hash_path(path, path.stat().st_mtime)
>>>>>>> 007ae4ae

    session = build(paths=tmp_path)

    assert session.exit_code == ExitCode.OK
    assert len(session.execution_reports) == 1
    assert session.execution_reports[0].outcome == TaskOutcome.SKIP_UNCHANGED
    assert isinstance(session.execution_reports[0].exc_info[1], SkippedUnchanged)


@pytest.mark.end_to_end()
def test_migrating_a_whole_task_with_persist(tmp_path):
    source = """
    import pytask

    @pytask.mark.persist
    @pytask.mark.depends_on("in.txt")
    @pytask.mark.produces("out.txt")
    def task_dummy(depends_on, produces):
        produces.write_text(depends_on.read_text())
    """
    tmp_path.joinpath("task_module.py").write_text(textwrap.dedent(source))
    for name in ("in.txt", "out.txt"):
        tmp_path.joinpath(name).write_text(
            "They say oh my god I see the way you shine."
        )

    session = build(paths=tmp_path)

    assert session.exit_code == ExitCode.OK
    assert len(session.execution_reports) == 1
    assert session.execution_reports[0].outcome == TaskOutcome.PERSISTENCE
    assert isinstance(session.execution_reports[0].exc_info[1], Persisted)


@pytest.mark.unit()
@pytest.mark.parametrize(
    ("exc_info", "expected"),
    [
        (None, None),
        ((None, None, None), None),
        ((None, Persisted(), None), True),
    ],
)
def test_pytask_execute_task_process_report(monkeypatch, exc_info, expected):
    monkeypatch.setattr(
        "_pytask.persist.update_states_in_database", lambda *x: None  # noqa: ARG005
    )

    task = DummyClass()
    task.name = None
    task.signature = "id"

    session = DummyClass()
    session.dag = None

    report = DummyClass()
    report.exc_info = exc_info
    report.task = task

    result = pytask_execute_task_process_report(session, report)

    if expected:
        assert report.outcome == TaskOutcome.PERSISTENCE
        assert result is True
    else:
        assert result is None<|MERGE_RESOLUTION|>--- conflicted
+++ resolved
@@ -75,14 +75,9 @@
         task_id = session.tasks[0].signature
         node_id = session.tasks[0].produces["produces"].signature
 
-<<<<<<< HEAD
-        modification_time = db_session.get(State, (task_id, node_id)).modification_time
-        assert float(modification_time) == tmp_path.joinpath("out.txt").stat().st_mtime
-=======
-        hash_ = session.get(State, (task_id, node_id)).hash_
+        hash_ = db_session.get(State, (task_id, node_id)).hash_
         path = tmp_path.joinpath("out.txt")
         assert hash_ == hash_path(path, path.stat().st_mtime)
->>>>>>> 007ae4ae
 
     session = build(paths=tmp_path)
 
