--- conflicted
+++ resolved
@@ -177,11 +177,7 @@
     if is_absolute:
         collected_node = tmp_path / collected_node
 
-<<<<<<< HEAD
     with warnings.catch_warnings(record=True) as record:
-=======
-    with warnings.catch_warnings() as record:
->>>>>>> 2ba75a4c
         result = pytask_collect_node(session, task_path, collected_node)
         assert not record
 
