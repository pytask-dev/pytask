from __future__ import annotations

import sys
import textwrap
import warnings
from pathlib import Path

import pytest
from _pytask.collect import _find_shortest_uniquely_identifiable_name_for_tasks
from _pytask.collect import pytask_collect_node
from _pytask.exceptions import NodeNotCollectedError
from _pytask.models import NodeInfo
from pytask import build
from pytask import cli
from pytask import CollectionOutcome
from pytask import ExitCode
from pytask import Session
from pytask import Task


@pytest.mark.end_to_end()
def test_collect_filepathnode_with_relative_path(tmp_path):
    source = """
    import pytask

    @pytask.mark.depends_on("in.txt")
    @pytask.mark.produces("out.txt")
    def task_write_text(depends_on, produces):
        produces.write_text(depends_on.read_text())
    """
    tmp_path.joinpath("task_module.py").write_text(textwrap.dedent(source))
    tmp_path.joinpath("in.txt").write_text("Relative paths work.")

    session = build(paths=tmp_path)

    assert session.collection_reports[0].outcome == CollectionOutcome.SUCCESS
    assert tmp_path.joinpath("out.txt").read_text() == "Relative paths work."


@pytest.mark.end_to_end()
def test_collect_depends_on_that_is_not_str_or_path(capsys, tmp_path):
    """If a node cannot be parsed because unknown type, raise an error."""
    source = """
    import pytask

    @pytask.mark.depends_on(True)
    def task_with_non_path_dependency():
        pass
    """
    tmp_path.joinpath("task_module.py").write_text(textwrap.dedent(source))

    session = build(paths=tmp_path)

    assert session.exit_code == ExitCode.COLLECTION_FAILED
    assert session.collection_reports[0].outcome == CollectionOutcome.FAIL
    exc_info = session.collection_reports[0].exc_info
    assert isinstance(exc_info[1], NodeNotCollectedError)
    captured = capsys.readouterr().out
    assert "'@pytask.mark.depends_on'" in captured
    # Assert tracebacks are hidden.
    assert "_pytask/collect.py" not in captured


@pytest.mark.end_to_end()
def test_collect_produces_that_is_not_str_or_path(tmp_path, capsys):
    """If a node cannot be parsed because unknown type, raise an error."""
    source = """
    import pytask

    @pytask.mark.produces(True)
    def task_with_non_path_dependency():
        pass
    """
    tmp_path.joinpath("task_module.py").write_text(textwrap.dedent(source))

    session = build(paths=tmp_path)

    assert session.exit_code == ExitCode.COLLECTION_FAILED
    assert session.collection_reports[0].outcome == CollectionOutcome.FAIL
    exc_info = session.collection_reports[0].exc_info
    assert isinstance(exc_info[1], NodeNotCollectedError)
    captured = capsys.readouterr().out
    assert "'@pytask.mark.depends_on'" in captured


@pytest.mark.end_to_end()
def test_collect_nodes_with_the_same_name(runner, tmp_path):
    """Nodes with the same filename, not path, are not mistaken for each other."""
    source = """
    import pytask

    @pytask.mark.depends_on("text.txt")
    @pytask.mark.produces("out_0.txt")
    def task_0(depends_on, produces):
        produces.write_text(depends_on.read_text())

    @pytask.mark.depends_on("sub/text.txt")
    @pytask.mark.produces("out_1.txt")
    def task_1(depends_on, produces):
        produces.write_text(depends_on.read_text())
    """
    tmp_path.joinpath("task_module.py").write_text(textwrap.dedent(source))

    tmp_path.joinpath("text.txt").write_text("in root")

    tmp_path.joinpath("sub").mkdir()
    tmp_path.joinpath("sub", "text.txt").write_text("in sub")

    result = runner.invoke(cli, [tmp_path.as_posix()])

    assert result.exit_code == ExitCode.OK
    assert tmp_path.joinpath("out_0.txt").read_text() == "in root"
    assert tmp_path.joinpath("out_1.txt").read_text() == "in sub"


@pytest.mark.end_to_end()
@pytest.mark.parametrize("path_extension", ["", "task_module.py"])
def test_collect_same_task_different_ways(tmp_path, path_extension):
    tmp_path.joinpath("task_module.py").write_text("def task_passes(): pass")

    session = build(paths=tmp_path.joinpath(path_extension))

    assert session.exit_code == ExitCode.OK
    assert len(session.tasks) == 1


@pytest.mark.end_to_end()
@pytest.mark.parametrize(
    ("task_files", "pattern", "expected_collected_tasks"),
    [
        (["example_task.py"], "'*_task.py'", 1),
        (["tasks_example.py"], "'tasks_*'", 1),
        (["example_tasks.py"], "'*_tasks.py'", 1),
        (["task_module.py", "tasks_example.py"], "'tasks_*.py'", 1),
        (["task_module.py", "tasks_example.py"], "['task_*.py', 'tasks_*.py']", 2),
    ],
)
def test_collect_files_w_custom_file_name_pattern(
    tmp_path, task_files, pattern, expected_collected_tasks
):
    tmp_path.joinpath("pyproject.toml").write_text(
        f"[tool.pytask.ini_options]\ntask_files = {pattern}"
    )

    for file in task_files:
        tmp_path.joinpath(file).write_text("def task_example(): pass")

    session = build(paths=tmp_path)

    assert session.exit_code == ExitCode.OK
    assert len(session.tasks) == expected_collected_tasks


@pytest.mark.unit()
@pytest.mark.parametrize(
    ("session", "path", "node_info", "expected"),
    [
        pytest.param(
            Session.from_config(
                {"check_casing_of_paths": False, "paths": (Path.cwd(),)}
            ),
            Path(),
            NodeInfo(
                arg_name="",
                allow_delayed=False,
                path=(),
                value=Path.cwd() / "text.txt",
                task_path=Path.cwd() / "task_example.py",
                task_name="task_example",
            ),
            Path.cwd() / "text.txt",
            id="test with absolute string path",
        ),
        pytest.param(
            Session.from_config(
                {"check_casing_of_paths": False, "paths": (Path.cwd(),)}
            ),
            Path(),
            NodeInfo(
                arg_name="",
                allow_delayed=False,
                path=(),
                value=1,
                task_path=Path.cwd() / "task_example.py",
                task_name="task_example",
            ),
            "1",
            id="test with python node",
        ),
    ],
)
def test_pytask_collect_node(session, path, node_info, expected):
    result = pytask_collect_node(session, path, node_info)
    if result is None:
        assert result is expected
    else:
        assert str(result.load()) == str(expected)


@pytest.mark.unit()
@pytest.mark.skipif(
    sys.platform != "win32", reason="Only works on case-insensitive file systems."
)
def test_pytask_collect_node_raises_error_if_path_is_not_correctly_cased(tmp_path):
    session = Session.from_config({"check_casing_of_paths": True})
    real_node = tmp_path / "text.txt"
    real_node.touch()
    collected_node = tmp_path / "TeXt.TxT"

    with pytest.raises(Exception, match="The provided path of"):
        pytask_collect_node(
            session,
            tmp_path,
            NodeInfo(
                arg_name="",
                path=(),
                value=collected_node,
                task_path=tmp_path.joinpath("task_example.py"),
                task_name="task_example",
            ),
        )


@pytest.mark.unit()
@pytest.mark.parametrize("is_absolute", [True, False])
def test_pytask_collect_node_does_not_raise_error_if_path_is_not_normalized(
    tmp_path, is_absolute
):
    session = Session.from_config({"check_casing_of_paths": True, "paths": (tmp_path,)})
    real_node = tmp_path / "text.txt"

    collected_node = Path("..", tmp_path.name, "text.txt")
    if is_absolute:
        collected_node = tmp_path / collected_node

    with warnings.catch_warnings(record=True) as record:
        result = pytask_collect_node(
            session,
            tmp_path,
            NodeInfo(
                arg_name="",
                allow_delayed=False,
                path=(),
                value=collected_node,
                task_path=tmp_path / "task_example.py",
                task_name="task_example",
            ),
        )
        assert not record

    assert str(result.path) == str(real_node)


@pytest.mark.unit()
def test_find_shortest_uniquely_identifiable_names_for_tasks(tmp_path):
    tasks = []
    expected = {}

    dir_identifiable_by_base_name = tmp_path.joinpath("identifiable_by_base_name")
    dir_identifiable_by_base_name.mkdir()
    path_identifiable_by_base_name = dir_identifiable_by_base_name.joinpath("t.py")

    for base_name in ("base_name_ident_0", "base_name_ident_1"):
        task = Task(
            base_name=base_name, path=path_identifiable_by_base_name, function=None
        )
        tasks.append(task)
        expected[task.name] = "t.py::" + base_name

    dir_identifiable_by_module_name = tmp_path.joinpath("identifiable_by_module")
    dir_identifiable_by_module_name.mkdir()

    for module in ("t.py", "m.py"):
        module_path = dir_identifiable_by_module_name / module
        task = Task(base_name="task_a", path=module_path, function=None)
        tasks.append(task)
        expected[task.name] = module + "::task_a"

    dir_identifiable_by_folder = tmp_path / "identifiable_by_folder"
    dir_identifiable_by_folder_a = dir_identifiable_by_folder / "a"
    dir_identifiable_by_folder_a.mkdir(parents=True)
    dir_identifiable_by_folder_b = dir_identifiable_by_folder / "b"
    dir_identifiable_by_folder_b.mkdir()

    for base_path in (dir_identifiable_by_folder_a, dir_identifiable_by_folder_b):
        module_path = base_path / "t.py"
        task = Task(base_name="task_t", path=module_path, function=None)
        tasks.append(task)
        expected[task.name] = base_path.name + "/t.py::task_t"

    result = _find_shortest_uniquely_identifiable_name_for_tasks(tasks)
    assert result == expected


@pytest.mark.end_to_end()
def test_collect_dependencies_from_args_if_depends_on_is_missing(tmp_path):
    source = """
    from pathlib import Path

    def task_example(path_in = Path("in.txt"), produces = Path("out.txt")):
        produces.write_text(path_in.read_text())
    """
    tmp_path.joinpath("task_example.py").write_text(textwrap.dedent(source))
    tmp_path.joinpath("in.txt").write_text("hello")

    session = build(paths=tmp_path)

    assert session.exit_code == ExitCode.OK
    assert len(session.tasks) == 1
    assert session.tasks[0].depends_on["path_in"].path == tmp_path.joinpath("in.txt")


@pytest.mark.end_to_end()
def test_collect_tasks_from_modules_with_the_same_name(tmp_path):
    """We need to check that task modules can have the same name. See #373 and #374."""
    tmp_path.joinpath("a").mkdir()
    tmp_path.joinpath("b").mkdir()
    tmp_path.joinpath("a", "task_module.py").write_text("def task_a(): pass")
    tmp_path.joinpath("b", "task_module.py").write_text("def task_a(): pass")
    session = build(paths=tmp_path)
    assert len(session.collection_reports) == 2
    assert all(
        report.outcome == CollectionOutcome.SUCCESS
        for report in session.collection_reports
    )
    assert {
        report.node.function.__module__ for report in session.collection_reports
    } == {"a.task_module", "b.task_module"}


@pytest.mark.end_to_end()
def test_collect_module_name(tmp_path):
    """We need to add a task module to the sys.modules. See #373 and #374."""
    source = """
    # without this import, everything works fine
    from __future__ import annotations

    import dataclasses

    @dataclasses.dataclass
    class Data:
        x: int

    def task_my_task():
        pass
    """
    tmp_path.joinpath("task_module.py").write_text(textwrap.dedent(source))
    session = build(paths=tmp_path)
    outcome = session.collection_reports[0].outcome
    assert outcome == CollectionOutcome.SUCCESS


@pytest.mark.end_to_end()
def test_collect_string_product_with_task_decorator(runner, tmp_path):
    source = """
    import pytask

    @pytask.mark.task
    def task_write_text(produces="out.txt"):
        produces.touch()
    """
    tmp_path.joinpath("task_module.py").write_text(textwrap.dedent(source))
    result = runner.invoke(cli, [tmp_path.as_posix()])
    assert result.exit_code == ExitCode.OK
    assert tmp_path.joinpath("out.txt").exists()


@pytest.mark.end_to_end()
def test_collect_string_product_as_function_default(runner, tmp_path):
    source = """
    def task_write_text(produces="out.txt"):
        produces.touch()
    """
    tmp_path.joinpath("task_module.py").write_text(textwrap.dedent(source))
    result = runner.invoke(cli, [tmp_path.as_posix()])
    assert result.exit_code == ExitCode.OK
    assert tmp_path.joinpath("out.txt").exists()


@pytest.mark.end_to_end()
def test_collect_string_product_raises_error_with_annotation(runner, tmp_path):
    """The string is not converted to a path."""
    source = """
    from pytask import Product
    from typing_extensions import Annotated

    def task_write_text(out: Annotated[str, Product] = "out.txt") -> None:
        out.touch()
    """
    tmp_path.joinpath("task_module.py").write_text(textwrap.dedent(source))
    result = runner.invoke(cli, [tmp_path.as_posix()])
    assert result.exit_code == ExitCode.FAILED


@pytest.mark.end_to_end()
def test_product_cannot_mix_different_product_types(tmp_path, capsys):
    source = """
    import pytask
    from typing_extensions import Annotated
    from pytask import Product
    from pathlib import Path

    @pytask.mark.produces("out_deco.txt")
    def task_example(
        path: Annotated[Path, Product], produces: Path = Path("out_sig.txt")
    ):
        ...
    """
    tmp_path.joinpath("task_module.py").write_text(textwrap.dedent(source))
    session = build(paths=tmp_path)

    assert session.exit_code == ExitCode.COLLECTION_FAILED
    assert len(session.tasks) == 0
    report = session.collection_reports[0]
    assert report.outcome == CollectionOutcome.FAIL
    captured = capsys.readouterr().out
    assert "The task uses multiple ways" in captured


@pytest.mark.end_to_end()
def test_depends_on_cannot_mix_different_definitions(tmp_path, capsys):
    source = """
    import pytask
    from typing_extensions import Annotated
    from pytask import Product
    from pathlib import Path

    @pytask.mark.depends_on("input_1.txt")
    def task_example(
        depends_on: Path = "input_2.txt",
        path: Annotated[Path, Product] = Path("out.txt")
    ):
        ...
    """
    tmp_path.joinpath("task_module.py").write_text(textwrap.dedent(source))
    tmp_path.joinpath("input_1.txt").touch()
    tmp_path.joinpath("input_2.txt").touch()
    session = build(paths=tmp_path)

    assert session.exit_code == ExitCode.COLLECTION_FAILED
    assert len(session.tasks) == 0
    report = session.collection_reports[0]
    assert report.outcome == CollectionOutcome.FAIL
    captured = capsys.readouterr().out
    assert "The task uses multiple" in captured


@pytest.mark.end_to_end()
def test_deprecation_warning_for_strings_in_depends_on(runner, tmp_path):
    source = """
    import pytask

    @pytask.mark.depends_on("in.txt")
    @pytask.mark.produces("out.txt")
    def task_write_text(depends_on, produces):
        produces.touch()
    """
    tmp_path.joinpath("task_module.py").write_text(textwrap.dedent(source))
    tmp_path.joinpath("in.txt").touch()

    result = runner.invoke(cli, [tmp_path.as_posix()])
    assert "FutureWarning" in result.output


@pytest.mark.end_to_end()
def test_no_deprecation_warning_for_using_magic_produces(runner, tmp_path):
    source = """
    import pytask
    from pathlib import Path

    def task_write_text(depends_on, produces=Path("out.txt")):
        produces.touch()
    """
    tmp_path.joinpath("task_module.py").write_text(textwrap.dedent(source))

    result = runner.invoke(cli, [tmp_path.as_posix()])
    assert "FutureWarning" not in result.output
    assert "Using 'produces' as an argument name" not in result.output


@pytest.mark.end_to_end()
def test_setting_name_for_path_node_via_annotation(tmp_path):
    source = """
    from pathlib import Path
    from typing_extensions import Annotated
    from pytask import Product, PathNode

    def task_example(
        path: Annotated[Path, Product, PathNode(path=Path("out.txt"), name="product")],
    ) -> None:
        path.write_text("text")
    """
    tmp_path.joinpath("task_module.py").write_text(textwrap.dedent(source))

    session = build(paths=tmp_path)
    assert session.exit_code == ExitCode.OK
    product = session.tasks[0].produces["path"]
    assert product.name == "product"


@pytest.mark.end_to_end()
def test_error_when_dependency_is_defined_in_kwargs_and_annotation(runner, tmp_path):
    source = """
    import pytask
    from pathlib import Path
    from typing_extensions import Annotated
    from pytask import Product, PathNode
    from pytask import PythonNode

    @pytask.mark.task(kwargs={"in_": "world"})
    def task_example(
        in_: Annotated[str, PythonNode(name="string", value="hello")],
        path: Annotated[Path, Product, PathNode(path=Path("out.txt"), name="product")],
    ) -> None:
        path.write_text(in_)
    """
    tmp_path.joinpath("task_module.py").write_text(textwrap.dedent(source))

    result = runner.invoke(cli, [tmp_path.as_posix()])
    assert "ValueError: The value for the parameter 'in_'" in result.output


@pytest.mark.end_to_end()
def test_error_when_product_is_defined_in_kwargs_and_annotation(runner, tmp_path):
    source = """
    import pytask
    from pathlib import Path
    from typing_extensions import Annotated
    from pytask import Product, PathNode

    node = PathNode(path=Path("out.txt"), name="product")

    @pytask.mark.task(kwargs={"path": node})
    def task_example(path: Annotated[Path, Product, node]) -> None:
        path.write_text("text")
    """
    tmp_path.joinpath("task_module.py").write_text(textwrap.dedent(source))

    result = runner.invoke(cli, [tmp_path.as_posix()])
    assert "ValueError: The value for the parameter 'path'" in result.output


@pytest.mark.end_to_end()
def test_relative_path_of_path_node(runner, tmp_path):
    source = """
    from pathlib import Path
    from typing_extensions import Annotated
    from pytask import Product, PathNode

    def task_example(
        path: Annotated[Path, Product, PathNode(path=Path("out.txt"), name="product")],
    ) -> None:
        path.write_text("text")
    """
    tmp_path.joinpath("subfolder").mkdir()
    tmp_path.joinpath("subfolder", "task_module.py").write_text(textwrap.dedent(source))

    result = runner.invoke(cli, [tmp_path.as_posix()])
    assert result.exit_code == ExitCode.OK
    assert tmp_path.joinpath("subfolder", "out.txt").exists()


@pytest.mark.end_to_end()
<<<<<<< HEAD
def test_task_missing_is_ready_cannot_depend_on_delayed_node(runner, tmp_path):
    source = """
    from pytask import DelayedPathNode

    def task_example(a = DelayedPathNode(pattern="*.txt")): ...
=======
def test_error_when_using_kwargs_and_node_in_annotation(runner, tmp_path):
    source = """
    from pathlib import Path
    from pytask import task, Product
    from typing_extensions import Annotated

    @task(kwargs={"path": Path("file.txt")})
    def task_example(path: Annotated[Path, Path("file.txt"), Product]) -> None: ...
>>>>>>> 4e39b68d
    """
    tmp_path.joinpath("task_module.py").write_text(textwrap.dedent(source))

    result = runner.invoke(cli, [tmp_path.as_posix()])
    assert result.exit_code == ExitCode.COLLECTION_FAILED
<<<<<<< HEAD
    assert "Only a delayed task can depend on a delayed node." in result.output


@pytest.mark.end_to_end()
def test_gracefully_fail_with_failing_is_ready_condition(runner, tmp_path):
    source = """
    from pytask import task

    def raise_(): raise Exception("ERROR")

    @task(is_ready=raise_)
    def task_example(): ...
    """
    tmp_path.joinpath("task_module.py").write_text(textwrap.dedent(source))

    result = runner.invoke(cli, [tmp_path.as_posix()])
    assert result.exit_code == ExitCode.COLLECTION_FAILED
    assert "The function for the 'is_ready' condition failed." in result.output
=======
    assert "is defined twice" in result.output
>>>>>>> 4e39b68d
<|MERGE_RESOLUTION|>--- conflicted
+++ resolved
@@ -561,13 +561,6 @@
 
 
 @pytest.mark.end_to_end()
-<<<<<<< HEAD
-def test_task_missing_is_ready_cannot_depend_on_delayed_node(runner, tmp_path):
-    source = """
-    from pytask import DelayedPathNode
-
-    def task_example(a = DelayedPathNode(pattern="*.txt")): ...
-=======
 def test_error_when_using_kwargs_and_node_in_annotation(runner, tmp_path):
     source = """
     from pathlib import Path
@@ -576,13 +569,25 @@
 
     @task(kwargs={"path": Path("file.txt")})
     def task_example(path: Annotated[Path, Path("file.txt"), Product]) -> None: ...
->>>>>>> 4e39b68d
     """
     tmp_path.joinpath("task_module.py").write_text(textwrap.dedent(source))
 
     result = runner.invoke(cli, [tmp_path.as_posix()])
     assert result.exit_code == ExitCode.COLLECTION_FAILED
-<<<<<<< HEAD
+    assert "is defined twice" in result.output
+
+
+@pytest.mark.end_to_end()
+def test_task_missing_is_ready_cannot_depend_on_delayed_node(runner, tmp_path):
+    source = """
+    from pytask import DelayedPathNode
+
+    def task_example(a = DelayedPathNode(pattern="*.txt")): ...
+    """
+    tmp_path.joinpath("task_module.py").write_text(textwrap.dedent(source))
+
+    result = runner.invoke(cli, [tmp_path.as_posix()])
+    assert result.exit_code == ExitCode.COLLECTION_FAILED
     assert "Only a delayed task can depend on a delayed node." in result.output
 
 
@@ -600,7 +605,4 @@
 
     result = runner.invoke(cli, [tmp_path.as_posix()])
     assert result.exit_code == ExitCode.COLLECTION_FAILED
-    assert "The function for the 'is_ready' condition failed." in result.output
-=======
-    assert "is defined twice" in result.output
->>>>>>> 4e39b68d
+    assert "The function for the 'is_ready' condition failed." in result.output