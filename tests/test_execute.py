--- conflicted
+++ resolved
@@ -918,7 +918,6 @@
     assert tmp_path.joinpath("out.txt").exists()
 
 
-<<<<<<< HEAD
 @pytest.mark.end_to_end()
 def test_task_that_produces_delayed_path_node(tmp_path):
     source = """
@@ -1248,23 +1247,4 @@
     assert result.exit_code == ExitCode.OK
     assert "3  Collected task" in result.output
     assert "1  Succeeded" in result.output
-    assert "2  Skipped because unchanged" in result.output
-=======
-@pytest.mark.skipif(sys.version_info >= (3, 12), reason="Not supported in Python 3.12.")
-def test_with_http_path(runner, tmp_path):
-    source = """
-    from upath import UPath
-    from typing_extensions import Annotated
-
-    url = "https://archive.ics.uci.edu/ml/machine-learning-databases/iris/iris.data"
-
-    def task_example(path = UPath(url)) -> Annotated[str, UPath("data.txt")]:
-        return path.read_text()
-    """
-    tmp_path.joinpath("task_example.py").write_text(textwrap.dedent(source))
-
-    result = runner.invoke(cli, [tmp_path.as_posix()])
-    print(result.output)  # noqa: T201
-    assert result.exit_code == ExitCode.OK
-    assert tmp_path.joinpath("data.txt").exists()
->>>>>>> 984b7812
+    assert "2  Skipped because unchanged" in result.output