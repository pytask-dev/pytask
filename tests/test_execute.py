from __future__ import annotations

import json
import os
import pickle
import re
import subprocess
import sys
import textwrap
from pathlib import Path

import pytask
import pytest
from _pytask.capture import CaptureMethod
from _pytask.exceptions import NodeNotFoundError
from pytask import build
from pytask import cli
from pytask import ExitCode
from pytask import TaskOutcome


@pytest.mark.xfail(sys.platform == "win32", reason="See #293.")
@pytest.mark.end_to_end()
def test_python_m_pytask(tmp_path):
    tmp_path.joinpath("task_module.py").write_text("def task_example(): pass")
    subprocess.run(["python", "-m", "pytask", tmp_path.as_posix()], check=False)


@pytest.mark.end_to_end()
def test_execute_w_autocollect(runner, tmp_path):
    tmp_path.joinpath("task_module.py").write_text("def task_example(): pass")
    cwd = Path.cwd()
    os.chdir(tmp_path)
    result = runner.invoke(cli)
    os.chdir(cwd)
    assert result.exit_code == ExitCode.OK
    assert "1  Succeeded" in result.output


@pytest.mark.end_to_end()
def test_task_did_not_produce_node(tmp_path):
    source = """
    import pytask

    @pytask.mark.produces("out.txt")
    def task_example():
        pass
    """
    tmp_path.joinpath("task_module.py").write_text(textwrap.dedent(source))

    session = build(paths=tmp_path)

    assert session.exit_code == ExitCode.FAILED
    assert len(session.execution_reports) == 1
    assert isinstance(session.execution_reports[0].exc_info[1], NodeNotFoundError)


@pytest.mark.end_to_end()
def test_task_did_not_produce_multiple_nodes_and_all_are_shown(runner, tmp_path):
    source = """
    import pytask

    @pytask.mark.produces(["1.txt", "2.txt"])
    def task_example():
        pass
    """
    tmp_path.joinpath("task_module.py").write_text(textwrap.dedent(source))

    result = runner.invoke(cli, [tmp_path.as_posix()])

    assert result.exit_code == ExitCode.FAILED
    assert "NodeNotFoundError" in result.output
    assert "1.txt" in result.output
    assert "2.txt" in result.output


@pytest.mark.end_to_end()
def test_node_not_found_in_task_setup(tmp_path):
    """Test for :class:`_pytask.exceptions.NodeNotFoundError` in task setup.

    Before a task is executed, pytask checks whether all dependencies can be found.
    Normally, missing dependencies are caught during resolving dependencies if they are
    root nodes or when a task does not produce a node.

    To force this error one task accidentally deletes the product of another task.

    """
    source = """
    import pytask

    @pytask.mark.produces(["out_1.txt", "deleted.txt"])
    def task_1(produces):
        for product in produces.values():
            product.touch()

    @pytask.mark.depends_on("out_1.txt")
    @pytask.mark.produces("out_2.txt")
    def task_2(depends_on, produces):
        depends_on.with_name("deleted.txt").unlink()
        produces.touch()

    @pytask.mark.depends_on(["deleted.txt", "out_2.txt"])
    def task_3(depends_on):
        pass
    """
    tmp_path.joinpath("task_module.py").write_text(textwrap.dedent(source))

    session = build(paths=tmp_path)

    assert session.exit_code == ExitCode.FAILED
    assert sum(i.outcome == TaskOutcome.SUCCESS for i in session.execution_reports) == 2

    report = session.execution_reports[2]
    assert report.outcome == TaskOutcome.FAIL
    assert isinstance(report.exc_info[1], NodeNotFoundError)


@pytest.mark.end_to_end()
@pytest.mark.parametrize(
    "dependencies",
    [[], ["in.txt"], ["in_1.txt", "in_2.txt"]],
)
@pytest.mark.parametrize("products", [["out.txt"], ["out_1.txt", "out_2.txt"]])
def test_execution_w_varying_dependencies_products(tmp_path, dependencies, products):
    source = f"""
    import pytask
    from pathlib import Path

    @pytask.mark.depends_on({dependencies})
    @pytask.mark.produces({products})
    def task_example(depends_on, produces):
        if isinstance(produces, dict):
            produces = produces.values()
        elif isinstance(produces, Path):
            produces = [produces]
        for product in produces:
            product.touch()
    """
    tmp_path.joinpath("task_module.py").write_text(textwrap.dedent(source))
    for dependency in dependencies:
        tmp_path.joinpath(dependency).touch()

    session = build(paths=tmp_path)
    assert session.exit_code == ExitCode.OK


@pytest.mark.end_to_end()
def test_depends_on_and_produces_can_be_used_in_task(tmp_path):
    source = """
    import pytask
    from pathlib import Path

    @pytask.mark.depends_on("in.txt")
    @pytask.mark.produces("out.txt")
    def task_example(depends_on, produces):
        assert isinstance(depends_on, Path) and isinstance(produces, Path)
        produces.write_text(depends_on.read_text())
    """
    tmp_path.joinpath("task_module.py").write_text(textwrap.dedent(source))
    tmp_path.joinpath("in.txt").write_text("Here I am. Once again.")

    session = build(paths=tmp_path)

    assert session.exit_code == ExitCode.OK
    assert tmp_path.joinpath("out.txt").read_text() == "Here I am. Once again."


@pytest.mark.end_to_end()
def test_assert_multiple_dependencies_are_merged_to_dict(tmp_path, runner):
    source = """
    import pytask
    from pathlib import Path

    @pytask.mark.depends_on({3: "in_3.txt", 4: "in_4.txt"})
    @pytask.mark.depends_on(["in_1.txt", "in_2.txt"])
    @pytask.mark.depends_on("in_0.txt")
    @pytask.mark.produces("out.txt")
    def task_example(depends_on, produces):
        expected = {
            i: Path(__file__).parent.joinpath(f"in_{i}.txt").resolve()
            for i in range(5)
        }
        assert depends_on == expected
        produces.touch()
    """
    tmp_path.joinpath("task_module.py").write_text(textwrap.dedent(source))
    for name in [f"in_{i}.txt" for i in range(5)]:
        tmp_path.joinpath(name).touch()

    result = runner.invoke(cli, [tmp_path.as_posix()])

    assert result.exit_code == ExitCode.OK


@pytest.mark.end_to_end()
def test_assert_multiple_products_are_merged_to_dict(tmp_path, runner):
    source = """
    import pytask
    from pathlib import Path

    @pytask.mark.depends_on("in.txt")
    @pytask.mark.produces({3: "out_3.txt", 4: "out_4.txt"})
    @pytask.mark.produces(["out_1.txt", "out_2.txt"])
    @pytask.mark.produces("out_0.txt")
    def task_example(depends_on, produces):
        expected = {
            i: Path(__file__).parent.joinpath(f"out_{i}.txt").resolve()
            for i in range(5)
        }
        assert produces == expected
        for product in produces.values():
            product.touch()
    """
    tmp_path.joinpath("task_module.py").write_text(textwrap.dedent(source))
    tmp_path.joinpath("in.txt").touch()

    result = runner.invoke(cli, [tmp_path.as_posix()])

    assert result.exit_code == ExitCode.OK


@pytest.mark.end_to_end()
@pytest.mark.parametrize("input_type", ["list", "dict"])
def test_preserve_input_for_dependencies_and_products(tmp_path, input_type):
    """Input type for dependencies and products is preserved."""
    path = tmp_path.joinpath("in.txt")
    input_ = {0: path.as_posix()} if input_type == "dict" else [path.as_posix()]
    path.touch()

    path = tmp_path.joinpath("out.txt")
    output = {0: path.as_posix()} if input_type == "dict" else [path.as_posix()]

    source = f"""
    import pytask
    from pathlib import Path

    @pytask.mark.depends_on({input_})
    @pytask.mark.produces({output})
    def task_example(depends_on, produces):
        for nodes in [depends_on, produces]:
            assert isinstance(nodes, dict)
            assert len(nodes) == 1
            assert 0 in nodes
        produces[0].touch()
    """
    tmp_path.joinpath("task_module.py").write_text(textwrap.dedent(source))

    session = build(paths=tmp_path)
    assert session.exit_code == ExitCode.OK


@pytest.mark.end_to_end()
@pytest.mark.parametrize("n_failures", [1, 2, 3])
def test_execution_stops_after_n_failures(tmp_path, n_failures):
    source = """
    def task_1(): raise Exception
    def task_2(): raise Exception
    def task_3(): raise Exception
    """
    tmp_path.joinpath("task_module.py").write_text(textwrap.dedent(source))

    session = build(paths=tmp_path, max_failures=n_failures)

    assert len(session.tasks) == 3
    assert len(session.execution_reports) == n_failures


@pytest.mark.end_to_end()
@pytest.mark.parametrize("stop_after_first_failure", [False, True])
def test_execution_stop_after_first_failure(tmp_path, stop_after_first_failure):
    source = """
    def task_1(): raise Exception
    def task_2(): raise Exception
    def task_3(): raise Exception
    """
    tmp_path.joinpath("task_module.py").write_text(textwrap.dedent(source))

    session = build(paths=tmp_path, stop_after_first_failure=stop_after_first_failure)

    assert len(session.tasks) == 3
    assert len(session.execution_reports) == 1 if stop_after_first_failure else 3


@pytest.mark.end_to_end()
def test_scheduling_w_priorities(tmp_path):
    source = """
    import pytask

    @pytask.mark.try_first
    def task_z(): pass

    def task_x(): pass

    @pytask.mark.try_last
    def task_y(): pass
    """
    tmp_path.joinpath("task_module.py").write_text(textwrap.dedent(source))

    session = build(paths=tmp_path)

    assert session.exit_code == ExitCode.OK
    assert session.execution_reports[0].task.name.endswith("task_z")
    assert session.execution_reports[1].task.name.endswith("task_x")
    assert session.execution_reports[2].task.name.endswith("task_y")


@pytest.mark.end_to_end()
def test_scheduling_w_mixed_priorities(runner, tmp_path):
    source = """
    import pytask

    @pytask.mark.try_last
    @pytask.mark.try_first
    def task_mixed(): pass
    """
    tmp_path.joinpath("task_module.py").write_text(textwrap.dedent(source))

    result = runner.invoke(cli, [tmp_path.as_posix()])

    assert result.exit_code == ExitCode.DAG_FAILED
    assert "Failures during resolving dependencies" in result.output
    assert "'try_first' and 'try_last' cannot be applied" in result.output


@pytest.mark.end_to_end()
@pytest.mark.parametrize("show_errors_immediately", [True, False])
def test_show_errors_immediately(runner, tmp_path, show_errors_immediately):
    source = """
    def task_succeed(): pass
    def task_error(): raise ValueError
    """
    tmp_path.joinpath("task_error.py").write_text(textwrap.dedent(source))

    args = [tmp_path.as_posix()]
    if show_errors_immediately:
        args.append("--show-errors-immediately")
    result = runner.invoke(cli, args)

    assert result.exit_code == ExitCode.FAILED
    assert "::task_succeed │ ." in result.output

    matches_traceback = re.findall("Traceback", result.output)
    if show_errors_immediately:
        assert len(matches_traceback) == 2
    else:
        assert len(matches_traceback) == 1


@pytest.mark.end_to_end()
@pytest.mark.parametrize("verbose", [1, 2])
def test_traceback_of_previous_task_failed_is_not_shown(runner, tmp_path, verbose):
    source = """
    import pytask

    @pytask.mark.produces("in.txt")
    def task_first(): raise ValueError

    @pytask.mark.depends_on("in.txt")
    def task_second(): pass
    """
    tmp_path.joinpath("task_example.py").write_text(textwrap.dedent(source))

    result = runner.invoke(cli, [tmp_path.as_posix(), "--verbose", str(verbose)])

    assert result.exit_code == ExitCode.FAILED
    assert ("Task task_example.py::task_second failed" in result.output) is (
        verbose == 2
    )


@pytest.mark.end_to_end()
def test_that_dynamically_creates_tasks_are_captured(runner, tmp_path):
    source = """
    _DEFINITION = '''
    def task_example():
        pass
    '''

    exec(_DEFINITION)
    """
    tmp_path.joinpath("task_module.py").write_text(textwrap.dedent(source))

    result = runner.invoke(cli, [tmp_path.as_posix()])

    assert result.exit_code == ExitCode.OK
    assert "task_example" in result.output
    assert "Collected 1 task" in result.output


@pytest.mark.end_to_end()
def test_task_executed_with_force_although_unchanged(tmp_path):
    tmp_path.joinpath("task_module.py").write_text("def task_example(): pass")
    session = build(paths=tmp_path)
    assert session.execution_reports[0].outcome == TaskOutcome.SUCCESS
    session = build(paths=tmp_path, force=True)
    assert session.execution_reports[0].outcome == TaskOutcome.SUCCESS


@pytest.mark.end_to_end()
def test_task_executed_with_force_although_unchanged_runner(runner, tmp_path):
    tmp_path.joinpath("task_module.py").write_text("def task_example(): pass")
    result = runner.invoke(cli, [tmp_path.as_posix()])

    assert result.exit_code == ExitCode.OK
    assert "Collected 1 task" in result.output
    assert "1  Succeeded" in result.output

    result = runner.invoke(cli, [tmp_path.as_posix(), "--force"])

    assert result.exit_code == ExitCode.OK
    assert "1  Succeeded" in result.output


@pytest.mark.end_to_end()
def test_task_is_not_reexecuted_when_modification_changed_file_not(runner, tmp_path):
    tmp_path.joinpath("task_example.py").write_text("def task_example(): pass")
    result = runner.invoke(cli, [tmp_path.as_posix()])
    assert result.exit_code == ExitCode.OK
    assert "1  Succeeded" in result.output

    tmp_path.joinpath("task_example.py").write_text("def task_example(): pass")
    result = runner.invoke(cli, [tmp_path.as_posix()])
    assert result.exit_code == ExitCode.OK
    assert "1  Skipped" in result.output


@pytest.mark.end_to_end()
def test_task_with_product_annotation(tmp_path):
    source = """
    from pathlib import Path
    from typing_extensions import Annotated
    from pytask import Product

    def task_example(path_to_file: Annotated[Path, Product] = Path("out.txt")) -> None:
        path_to_file.touch()
    """
    tmp_path.joinpath("task_module.py").write_text(textwrap.dedent(source))

    session = build(paths=tmp_path, capture=CaptureMethod.NO)

    assert session.exit_code == ExitCode.OK
    assert len(session.tasks) == 1
    task = session.tasks[0]
    assert "path_to_file" in task.produces


@pytest.mark.end_to_end()
@pytest.mark.xfail(reason="Nested annotations are not parsed.", raises=AssertionError)
def test_task_with_nested_product_annotation(tmp_path):
    source = """
    from pathlib import Path
    from typing_extensions import Annotated
    from pytask import Product

    def task_example(
        paths_to_file: dict[str, Annotated[Path, Product]] = {"a": Path("out.txt")}
    ) -> None:
        pass
    """
    tmp_path.joinpath("task_module.py").write_text(textwrap.dedent(source))

    session = build(paths=tmp_path, capture=CaptureMethod.NO)

    assert session.exit_code == ExitCode.OK
    assert len(session.tasks) == 1
    task = session.tasks[0]
    assert "paths_to_file" in task.produces


@pytest.mark.end_to_end()
@pytest.mark.parametrize(
    "definition",
    [
        " = PythonNode(value=data['dependency'], hash=True)",
        ": Annotated[Any, PythonNode(value=data['dependency'], hash=True)]",
    ],
)
def test_task_with_hashed_python_node(runner, tmp_path, definition):
    source = f"""
    import json
    from pathlib import Path
    from pytask import Product, PythonNode
    from typing import Any
    from typing_extensions import Annotated

    data = json.loads(Path(__file__).parent.joinpath("data.json").read_text())

    def task_example(
        dependency{definition},
        path: Annotated[Path, Product] = Path("out.txt")
    ) -> None:
        path.write_text(dependency)
    """
    tmp_path.joinpath("task_module.py").write_text(textwrap.dedent(source))
    tmp_path.joinpath("data.json").write_text('{"dependency": "hello"}')

    result = runner.invoke(cli, [tmp_path.as_posix()])
    assert result.exit_code == ExitCode.OK
    assert tmp_path.joinpath("out.txt").read_text() == "hello"

    tmp_path.joinpath("data.json").write_text('{"dependency": "world"}')

    result = runner.invoke(cli, [tmp_path.as_posix()])
    assert result.exit_code == ExitCode.OK
    assert tmp_path.joinpath("out.txt").read_text() == "world"


@pytest.mark.end_to_end()
def test_error_with_multiple_dep_annotations(runner, tmp_path):
    source = """
    from pathlib import Path
    from typing_extensions import Annotated
    from pytask import Product, PythonNode
    from typing import Any

    def task_example(
        dependency: Annotated[Any, PythonNode(), PythonNode()] = "hello",
        path: Annotated[Path, Product] = Path("out.txt")
    ) -> None:
        path.write_text(dependency)
    """
    tmp_path.joinpath("task_module.py").write_text(textwrap.dedent(source))

    result = runner.invoke(cli, [tmp_path.as_posix()])
    assert result.exit_code == ExitCode.COLLECTION_FAILED
    assert "Parameter 'dependency'" in result.output


@pytest.mark.end_to_end()
def test_error_with_multiple_different_dep_annotations(runner, tmp_path):
    source = """
    from pathlib import Path
    from typing_extensions import Annotated
    from pytask import Product, PythonNode, PathNode
    from typing import Any

    annotation = Annotated[Any, PythonNode(), PathNode(name="a", path=Path("a.txt"))]

    def task_example(
        dependency: annotation = "hello",
        path: Annotated[Path, Product] = Path("out.txt")
    ) -> None:
        path.write_text(dependency)
    """
    tmp_path.joinpath("task_module.py").write_text(textwrap.dedent(source))

    result = runner.invoke(cli, [tmp_path.as_posix()])
    assert result.exit_code == ExitCode.COLLECTION_FAILED
    assert "Parameter 'dependency'" in result.output


@pytest.mark.end_to_end()
def test_return_with_path_annotation_as_return(runner, tmp_path):
    source = """
    from pathlib import Path
    from typing import Any
    from typing_extensions import Annotated
    from pytask import PathNode

    def task_example() -> Annotated[str, Path("file.txt")]:
        return "Hello, World!"
    """
    tmp_path.joinpath("task_module.py").write_text(textwrap.dedent(source))
    result = runner.invoke(cli, [tmp_path.as_posix()])
    assert result.exit_code == ExitCode.OK
    assert tmp_path.joinpath("file.txt").read_text() == "Hello, World!"


@pytest.mark.end_to_end()
def test_return_with_pathnode_annotation_as_return(runner, tmp_path):
    source = """
    from pathlib import Path
    from typing import Any
    from typing_extensions import Annotated
    from pytask import PathNode

    node = PathNode.from_path(Path(__file__).parent.joinpath("file.txt"))

    def task_example() -> Annotated[str, node]:
        return "Hello, World!"
    """
    tmp_path.joinpath("task_module.py").write_text(textwrap.dedent(source))
    result = runner.invoke(cli, [tmp_path.as_posix()])
    assert result.exit_code == ExitCode.OK
    assert tmp_path.joinpath("file.txt").read_text() == "Hello, World!"


@pytest.mark.end_to_end()
def test_return_with_tuple_pathnode_annotation_as_return(runner, tmp_path):
    source = """
    from pathlib import Path
    from typing import Any
    from typing_extensions import Annotated
    from pytask import PathNode

    node1 = PathNode.from_path(Path(__file__).parent.joinpath("file1.txt"))
    node2 = PathNode.from_path(Path(__file__).parent.joinpath("file2.txt"))

    def task_example() -> Annotated[str, (node1, node2)]:
        return "Hello,", "World!"
    """
    tmp_path.joinpath("task_module.py").write_text(textwrap.dedent(source))
    result = runner.invoke(cli, [tmp_path.as_posix()])
    assert result.exit_code == ExitCode.OK
    assert tmp_path.joinpath("file1.txt").read_text() == "Hello,"
    assert tmp_path.joinpath("file2.txt").read_text() == "World!"


@pytest.mark.end_to_end()
def test_return_with_custom_node_and_return_annotation(runner, tmp_path):
    source = """
    from __future__ import annotations

    from pathlib import Path
    import pickle
    from typing import Any
    from typing_extensions import Annotated
    import attrs

    @attrs.define
    class PickleNode:
        name: str
        path: Path

        def state(self) -> str | None:
            if self.path.exists():
                return str(self.path.stat().st_mtime)
            return None

        def load(self, is_product) -> Any:
            if is_product:
                return self
            return pickle.loads(self.path.read_bytes())

        def save(self, value: Any) -> None:
            self.path.write_bytes(pickle.dumps(value))

    node = PickleNode("pickled_data", Path(__file__).parent.joinpath("data.pkl"))

    def task_example() -> Annotated[int, node]:
        return 1
    """
    tmp_path.joinpath("task_module.py").write_text(textwrap.dedent(source))
    result = runner.invoke(cli, [tmp_path.as_posix()])
    assert result.exit_code == ExitCode.OK

    data = pickle.loads(tmp_path.joinpath("data.pkl").read_bytes())  # noqa: S301
    assert data == 1


@pytest.mark.end_to_end()
def test_return_with_custom_node_with_product_annotation(runner, tmp_path):
    source = """
    from __future__ import annotations

    from pathlib import Path
    import pickle
    from typing import Any
    from typing_extensions import Annotated
    import attrs
    from pytask import Product

    @attrs.define
    class PickleNode:
        name: str
        path: Path

        def state(self) -> str | None:
            if self.path.exists():
                return str(self.path.stat().st_mtime)
            return None

        def load(self, is_product) -> Any:
            if is_product:
                return self
            return pickle.loads(self.path.read_bytes())

        def save(self, value: Any) -> None:
            self.path.write_bytes(pickle.dumps(value))

    node = PickleNode("pickled_data", Path(__file__).parent.joinpath("data.pkl"))

    def task_example(node: Annotated[PickleNode, node, Product]) -> None:
        node.save(1)
    """
    tmp_path.joinpath("task_module.py").write_text(textwrap.dedent(source))
    result = runner.invoke(cli, [tmp_path.as_posix()])
    assert result.exit_code == ExitCode.OK

    data = pickle.loads(tmp_path.joinpath("data.pkl").read_bytes())  # noqa: S301
    assert data == 1


@pytest.mark.end_to_end()
def test_error_when_return_pytree_mismatch(runner, tmp_path):
    source = """
    from pathlib import Path
    from typing import Any
    from typing_extensions import Annotated
    from pytask import PathNode

    node1 = PathNode.from_path(Path(__file__).parent.joinpath("file1.txt"))
    node2 = PathNode.from_path(Path(__file__).parent.joinpath("file2.txt"))

    def task_example() -> Annotated[str, (node1, node2)]:
        return "Hello,"
    """
    tmp_path.joinpath("task_module.py").write_text(textwrap.dedent(source))
    result = runner.invoke(cli, [tmp_path.as_posix()])
    assert result.exit_code == ExitCode.FAILED
    assert "Function return: PyTreeSpec(*, NoneIsLeaf)" in result.output
    assert "Return annotation: PyTreeSpec((*, *), NoneIsLeaf)" in result.output


@pytest.mark.end_to_end()
def test_pytree_and_python_node_as_return(runner, tmp_path):
    source = """
    from pathlib import Path
    from typing import Any
    from typing_extensions import Annotated
    from pytask import PythonNode
    from typing import Dict

    def task_example() -> Annotated[Dict[str, str], PythonNode(name="result")]:
        return {"first": "a", "second": "b"}
    """
    tmp_path.joinpath("task_module.py").write_text(textwrap.dedent(source))
    result = runner.invoke(cli, [tmp_path.as_posix()])
    assert result.exit_code == ExitCode.OK


@pytest.mark.end_to_end()
def test_more_nested_pytree_and_python_node_as_return(runner, tmp_path):
    source = """
    from pathlib import Path
    from typing import Any
    from typing_extensions import Annotated
    from pytask import PythonNode
    from typing import Dict

    nodes = [
        PythonNode(name="dict"),
        (PythonNode(name="tuple1"), PythonNode(name="tuple2")),
        PythonNode(name="int")
    ]

    def task_example() -> Annotated[Dict[str, str], nodes]:
        return [{"first": "a", "second": "b"}, (1, 2), 1]
    """
    tmp_path.joinpath("task_module.py").write_text(textwrap.dedent(source))
    result = runner.invoke(cli, [tmp_path.as_posix()])
    assert result.exit_code == ExitCode.OK


@pytest.mark.end_to_end()
def test_execute_tasks_and_pass_values_only_by_python_nodes(runner, tmp_path):
    source = """
    from _pytask.nodes import PathNode
    from pytask import PythonNode
    from typing_extensions import Annotated
    from pathlib import Path

    node_text = PythonNode(name="text")

    def task_create_text() -> Annotated[int, node_text]:
        return "This is the text."

    node_file = PathNode.from_path(Path(__file__).parent.joinpath("file.txt"))

    def task_create_file(text: Annotated[int, node_text]) -> Annotated[str, node_file]:
        return text
    """
    tmp_path.joinpath("task_module.py").write_text(textwrap.dedent(source))
    result = runner.invoke(cli, [tmp_path.as_posix()])
    assert result.exit_code == ExitCode.OK
    assert tmp_path.joinpath("file.txt").read_text() == "This is the text."


@pytest.mark.end_to_end()
@pytest.mark.xfail(sys.platform == "win32", reason="Decoding issues in Gitlab Actions.")
def test_execute_tasks_via_functional_api(tmp_path):
    source = """
    from pytask import PathNode
    import pytask
    from pytask import PythonNode
    from typing_extensions import Annotated
    from pathlib import Path


    node_text = PythonNode()

    def create_text() -> Annotated[int, node_text]:
        return "This is the text."

    node_file = PathNode.from_path(Path(__file__).parent.joinpath("file.txt"))

    def create_file(content: Annotated[str, node_text]) -> Annotated[str, node_file]:
        return content

    if __name__ == "__main__":
        session = pytask.build(tasks=[create_file, create_text])

        assert len(session.tasks) == 2
        assert len(session.dag.nodes) == 5
    """
    tmp_path.joinpath("task_module.py").write_text(textwrap.dedent(source))
    result = subprocess.run(
        ("python", tmp_path.joinpath("task_module.py").as_posix()), check=False
    )
    assert result.returncode == ExitCode.OK
    assert tmp_path.joinpath("file.txt").read_text() == "This is the text."


@pytest.mark.end_to_end()
def test_pass_non_task_to_functional_api_that_are_ignored():
    session = pytask.build(tasks=None)
    assert len(session.tasks) == 0


@pytest.mark.end_to_end()
def test_multiple_product_annotations(runner, tmp_path):
    source = """
    from __future__ import annotations
    from pytask import Product
    from typing_extensions import Annotated
    from pathlib import Path

    def task_first(
        first: Annotated[Path, Product] = Path("first.txt"),
        second: Annotated[Path, Product] = Path("second.txt")
    ):
        first.write_text("first")
        second.write_text("second")

    def task_second(
        first: Path = Path("first.txt"), second: Path = Path("second.txt")
    ):
        pass
    """
    tmp_path.joinpath("task_module.py").write_text(textwrap.dedent(source))
    result = runner.invoke(cli, [tmp_path.as_posix()])
    assert result.exit_code == ExitCode.OK


@pytest.mark.end_to_end()
def test_errors_during_loading_nodes_have_info(runner, tmp_path):
    source = """
    from __future__ import annotations
    from pathlib import Path
    from typing import Any
    import attrs
    import pickle

    @attrs.define
    class PickleNode:
        name: str
        path: Path

        def state(self) -> str | None:
            if self.path.exists():
                return str(self.path.stat().st_mtime)
            return None

        def load(self) -> Any:
            return pickle.loads(self.path.read_bytes())

        def save(self, value: Any) -> None:
            self.path.write_bytes(pickle.dumps(value))

    def task_example(
        value=PickleNode(name="node", path=Path(__file__).parent / "file.txt")
    ): pass
    """
    tmp_path.joinpath("task_example.py").write_text(textwrap.dedent(source))
    tmp_path.joinpath("file.txt").touch()

    result = runner.invoke(cli, [tmp_path.as_posix()])
    assert result.exit_code == ExitCode.FAILED
    assert "task_example.py::task_example" in result.output
    assert "Exception while loading node" in result.output

    # Test that traceback is hidden.
    assert "_pytask/execute.py" not in result.output


<<<<<<< HEAD
def test_hashing_works(tmp_path):
    """Use subprocess or otherwise the cache is filled from other tests."""
    source = """
    from pathlib import Path
    from typing_extensions import Annotated

    def task_example() -> Annotated[str, Path("file.txt")]:
        return "Hello, World!"
    """
    tmp_path.joinpath("task_example.py").write_text(textwrap.dedent(source))

    result = subprocess.run(("pytask"), cwd=tmp_path)  # noqa: PLW1510
    assert result.returncode == ExitCode.OK

    hashes = json.loads(tmp_path.joinpath(".pytask", "file_hashes.json").read_text())
    assert len(hashes) == 2

    result = subprocess.run(("pytask"), cwd=tmp_path)  # noqa: PLW1510
    assert result.returncode == ExitCode.OK

    hashes_ = json.loads(tmp_path.joinpath(".pytask", "file_hashes.json").read_text())
    assert hashes == hashes_
=======
def test_python_node_as_product_with_product_annotation(runner, tmp_path):
    source = """
    from typing_extensions import Annotated
    from pytask import Product, PythonNode
    from pathlib import Path

    node = PythonNode()

    def task_create_string(node: Annotated[PythonNode, node, Product]) -> None:
        node.save("Hello, World!")

    def task_write_file(text: Annotated[str, node]) -> Annotated[str, Path("file.txt")]:
        return text
    """
    tmp_path.joinpath("task_example.py").write_text(textwrap.dedent(source))
    result = runner.invoke(cli, [tmp_path.as_posix()])
    assert result.exit_code == ExitCode.OK
    assert tmp_path.joinpath("file.txt").read_text() == "Hello, World!"


def test_pickle_node_as_product_with_product_annotation(runner, tmp_path):
    source = """
    from typing_extensions import Annotated
    from pytask import Product, PickleNode
    from pathlib import Path

    node = PickleNode(name="node", path=Path(__file__).parent / "file.txt")

    def task_create_string(node: Annotated[PickleNode, node, Product]) -> None:
        node.save("Hello, World!")

    def task_write_file(text: Annotated[str, node]) -> Annotated[str, Path("file.txt")]:
        return text
    """
    tmp_path.joinpath("task_example.py").write_text(textwrap.dedent(source))
    result = runner.invoke(cli, [tmp_path.as_posix()])
    assert result.exit_code == ExitCode.OK
    assert tmp_path.joinpath("file.txt").read_text() == "Hello, World!"
>>>>>>> 4da749b9
<|MERGE_RESOLUTION|>--- conflicted
+++ resolved
@@ -883,7 +883,6 @@
     assert "_pytask/execute.py" not in result.output
 
 
-<<<<<<< HEAD
 def test_hashing_works(tmp_path):
     """Use subprocess or otherwise the cache is filled from other tests."""
     source = """
@@ -906,7 +905,8 @@
 
     hashes_ = json.loads(tmp_path.joinpath(".pytask", "file_hashes.json").read_text())
     assert hashes == hashes_
-=======
+
+
 def test_python_node_as_product_with_product_annotation(runner, tmp_path):
     source = """
     from typing_extensions import Annotated
@@ -944,5 +944,4 @@
     tmp_path.joinpath("task_example.py").write_text(textwrap.dedent(source))
     result = runner.invoke(cli, [tmp_path.as_posix()])
     assert result.exit_code == ExitCode.OK
-    assert tmp_path.joinpath("file.txt").read_text() == "Hello, World!"
->>>>>>> 4da749b9
+    assert tmp_path.joinpath("file.txt").read_text() == "Hello, World!"