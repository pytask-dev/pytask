--- conflicted
+++ resolved
@@ -969,7 +969,6 @@
     assert "TypeError: unhashable type: 'dict'" in result.output
 
 
-<<<<<<< HEAD
 @pytest.mark.end_to_end()
 def test_task_that_produces_delayed_path_node(tmp_path):
     source = """
@@ -1072,7 +1071,8 @@
     assert len(session.tasks) == 2
     assert len(session.tasks[0].produces["return"]) == 2
     assert len(session.tasks[1].depends_on["paths"]) == 2
-=======
+
+
 def test_task_is_not_reexecuted(runner, tmp_path):
     source = """
     from typing_extensions import Annotated
@@ -1094,5 +1094,4 @@
     result = runner.invoke(cli, [tmp_path.as_posix()])
     assert result.exit_code == ExitCode.OK
     assert "1  Succeeded" in result.output
-    assert "1  Skipped because unchanged" in result.output
->>>>>>> 649aa243
+    assert "1  Skipped because unchanged" in result.output