import inspect
from pathlib import Path

import attr
import pytest
from _pytask.console import console
from _pytask.console import create_summary_panel
from _pytask.console import create_url_style_for_path
from _pytask.console import create_url_style_for_task
from _pytask.console import format_task_id
from _pytask.console import render_to_string
from _pytask.nodes import create_task_name
from _pytask.nodes import MetaTask
from _pytask.nodes import PythonFunctionTask
from _pytask.outcomes import CollectionOutcome
from _pytask.outcomes import TaskOutcome
from rich.console import Console
from rich.style import Style
from rich.text import Span
from rich.text import Text


def task_func():
    ...


@attr.s
class DummyTask(MetaTask):
    function = attr.ib()

    def state():
        ...

    def execute():
        ...

    def add_report_section():
        ...


_SOURCE_LINE_TASK_FUNC = inspect.getsourcelines(task_func)[1]


@pytest.mark.unit
@pytest.mark.parametrize(
    "edtior_url_scheme, expected",
    [
        ("no_link", ""),
        ("file", "link file:///{path}"),
        ("vscode", f"link vscode://file/{{path}}:{_SOURCE_LINE_TASK_FUNC}"),
        ("pycharm", f"link pycharm://open?file={{path}}&line={_SOURCE_LINE_TASK_FUNC}"),
        (
            f"editor://module={{path}}&line_number={_SOURCE_LINE_TASK_FUNC}",
            f"link editor://module={{path}}&line_number={_SOURCE_LINE_TASK_FUNC}",
        ),
    ],
)
def test_create_url_style_for_task(edtior_url_scheme, expected):
    path = Path(__file__)
    task = DummyTask(task_func)
    style = create_url_style_for_task(task, edtior_url_scheme)
    assert style == Style.parse(expected.format(path=path))


@pytest.mark.unit
@pytest.mark.parametrize(
    "edtior_url_scheme, expected",
    [
        ("no_link", ""),
        ("file", "link file:///{path}"),
        ("vscode", "link vscode://file/{path}:1"),
        ("pycharm", "link pycharm://open?file={path}&line=1"),
        (
            "editor://module={path}&line_number=1",
            "link editor://module={path}&line_number=1",
        ),
    ],
)
def test_create_url_style_for_path(edtior_url_scheme, expected):
    path = Path(__file__)
    style = create_url_style_for_path(path, edtior_url_scheme)
    assert style == Style.parse(expected.format(path=path))


@pytest.mark.unit
@pytest.mark.parametrize(
    "outcome, outcome_enum, total_description",
    [(outcome, TaskOutcome, "description") for outcome in TaskOutcome]
    + [(outcome, CollectionOutcome, "description") for outcome in CollectionOutcome],
)
def test_create_summary_panel(capsys, outcome, outcome_enum, total_description):
    counts = {out: 0 for out in outcome_enum}
    counts[outcome] = 1
    panel = create_summary_panel(counts, outcome_enum, total_description)
    console.print(panel)

    captured = capsys.readouterr().out
    assert "───── Summary ────" in captured
    assert "─┐" in captured or "─╮" in captured
    assert "└─" in captured or "╰─" in captured
    assert outcome.description in captured
    assert "description" in captured


@pytest.mark.unit
@pytest.mark.parametrize(
    "color_system, text, expected",
    [
        (None, "[red]text", "text\n"),
        ("truecolor", "[red]text", "\x1b[31mtext\x1b[0m\n"),
    ],
)
def test_render_to_string(color_system, text, expected):
    console = Console(color_system=color_system)
    result = render_to_string(text, console)
    assert result == expected


<<<<<<< HEAD
=======
_THIS_FILE = Path(__file__)


>>>>>>> a53512e5
@pytest.mark.parametrize(
    "base_name, short_name, editor_url_scheme, use_short_name, relative_to, expected",
    [
        pytest.param(
            "task_a",
            None,
            "no_link",
            False,
            None,
            Text(
<<<<<<< HEAD
                "C:/Users/tobia/git/pytask/tests/test_console.py::task_a",
                spans=[Span(0, 49, "dim"), Span(49, 55, Style())],
=======
                _THIS_FILE.as_posix() + "::task_a",
                spans=[
                    Span(0, len(_THIS_FILE.as_posix()) + 2, "dim"),
                    Span(
                        len(_THIS_FILE.as_posix()) + 2,
                        len(_THIS_FILE.as_posix()) + 2 + 6,
                        Style(),
                    ),
                ],
>>>>>>> a53512e5
            ),
            id="format full id",
        ),
        pytest.param(
            "task_a",
            "test_console.py::task_a",
            "no_link",
            True,
            None,
            Text(
                "test_console.py::task_a",
                spans=[Span(0, 17, "dim"), Span(17, 23, Style())],
            ),
            id="format short id",
        ),
        pytest.param(
            "task_a",
            None,
            "no_link",
            False,
<<<<<<< HEAD
            Path(__file__).parent,
=======
            _THIS_FILE.parent,
>>>>>>> a53512e5
            Text(
                "tests/test_console.py::task_a",
                spans=[Span(0, 23, "dim"), Span(23, 29, Style())],
            ),
            id="format relative to id",
        ),
    ],
)
def test_format_task_id(
    base_name,
    short_name,
    editor_url_scheme,
    use_short_name,
    relative_to,
    expected,
):
<<<<<<< HEAD
    path = Path(__file__)
=======
    path = _THIS_FILE
>>>>>>> a53512e5

    task = PythonFunctionTask(
        base_name, create_task_name(path, base_name), path, task_func
    )
    if short_name is not None:
        task.short_name = short_name

    result = format_task_id(task, editor_url_scheme, use_short_name, relative_to)
    assert result == expected<|MERGE_RESOLUTION|>--- conflicted
+++ resolved
@@ -116,12 +116,9 @@
     assert result == expected
 
 
-<<<<<<< HEAD
-=======
 _THIS_FILE = Path(__file__)
 
 
->>>>>>> a53512e5
 @pytest.mark.parametrize(
     "base_name, short_name, editor_url_scheme, use_short_name, relative_to, expected",
     [
@@ -132,10 +129,6 @@
             False,
             None,
             Text(
-<<<<<<< HEAD
-                "C:/Users/tobia/git/pytask/tests/test_console.py::task_a",
-                spans=[Span(0, 49, "dim"), Span(49, 55, Style())],
-=======
                 _THIS_FILE.as_posix() + "::task_a",
                 spans=[
                     Span(0, len(_THIS_FILE.as_posix()) + 2, "dim"),
@@ -145,7 +138,6 @@
                         Style(),
                     ),
                 ],
->>>>>>> a53512e5
             ),
             id="format full id",
         ),
@@ -166,11 +158,7 @@
             None,
             "no_link",
             False,
-<<<<<<< HEAD
-            Path(__file__).parent,
-=======
             _THIS_FILE.parent,
->>>>>>> a53512e5
             Text(
                 "tests/test_console.py::task_a",
                 spans=[Span(0, 23, "dim"), Span(23, 29, Style())],
@@ -187,11 +175,7 @@
     relative_to,
     expected,
 ):
-<<<<<<< HEAD
-    path = Path(__file__)
-=======
     path = _THIS_FILE
->>>>>>> a53512e5
 
     task = PythonFunctionTask(
         base_name, create_task_name(path, base_name), path, task_func
