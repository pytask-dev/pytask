from __future__ import annotations

from contextlib import ExitStack as does_not_raise  # noqa: N813
from functools import partial
from typing import NamedTuple

import pytest
from _pytask.task_utils import _arg_value_to_id_component
from _pytask.task_utils import _parse_name
from _pytask.task_utils import _parse_task_kwargs
from attrs import define
from pytask import Mark
from pytask import task


@pytest.mark.unit()
@pytest.mark.parametrize(
    ("arg_name", "arg_value", "i", "id_func", "expected"),
    [
        ("arg", 1, 0, None, "1"),
        ("arg", True, 0, None, "True"),
        ("arg", False, 0, None, "False"),
        ("arg", 1.0, 0, None, "1.0"),
        ("arg", None, 0, None, "arg0"),
        ("arg", (1,), 0, None, "arg0"),
        ("arg", [1], 0, None, "arg0"),
        ("arg", {1, 2}, 0, None, "arg0"),
        ("arg", 1, 0, bool, "True"),
        ("arg", 1, 1, lambda x: None, "1"),  # noqa: ARG005
        ("arg", [1], 2, lambda x: None, "arg2"),  # noqa: ARG005
    ],
)
def test_arg_value_to_id_component(arg_name, arg_value, i, id_func, expected):
    result = _arg_value_to_id_component(arg_name, arg_value, i, id_func)
    assert result == expected


class ExampleNT(NamedTuple):
    a: int = 1


@define
class ExampleAttrs:
    b: str = "wonderful"


@pytest.mark.unit()
@pytest.mark.parametrize(
    ("kwargs", "expectation", "expected"),
    [
        ({"hello": 1}, does_not_raise(), {"hello": 1}),
        (ExampleNT(), does_not_raise(), {"a": 1}),
        (ExampleNT, pytest.raises(TypeError, match=r"(_asdict\(\) missing 1)"), None),
        (ExampleAttrs(), does_not_raise(), {"b": "wonderful"}),
        (ExampleAttrs, pytest.raises(ValueError, match="@task"), None),
        (1, pytest.raises(ValueError, match="@task"), None),
    ],
)
def test_parse_task_kwargs(kwargs, expectation, expected):
    with expectation:
        result = _parse_task_kwargs(kwargs)
        assert result == expected


<<<<<<< HEAD
@pytest.mark.integration()
def test_default_values_of_pytask_meta():
    @task()
    def task_example():
        ...

    assert task_example.pytask_meta.after == []
    assert not task_example.pytask_meta.is_generator
    assert task_example.pytask_meta.id_ is None
    assert task_example.pytask_meta.kwargs == {}
    assert task_example.pytask_meta.markers == [Mark("task", (), {})]
    assert task_example.pytask_meta.name == "task_example"
    assert task_example.pytask_meta.produces is None
=======
def task_func(x):  # noqa: ARG001  # pragma: no cover
    pass


@pytest.mark.unit()
@pytest.mark.parametrize(
    ("func", "name", "expectation", "expected"),
    [
        (task_func, None, does_not_raise(), "task_func"),
        (task_func, "name", does_not_raise(), "name"),
        (partial(task_func, x=1), None, does_not_raise(), "task_func"),
        (partial(task_func, x=1), "name", does_not_raise(), "name"),
        (lambda x: None, None, does_not_raise(), "<lambda>"),  # noqa: ARG005
        (partial(lambda x: None, x=1), None, does_not_raise(), "<lambda>"),  # noqa: ARG005
        (1, None, pytest.raises(NotImplementedError, match="Cannot"), None),
    ],
)
def test_parse_name(func, name, expectation, expected):
    with expectation:
        result = _parse_name(func, name)
        assert result == expected
>>>>>>> 984b7812
<|MERGE_RESOLUTION|>--- conflicted
+++ resolved
@@ -62,7 +62,6 @@
         assert result == expected
 
 
-<<<<<<< HEAD
 @pytest.mark.integration()
 def test_default_values_of_pytask_meta():
     @task()
@@ -76,7 +75,8 @@
     assert task_example.pytask_meta.markers == [Mark("task", (), {})]
     assert task_example.pytask_meta.name == "task_example"
     assert task_example.pytask_meta.produces is None
-=======
+
+
 def task_func(x):  # noqa: ARG001  # pragma: no cover
     pass
 
@@ -97,5 +97,4 @@
 def test_parse_name(func, name, expectation, expected):
     with expectation:
         result = _parse_name(func, name)
-        assert result == expected
->>>>>>> 984b7812
+        assert result == expected