--- conflicted
+++ resolved
@@ -4,12 +4,9 @@
 
 import pytest
 from pytask import PathNode
-<<<<<<< HEAD
 from pytask import PickleNode
-=======
 from pytask import PNode
 from pytask import PPathNode
->>>>>>> 4da749b9
 from pytask import PythonNode
 
 
@@ -30,7 +27,6 @@
     assert state == expected
 
 
-<<<<<<< HEAD
 @pytest.mark.unit()
 @pytest.mark.parametrize(
     ("value", "exists", "expected"),
@@ -69,7 +65,8 @@
         assert state == expected
     else:
         assert state is expected
-=======
+
+
 @pytest.mark.parametrize(
     ("node", "protocol", "expected"),
     [
@@ -77,8 +74,9 @@
         (PathNode, PPathNode, True),
         (PythonNode, PNode, True),
         (PythonNode, PPathNode, False),
+        (PickleNode, PNode, True),
+        (PickleNode, PPathNode, True),
     ],
 )
 def test_comply_with_protocol(node, protocol, expected):
-    assert isinstance(node, protocol) is expected
->>>>>>> 4da749b9
+    assert isinstance(node, protocol) is expected