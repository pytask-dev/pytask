from __future__ import annotations

from contextlib import ExitStack as does_not_raise  # noqa: N813
from pathlib import Path

import networkx as nx
import pytest
from _pytask.dag_utils import _extract_priorities_from_tasks
from _pytask.dag_utils import descending_tasks
from _pytask.dag_utils import node_and_neighbors
from _pytask.dag_utils import task_and_descending_tasks
from _pytask.dag_utils import TopologicalSorter
from pytask import Mark
from pytask import Task


@pytest.fixture()
def dag():
    """Create a dag with five nodes in a line."""
    dag = nx.DiGraph()
    for i in range(4):
        task = Task(base_name=str(i), path=Path(), function=None)
        next_task = Task(base_name=str(i + 1), path=Path(), function=None)
        dag.add_node(task.signature, task=task)
        dag.add_node(next_task.signature, task=next_task)
        dag.add_edge(task.signature, next_task.signature)

    return dag


@pytest.mark.unit()
def test_sort_tasks_topologically(dag):
<<<<<<< HEAD
    dag = TopologicalSorter.from_dag(dag)
    topo_ordering = []
    while dag.is_active():
        task_name = dag.get_ready()[0]
        topo_ordering.append(task_name)
        dag.done(task_name)
    assert topo_ordering == [f".::{i}" for i in range(5)]
=======
    topo_ordering = list(TopologicalSorter.from_dag(dag).static_order())
    topo_names = [dag.nodes[sig]["task"].name for sig in topo_ordering]
    assert topo_names == [f".::{i}" for i in range(5)]
>>>>>>> 4e39b68d


@pytest.mark.unit()
def test_descending_tasks(dag):
    for i in range(5):
        task = next(
            dag.nodes[sig]["task"]
            for sig in dag.nodes
            if dag.nodes[sig]["task"].name == f".::{i}"
        )
        descendants = descending_tasks(task.signature, dag)
        descendant_names = sorted(dag.nodes[sig]["task"].name for sig in descendants)
        assert descendant_names == [f".::{i}" for i in range(i + 1, 5)]


@pytest.mark.unit()
def test_task_and_descending_tasks(dag):
    for i in range(5):
        task = next(
            dag.nodes[sig]["task"]
            for sig in dag.nodes
            if dag.nodes[sig]["task"].name == f".::{i}"
        )
        descendants = task_and_descending_tasks(task.signature, dag)
        descendant_names = sorted(dag.nodes[sig]["task"].name for sig in descendants)
        assert descendant_names == [f".::{i}" for i in range(i, 5)]


@pytest.mark.unit()
def test_node_and_neighbors(dag):
    for i in range(1, 4):
        task = next(
            dag.nodes[sig]["task"]
            for sig in dag.nodes
            if dag.nodes[sig]["task"].name == f".::{i}"
        )
        nodes = node_and_neighbors(dag, task.signature)
        node_names = sorted(dag.nodes[sig]["task"].name for sig in nodes)
        assert node_names == [f".::{j}" for j in range(i - 1, i + 2)]


@pytest.mark.unit()
@pytest.mark.parametrize(
    ("tasks", "expectation", "expected"),
    [
        pytest.param(
            [
                Task(
                    base_name="1",
                    path=Path(),
                    function=None,
                    markers=[Mark("try_last", (), {})],
                )
            ],
            does_not_raise(),
            {"c12d8d4f7e2e3128d27878d1fb3d8e3583e90e68000a13634dfbf21f4d1456f3": -1},
            id="test try_last",
        ),
        pytest.param(
            [
                Task(
                    base_name="1",
                    path=Path(),
                    function=None,
                    markers=[Mark("try_first", (), {})],
                )
            ],
            does_not_raise(),
            {"c12d8d4f7e2e3128d27878d1fb3d8e3583e90e68000a13634dfbf21f4d1456f3": 1},
            id="test try_first",
        ),
        pytest.param(
            [Task(base_name="1", path=Path(), function=None, markers=[])],
            does_not_raise(),
            {"c12d8d4f7e2e3128d27878d1fb3d8e3583e90e68000a13634dfbf21f4d1456f3": 0},
            id="test no priority",
        ),
        pytest.param(
            [
                Task(
                    base_name="1",
                    path=Path(),
                    function=None,
                    markers=[Mark("try_first", (), {}), Mark("try_last", (), {})],
                )
            ],
            pytest.raises(ValueError, match="'try_first' and 'try_last' cannot be"),
            {".::1": 1},
            id="test mixed priorities",
        ),
        pytest.param(
            [
                Task(
                    base_name="1",
                    path=Path(),
                    function=None,
                    markers=[Mark("try_first", (), {})],
                ),
                Task(base_name="2", path=Path(), function=None, markers=[]),
                Task(
                    base_name="3",
                    path=Path(),
                    function=None,
                    markers=[Mark("try_last", (), {})],
                ),
            ],
            does_not_raise(),
            {
                "c12d8d4f7e2e3128d27878d1fb3d8e3583e90e68000a13634dfbf21f4d1456f3": 1,
                "c5f667e69824043475b1283ed8920e513cb4343ec7077f71a3d9f5972f5204b9": 0,
                "dca295f815f54d282b33e8d9398cea4962d0dfbe881d2ab28fc48ff9e060203a": -1,
            },
        ),
    ],
)
def test_extract_priorities_from_tasks(tasks, expectation, expected):
    with expectation:
        result = _extract_priorities_from_tasks(tasks)
        assert result == expected


@pytest.mark.unit()
def test_raise_error_for_undirected_graphs(dag):
    undirected_graph = dag.to_undirected()
    with pytest.raises(ValueError, match="Only directed graphs have a"):
        TopologicalSorter.from_dag(undirected_graph)


@pytest.mark.unit()
def test_raise_error_for_cycle_in_graph(dag):
<<<<<<< HEAD
    dag.add_edge(".::4", ".::1")
=======
    dag.add_edge(
        "115f685b0af2aef0c7317a0b48562f34cfb7a622549562bd3d34d4d948b4fdab",
        "55c6cef62d3e62d5f8fc65bb846e66d8d0d3ca60608c04f6f7b095ea073a7dcf",
    )
    scheduler = TopologicalSorter.from_dag(dag)
>>>>>>> 4e39b68d
    with pytest.raises(ValueError, match="The DAG contains cycles."):
        TopologicalSorter.from_dag(dag)


@pytest.mark.unit()
def test_ask_for_invalid_number_of_ready_tasks(dag):
    scheduler = TopologicalSorter.from_dag(dag)
    with pytest.raises(ValueError, match="'n' must be"):
        scheduler.get_ready(0)


@pytest.mark.unit()
def test_instantiate_sorter_from_other_sorter(dag):
    scheduler = TopologicalSorter.from_dag(dag)
    for _ in range(2):
        task_name = scheduler.get_ready()[0]
        scheduler.done(task_name)
    assert scheduler._nodes_done == {".::0", ".::1"}

    dag.add_node(".::5", task=Task(base_name="5", path=Path(), function=None))
    dag.add_edge(".::4", ".::5")

    new_scheduler = TopologicalSorter.from_dag_and_sorter(dag, scheduler)
    while new_scheduler.is_active():
        task_name = new_scheduler.get_ready()[0]
        new_scheduler.done(task_name)
    assert new_scheduler._nodes_done == {".::0", ".::1", ".::2", ".::3", ".::4", ".::5"}<|MERGE_RESOLUTION|>--- conflicted
+++ resolved
@@ -30,19 +30,9 @@
 
 @pytest.mark.unit()
 def test_sort_tasks_topologically(dag):
-<<<<<<< HEAD
-    dag = TopologicalSorter.from_dag(dag)
-    topo_ordering = []
-    while dag.is_active():
-        task_name = dag.get_ready()[0]
-        topo_ordering.append(task_name)
-        dag.done(task_name)
-    assert topo_ordering == [f".::{i}" for i in range(5)]
-=======
     topo_ordering = list(TopologicalSorter.from_dag(dag).static_order())
     topo_names = [dag.nodes[sig]["task"].name for sig in topo_ordering]
     assert topo_names == [f".::{i}" for i in range(5)]
->>>>>>> 4e39b68d
 
 
 @pytest.mark.unit()
@@ -173,15 +163,10 @@
 
 @pytest.mark.unit()
 def test_raise_error_for_cycle_in_graph(dag):
-<<<<<<< HEAD
-    dag.add_edge(".::4", ".::1")
-=======
     dag.add_edge(
         "115f685b0af2aef0c7317a0b48562f34cfb7a622549562bd3d34d4d948b4fdab",
         "55c6cef62d3e62d5f8fc65bb846e66d8d0d3ca60608c04f6f7b095ea073a7dcf",
     )
-    scheduler = TopologicalSorter.from_dag(dag)
->>>>>>> 4e39b68d
     with pytest.raises(ValueError, match="The DAG contains cycles."):
         TopologicalSorter.from_dag(dag)
 
