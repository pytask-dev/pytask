--- conflicted
+++ resolved
@@ -642,16 +642,11 @@
 
 
 @pytest.mark.end_to_end()
-<<<<<<< HEAD
-def test_task_will_be_executed_after_another_one_with_function(tmp_path):
-    source = """
-=======
 @pytest.mark.parametrize("decorator", ["", "@task"])
 def test_task_will_be_executed_after_another_one_with_function(
     runner, tmp_path, decorator
 ):
     source = f"""
->>>>>>> 7fa5e9af
     from pytask import task
     from pathlib import Path
     from typing_extensions import Annotated
