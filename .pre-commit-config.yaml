--- conflicted
+++ resolved
@@ -88,14 +88,11 @@
             mdformat-pyproject,
         ]
         files: (docs/.)
-<<<<<<< HEAD
-=======
 -   repo: https://github.com/nbQA-dev/nbQA
     rev: 1.8.5
     hooks:
     -   id: nbqa-mypy
         args: [--ignore-missing-imports]
->>>>>>> 3e2d4153
 -   repo: https://github.com/kynan/nbstripout
     rev: 0.7.1
     hooks:
