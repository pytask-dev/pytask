repos:
-   repo: https://github.com/pre-commit/pre-commit-hooks
    rev: v4.4.0
    hooks:
    -   id: check-added-large-files
        args: ['--maxkb=25']
    -   id: check-case-conflict
    -   id: check-merge-conflict
    -   id: check-vcs-permalinks
    -   id: check-yaml
    -   id: debug-statements
        exclude: (debugging\.py)
    -   id: end-of-file-fixer
    -   id: fix-byte-order-marker
    -   id: mixed-line-ending
    -   id: no-commit-to-branch
        args: [--branch, main]
    -   id: trailing-whitespace
-   repo: https://github.com/pre-commit/pygrep-hooks
    rev: v1.9.0
    hooks:
    -   id: python-check-blanket-noqa
    -   id: python-check-mock-methods
    -   id: python-no-eval
        exclude: expression.py
    -   id: python-no-log-warn
    -   id: python-use-type-annotations
    -   id: text-unicode-replacement-char
-   repo: https://github.com/asottile/reorder_python_imports
    rev: v3.9.0
    hooks:
    -   id: reorder-python-imports
        args: [--py37-plus, --add-import, 'from __future__ import annotations']
-   repo: https://github.com/asottile/pyupgrade
    rev: v3.3.1
    hooks:
    -   id: pyupgrade
        args: [--py37-plus]
-   repo: https://github.com/asottile/setup-cfg-fmt
    rev: v2.2.0
    hooks:
    -   id: setup-cfg-fmt
-   repo: https://github.com/PyCQA/docformatter
    rev: v1.5.1
    hooks:
    -   id: docformatter
        args: [--in-place, --wrap-summaries, "88", --wrap-descriptions, "88", --blank]
-   repo: https://github.com/psf/black
    rev: 22.12.0
    hooks:
    -   id: black
<<<<<<< HEAD
-   repo: https://github.com/PyCQA/flake8
    rev: 6.0.0
=======
-   repo: https://github.com/charliermarsh/ruff-pre-commit
    rev: v0.0.191
>>>>>>> ebf219d8
    hooks:
      - id: ruff
-   repo: https://github.com/dosisod/refurb
    rev: v1.9.0
    hooks:
    -   id: refurb
        args: [--ignore, FURB126]
-   repo: https://github.com/executablebooks/mdformat
    rev: 0.7.16
    hooks:
    -   id: mdformat
        additional_dependencies: [
            mdformat-gfm,
            mdformat-black,
        ]
        args: [--wrap, "88"]
        files: (README\.md)
-   repo: https://github.com/executablebooks/mdformat
    rev: 0.7.16
    hooks:
    -   id: mdformat
        additional_dependencies: [
            mdformat-myst,
            mdformat-black,
        ]
        args: [--wrap, "88"]
        files: (docs/.)
        exclude: |
            (?x)^(
                docs/source/how_to_guides/bp_structure_of_task_files.md|
                docs/source/how_to_guides/how_to_influence_build_order.md|
                docs/source/how_to_guides/repeating_tasks_with_different_inputs_the_pytest_way.md|
                docs/source/reference_guides/hookspecs.md|
                docs/source/tutorials/configuration.md|
                docs/source/tutorials/defining_dependencies_products.md|
                docs/source/tutorials/making_tasks_persist.md|
                docs/source/tutorials/repeating_tasks_with_different_inputs.md|
                docs/source/tutorials/selecting_tasks.md|
                docs/source/tutorials/set_up_a_project.md
            )$
-   repo: https://github.com/econchick/interrogate
    rev: 1.5.0
    hooks:
    -   id: interrogate
        args: [-v, --fail-under=75]
        exclude: ^(tests/|docs/|scripts/)
-   repo: https://github.com/codespell-project/codespell
    rev: v2.2.2
    hooks:
    -   id: codespell
        additional_dependencies: [tomli]
-   repo: https://github.com/mgedmin/check-manifest
    rev: "0.49"
    hooks:
    -   id: check-manifest
        args: [--no-build-isolation]
        additional_dependencies: [setuptools-scm, toml]
-   repo: https://github.com/pre-commit/mirrors-mypy
    rev: 'v0.991'
    hooks:
    -   id: mypy
        args: [
            --no-strict-optional,
            --ignore-missing-imports,
        ]
        additional_dependencies: [
            attrs>=19.2.0,
            click,
            types-setuptools
        ]
        pass_filenames: false
-   repo: meta
    hooks:
    -   id: check-hooks-apply
    -   id: check-useless-excludes
    # -   id: identity  # Prints all files passed to pre-commits. Debugging.<|MERGE_RESOLUTION|>--- conflicted
+++ resolved
@@ -49,13 +49,8 @@
     rev: 22.12.0
     hooks:
     -   id: black
-<<<<<<< HEAD
--   repo: https://github.com/PyCQA/flake8
-    rev: 6.0.0
-=======
 -   repo: https://github.com/charliermarsh/ruff-pre-commit
     rev: v0.0.191
->>>>>>> ebf219d8
     hooks:
       - id: ruff
 -   repo: https://github.com/dosisod/refurb
