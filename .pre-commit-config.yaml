--- conflicted
+++ resolved
@@ -37,20 +37,6 @@
     rev: v2.0.0
     hooks:
     -   id: refurb
-<<<<<<< HEAD
-        args: [--ignore, FURB126]
-        additional_dependencies: [
-            attrs>=21.3.0,
-            click,
-            optree,
-            pluggy>=1.3.0,
-            rich,
-            sqlalchemy>2,
-            typed-settings,
-            types-setuptools,
-        ]
-=======
->>>>>>> fbb3bb2d
 -   repo: https://github.com/executablebooks/mdformat
     rev: 0.7.17
     hooks:
