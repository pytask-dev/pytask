repos:
-   repo: https://github.com/pre-commit/pre-commit-hooks
    rev: v4.5.0
    hooks:
    -   id: check-added-large-files
        args: ['--maxkb=25']
    -   id: check-case-conflict
    -   id: check-merge-conflict
    -   id: check-vcs-permalinks
    -   id: check-yaml
    -   id: debug-statements
        exclude: (debugging\.py)
    -   id: end-of-file-fixer
    -   id: fix-byte-order-marker
    -   id: mixed-line-ending
    -   id: no-commit-to-branch
        args: [--branch, main]
    -   id: trailing-whitespace
        exclude: (__snapshots__)
-   repo: https://github.com/pre-commit/pygrep-hooks
    rev: v1.10.0
    hooks:
    -   id: python-check-blanket-noqa
    -   id: python-check-mock-methods
    -   id: python-no-log-warn
    -   id: text-unicode-replacement-char
-   repo: https://github.com/asottile/reorder-python-imports
    rev: v3.12.0
    hooks:
    -   id: reorder-python-imports
        args: [--py38-plus, --add-import, 'from __future__ import annotations']
        exclude: ^(docs_src/)
-   repo: https://github.com/asottile/reorder-python-imports
    rev: v3.12.0
    hooks:
    -   id: reorder-python-imports
        args: [--py38-plus]
        files: ^(docs_src/)
# -   repo: https://github.com/tox-dev/pyproject-fmt
#     rev: 1.2.0
#     hooks:
#     -   id: pyproject-fmt
-   repo: https://github.com/aio-libs/sort-all
    rev: v1.2.0
    hooks:
    -   id: sort-all
-   repo: https://github.com/astral-sh/ruff-pre-commit
    rev: v0.1.14
    hooks:
      - id: ruff-format
      - id: ruff
        args: [--unsafe-fixes]
-   repo: https://github.com/dosisod/refurb
    rev: v1.27.0
    hooks:
    -   id: refurb
        args: [--ignore, FURB126]
-   repo: https://github.com/pre-commit/mirrors-mypy
    rev: v1.8.0
    hooks:
    -   id: mypy
        additional_dependencies: [
            attrs>=21.3.0,
            click,
            optree,
            pluggy>=1.3.0,
            rich,
            sqlalchemy>2,
            types-setuptools,
        ]
        pass_filenames: false
-   repo: https://github.com/executablebooks/mdformat
    rev: 0.7.17
    hooks:
    -   id: mdformat
        additional_dependencies: [
            mdformat-gfm,
            mdformat-black,
            mdformat-pyproject,
        ]
        files: (README\.md)
-   repo: https://github.com/executablebooks/mdformat
    rev: 0.7.17
    hooks:
    -   id: mdformat
        additional_dependencies: [
            mdformat-myst,
            mdformat-black,
            mdformat-pyproject,
        ]
        files: (docs/.)
<<<<<<< HEAD
        exclude: |
            (?x)^(
                docs/source/index.md|
                docs/source/how_to_guides/bp_structure_of_task_files.md|
                docs/source/how_to_guides/how_to_influence_build_order.md|
                docs/source/how_to_guides/migrating_from_scripts_to_pytask.md|
                docs/source/how_to_guides/repeating_tasks_with_different_inputs_the_pytest_way.md|
                docs/source/how_to_guides/using_task_returns.md|
                docs/source/how_to_guides/writing_custom_nodes.md|
                docs/source/how_to_guides/hashing_inputs_of_tasks.md|
                docs/source/how_to_guides/provisional_nodes_and_task_generators.md|
                docs/source/reference_guides/hookspecs.md|
                docs/source/tutorials/configuration.md|
                docs/source/tutorials/debugging.md|
                docs/source/tutorials/defining_dependencies_products.md|
                docs/source/tutorials/making_tasks_persist.md|
                docs/source/tutorials/repeating_tasks_with_different_inputs.md|
                docs/source/tutorials/selecting_tasks.md|
                docs/source/tutorials/set_up_a_project.md|
                docs/source/tutorials/using_a_data_catalog.md|
                docs/source/tutorials/write_a_task.md
            )$
=======
>>>>>>> 984b7812
-   repo: https://github.com/nbQA-dev/nbQA
    rev: 1.7.1
    hooks:
    -   id: nbqa-black
    -   id: nbqa-isort
    -   id: nbqa-mypy
        args: [--ignore-missing-imports]
    -   id: nbqa-ruff
-   repo: https://github.com/kynan/nbstripout
    rev: 0.6.1
    hooks:
    -   id: nbstripout
        exclude: (docs)
-   repo: https://github.com/codespell-project/codespell
    rev: v2.2.6
    hooks:
    -   id: codespell
        additional_dependencies: [tomli]
        exclude: (\.ipynb)
-   repo: https://github.com/mgedmin/check-manifest
    rev: "0.49"
    hooks:
    -   id: check-manifest
        args: [--no-build-isolation]
        additional_dependencies: [setuptools-scm, toml, wheel]
-   repo: meta
    hooks:
    -   id: check-hooks-apply
    -   id: check-useless-excludes
    # -   id: identity  # Prints all files passed to pre-commits. Debugging.<|MERGE_RESOLUTION|>--- conflicted
+++ resolved
@@ -89,31 +89,6 @@
             mdformat-pyproject,
         ]
         files: (docs/.)
-<<<<<<< HEAD
-        exclude: |
-            (?x)^(
-                docs/source/index.md|
-                docs/source/how_to_guides/bp_structure_of_task_files.md|
-                docs/source/how_to_guides/how_to_influence_build_order.md|
-                docs/source/how_to_guides/migrating_from_scripts_to_pytask.md|
-                docs/source/how_to_guides/repeating_tasks_with_different_inputs_the_pytest_way.md|
-                docs/source/how_to_guides/using_task_returns.md|
-                docs/source/how_to_guides/writing_custom_nodes.md|
-                docs/source/how_to_guides/hashing_inputs_of_tasks.md|
-                docs/source/how_to_guides/provisional_nodes_and_task_generators.md|
-                docs/source/reference_guides/hookspecs.md|
-                docs/source/tutorials/configuration.md|
-                docs/source/tutorials/debugging.md|
-                docs/source/tutorials/defining_dependencies_products.md|
-                docs/source/tutorials/making_tasks_persist.md|
-                docs/source/tutorials/repeating_tasks_with_different_inputs.md|
-                docs/source/tutorials/selecting_tasks.md|
-                docs/source/tutorials/set_up_a_project.md|
-                docs/source/tutorials/using_a_data_catalog.md|
-                docs/source/tutorials/write_a_task.md
-            )$
-=======
->>>>>>> 984b7812
 -   repo: https://github.com/nbQA-dev/nbQA
     rev: 1.7.1
     hooks:
