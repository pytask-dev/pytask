repos:
-   repo: https://github.com/pre-commit/pre-commit-hooks
    rev: v4.3.0
    hooks:
    -   id: check-added-large-files
        args: ['--maxkb=25']
    -   id: check-case-conflict
    -   id: check-merge-conflict
    -   id: check-vcs-permalinks
    -   id: check-yaml
    -   id: debug-statements
        exclude: (debugging\.py)
    -   id: end-of-file-fixer
    -   id: fix-byte-order-marker
    -   id: mixed-line-ending
    -   id: no-commit-to-branch
        args: [--branch, main]
    -   id: trailing-whitespace
-   repo: https://github.com/pre-commit/pygrep-hooks
    rev: v1.9.0
    hooks:
    -   id: python-check-blanket-noqa
    -   id: python-check-mock-methods
    -   id: python-no-eval
        exclude: expression.py
    -   id: python-no-log-warn
    -   id: python-use-type-annotations
    -   id: rst-backticks
    -   id: rst-directive-colons
    -   id: rst-inline-touching-normal
    -   id: text-unicode-replacement-char
-   repo: https://github.com/asottile/reorder_python_imports
<<<<<<< HEAD
    rev: v3.1.0
=======
    rev: v3.3.0
>>>>>>> 5b8b0e11
    hooks:
    -   id: reorder-python-imports
        args: [--py37-plus, --add-import, 'from __future__ import annotations']
-   repo: https://github.com/asottile/pyupgrade
    rev: v2.34.0
    hooks:
    -   id: pyupgrade
        args: [--py37-plus]
-   repo: https://github.com/asottile/setup-cfg-fmt
    rev: v1.20.1
    hooks:
    -   id: setup-cfg-fmt
-   repo: https://github.com/psf/black
    rev: 22.6.0
    hooks:
    -   id: black
-   repo: https://github.com/PyCQA/flake8
    rev: 4.0.1
    hooks:
    -   id: flake8
        additional_dependencies: [
            flake8-alfred,
            flake8-bugbear,
            flake8-builtins,
            flake8-comprehensions,
            flake8-docstrings,
            flake8-eradicate,
            flake8-print,
            flake8-pytest-style,
            flake8-todo,
            flake8-typing-imports,
            flake8-unused-arguments,
            pep8-naming,
            pydocstyle,
            Pygments,
        ]
-   repo: https://github.com/executablebooks/mdformat
    rev: 0.7.14
    hooks:
    -   id: mdformat
        additional_dependencies: [
            mdformat-gfm,
            mdformat-black,
        ]
        args: [--wrap, "88"]
        files: (README\.md)
-   repo: https://github.com/executablebooks/mdformat
    rev: 0.7.14
    hooks:
    -   id: mdformat
        additional_dependencies: [
            mdformat-myst,
            mdformat-black,
        ]
        args: [--wrap, "88"]
        files: (docs/.)
        exclude: |
            (?x)^(
                docs/source/how_to_guides/bp_structure_of_task_files.md|
                docs/source/how_to_guides/how_to_influence_build_order.md|
                docs/source/how_to_guides/repeating_tasks_with_different_inputs_the_pytest_way.md|
                docs/source/reference_guides/hookspecs.md|
                docs/source/tutorials/configuration.md|
                docs/source/tutorials/defining_dependencies_products.md|
                docs/source/tutorials/making_tasks_persist.md|
                docs/source/tutorials/repeating_tasks_with_different_inputs.md|
                docs/source/tutorials/selecting_tasks.md|
                docs/source/tutorials/set_up_a_project.md
            )$
-   repo: https://github.com/econchick/interrogate
    rev: 1.5.0
    hooks:
    -   id: interrogate
        args: [-v, --fail-under=75]
        exclude: ^(tests/|docs/|scripts/)
-   repo: https://github.com/codespell-project/codespell
    rev: v2.1.0
    hooks:
    -   id: codespell
        args: [-L hist,-L unparseable]
-   repo: https://github.com/mgedmin/check-manifest
    rev: "0.48"
    hooks:
    -   id: check-manifest
        args: [--no-build-isolation]
        additional_dependencies: [setuptools-scm, toml]
-   repo: https://github.com/pre-commit/mirrors-mypy
<<<<<<< HEAD
    rev: 'v0.950'
=======
    rev: 'v0.961'
>>>>>>> 5b8b0e11
    hooks:
    -   id: mypy
        args: [
            --no-strict-optional,
            --ignore-missing-imports,
        ]
        additional_dependencies: [
            attrs>=19.2.0,
            click,
            types-setuptools
        ]
        pass_filenames: false
-   repo: meta
    hooks:
    -   id: check-hooks-apply
    -   id: check-useless-excludes
    # -   id: identity  # Prints all files passed to pre-commits. Debugging.<|MERGE_RESOLUTION|>--- conflicted
+++ resolved
@@ -30,11 +30,7 @@
     -   id: rst-inline-touching-normal
     -   id: text-unicode-replacement-char
 -   repo: https://github.com/asottile/reorder_python_imports
-<<<<<<< HEAD
-    rev: v3.1.0
-=======
     rev: v3.3.0
->>>>>>> 5b8b0e11
     hooks:
     -   id: reorder-python-imports
         args: [--py37-plus, --add-import, 'from __future__ import annotations']
@@ -122,11 +118,7 @@
         args: [--no-build-isolation]
         additional_dependencies: [setuptools-scm, toml]
 -   repo: https://github.com/pre-commit/mirrors-mypy
-<<<<<<< HEAD
-    rev: 'v0.950'
-=======
     rev: 'v0.961'
->>>>>>> 5b8b0e11
     hooks:
     -   id: mypy
         args: [
