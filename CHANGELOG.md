# Changes

The document records all past pytask releases and what went into them in reverse
chronological order. Releases follow [semantic versioning](https://semver.org/) and all
releases are available on [PyPI](https://pypi.org/project/pytask) and
[Anaconda.org](https://anaconda.org/conda-forge/pytask).

## 0.5.6 - 2025-xx-xx

- {pull}`703` fixes {issue}`701` by allowing `--capture tee-sys` again.
- {pull}`704` adds the `--explain` flag to show why tasks would be executed. Closes {issue}`466`.
- {pull}`706` disables syntax highlighting for platform version information in session header.
- {pull}`707` drops support for Python 3.9 as it has reached end of life.
- {pull}`708` updates mypy and fixes type issues.
- {pull}`709` add uv pre-commit check.
- {pull}`713` removes uv as a test dependency. Closes {issue}`712`. Thanks to {user}`erooke`!
<<<<<<< HEAD
- {pull}`719` fixes repeated tasks with the same function name in the programmatic interface to ensure all tasks execute correctly.
=======
- {pull}`718` fixes {issue}`717` by properly parsing the `pdbcls` configuration option from config files. Thanks to {user}`MImmesberger` for the report!
>>>>>>> 3d98726e

## 0.5.5 - 2025-07-25

- {pull}`692` documents how to use pytask with workspaces.
- {pull}`694` fixes {issue}`693` so that missing dependencies are detected in some cases. Thanks to {user}`timmens` for the report!

## 0.5.4 - 2025-06-08

- {pull}`676` ensures compatibility with click >8.2.0.
- {pull}`680` uses uv everywhere.
- {pull}`684` adds tests for lowest and highest dependency resolutions.
- {pull}`685` fixes the file urls in task and node names and enables colors and icons in
  Windows terminals.
- {pull}`686` updates the changelog and adds it to the repository root.

## 0.5.3 - 2025-05-16

- {pull}`650` allows to identify from which data catalog a node is coming from. Thanks
  to {user}`felixschmitz` for the report! The feature is enabled by adding an
  `attributes` field on `PNode` and `PProvisionalNode` that will be mandatory on custom
  nodes in v0.6.0.
- {pull}`662` adds the `.pixi` folder to be ignored by default during the collection.
- {pull}`671` enhances the documentation on complex repetitions. Closes {issue}`670`.
- {pull}`673` adds de-/serializer function attributes to the `PickleNode`. Closes
  {issue}`669`.
- {pull}`677` excludes the latest click v8.2.0 due to compatibility issues.
- {pull}`678` enables some tests in CI or offline, removes refurb.

## 0.5.2 - 2024-12-19

- {pull}`633` adds support for Python 3.13 and drops support for 3.8.
- {pull}`640` stops the live display when an exception happened during the execution.
- {pull}`646` adds a `.gitignore` to the `.pytask/` folder to exclude it from version
  control.
- {pull}`656` fixes the return type of the hash function for {class}`PythonNode`s.
  Thanks to {user}`axtimhaus` for reporting the issue.
- {pull}`657` documents `pipefunc`, another tool for executing graphs consisting out of
  functions.

## 0.5.1 - 2024-07-20

- {pull}`616` and {pull}`632` redesign the guide on "Scaling Tasks".
- {pull}`617` fixes an interaction with provisional nodes and `@mark.persist`.
- {pull}`618` ensures that `root_dir` of `DirectoryNode` is created before the task is
  executed.
- {pull}`619` makes coiled an optional import for tests. Thanks to {user}`erooke`.
- {pull}`620` makes tests more flexible about their location. Thanks to {user}`erooke`.
- {pull}`621` fixes the pull requests template.
- {pull}`626` resolves an issue with rerunning tasks via the programmatic API. Closes
  {issue}`625`. Thanks to @noppelmax for the issue!
- {pull}`627` adds a warning when users explicitly pass files to pytask that pytask is
  going to ignore because they do not match a pattern. Happens quite often when the task
  module's name does not start with `task_`.
- {pull}`628` fixes duplicated collection of task modules. Fixes {issue}`624`. Thanks to
  {user}`timmens` for the issue.
- {pull}`631` fixes display issues with the programmatic interface by giving each
  {class}`~_pytask.live.LiveManager` its own {class}`~rich.live.Live`.

## 0.5.0 - 2024-05-26

- {pull}`548` fixes the type hints for {meth}`~pytask.Task.execute` and
  {meth}`~pytask.TaskWithoutPath.execute`. Thanks to {user}`Ostheer`.
- {pull}`551` removes the deprecated `@pytask.mark.depends_on` and
  `@pytask.mark.produces`.
- {pull}`552` removes the deprecated `@pytask.mark.task`.
- {pull}`553` deprecates `paths` as a string in configuration and ensures that paths
  passed via the command line are relative to CWD and paths in the configuration
  relative to the config file.
- {pull}`555` uses new-style hook wrappers and requires pluggy 1.3 for typing.
- {pull}`557` fixes an issue with `@task(after=...)` in notebooks and terminals.
- {pull}`566` makes universal-pathlib an official dependency.
- {pull}`567` adds uv to the CI workflow for faster installation.
- {pull}`568` restricts `task_files` to a list of patterns and raises a better error.
- {pull}`569` removes the hooks related to the creation of the DAG.
- {pull}`571` removes redundant calls to `PNode.state()` which causes a high penalty for
  remote files.
- {pull}`573` removes the `pytask_execute_create_scheduler` hook.
- {pull}`579` fixes an interaction with `--pdb` and `--trace` and task that return. The
  debugging modes swallowed the return and `None` was returned. Closes {issue}`574`.
- {pull}`581` simplifies the code for tracebacks and unpublishes some utility functions.
- {pull}`586` improves linting.
- {pull}`587` improves typing of `capture.py`.
- {pull}`588` resets class variables of `ExecutionReport` and `Traceback`.
- {pull}`589` enables `import_path` to resolve the root path and module name of an
  imported file.
- {pull}`590` fixes an error introduced in {pull}`588`.
- {pull}`591` invalidates the cache of fsspec when checking whether a remote file
  exists. Otherwise, a remote file might be reported as missing although it was just
  created. See https://github.com/fsspec/s3fs/issues/851 for more info.
- {pull}`593` recreate `PythonNode`s every run since they carry the `_NoDefault` enum as
  the value whose state is `None`.
- {pull}`594` publishes `NodeLoadError`.
- {pull}`595` stops unwrapping task functions until a `coiled.function.Function`.
- {pull}`596` add project management with rye.
- {pull}`598` replaces requests with httpx.
- {pull}`599` adds a test fixture for switching the cwd.
- {pull}`600` refactors test using subprocesses.
- {pull}`603` fixes an example in the documentation about capturing warnings.
- {pull}`604` fixes some examples with `PythonNode`s in the documentation.
- {pull}`605` improves checks and CI.
- {pull}`606` improves the documentation for data catalogs.
- {pull}`609` allows a pending status for tasks. Useful for async backends implemented
  in pytask-parallel.
- {pull}`611` removes the initial task execution status from
  `pytask_execute_task_log_start`.
- {pull}`612` adds validation for data catalog names.

## 0.4.7 - 2024-03-19

- {pull}`580` is a backport of {pull}`579`.

## 0.4.6 - 2024-03-13

- {pull}`576` fixes accidentally collecting `pytask.MarkGenerator` when using
  `from pytask import mark`.

## 0.4.5 - 2024-01-09

- {pull}`515` enables tests with graphviz in CI. Thanks to {user}`NickCrews`.
- {pull}`517` raises an error when the configuration file contains a non-existing path
  (fixes #514). It also warns if the path is configured as a string, not a list of
  strings.
- {pull}`519` raises an error when builtin functions are wrapped with
  {func}`~pytask.task`. Closes {issue}`512`.
- {pull}`521` raises an error message when imported functions are wrapped with
  {func}`@task <pytask.task>` in a task module. Fixes {issue}`513`.
- {pull}`522` improves the issue templates.
- {pull}`523` refactors `_pytask.console._get_file`.
- {pull}`524` improves some linting and formatting rules.
- {pull}`525` enables pytask to work with remote files using universal_pathlib.
- {pull}`528` improves the codecov setup and coverage.
- {pull}`535` reenables and fixes tests with Jupyter.
- {pull}`536` allows partialed functions to be task functions.
- {pull}`538` updates the documentation. For example, colon fences are replaced by
  backticks to allow formatting all pages by mdformat.
- {pull}`539` implements the {confval}`hook_module` configuration value and
  `--hook-module` commandline option to register hooks.
- {pull}`540` changes the CLI entry-point and allow `pytask.build(tasks=task_func)` as
  the signatures suggested.
- {pull}`542` refactors the plugin manager.
- {pull}`543` fixes imports in tests and related issues.
- {pull}`544` requires sqlalchemy `>=2` and upgrades the syntax.
- {pull}`545` finalizes the release.

## 0.4.4 - 2023-12-04

- {pull}`509` improves the documentation.
- {pull}`510` fixes typing issues with the {class}`~pytask.DataCatalog`.

## 0.4.3 - 2023-12-01

- {pull}`483` simplifies the teardown of a task.
- {pull}`484` raises an informative error message when directories instead of files are
  used with path nodes.
- {pull}`485` adds missing steps to unconfigure pytask after the job is done, which
  caused flaky tests.
- {pull}`486` adds default names to {class}`~pytask.PPathNode`.
- {pull}`487` implements task generators and provisional nodes.
- {pull}`488` raises an error when an invalid value is used in a return annotation.
- {pull}`489` and {pull}`491` simplifies parsing products and does not raise an error
  when a product annotation is used with the argument name `produces`. And allow
  `produces` to intake any node.
- {pull}`490` refactors and better tests parsing of dependencies.
- {pull}`493` allows tasks to depend on other tasks.
- {pull}`496` makes pytask even lazier. Now, when a task produces a node whose hash
  remains the same, the consecutive tasks are not executed. It remained from when pytask
  relied on timestamps.
- {pull}`497` removes unnecessary code in the collection of tasks.
- {pull}`498` fixes an error when using {class}`~pytask.Task` and
  {class}`~pytask.TaskWithoutPath` in task modules.
- {pull}`500` refactors the dependencies for tests.
- {pull}`501` removes `MetaNode`.
- {pull}`508` catches objects that pretend to be a {class}`~pytask.PTask`. Fixes
  {issue}`507`.

## 0.4.2 - 2023-11-08

- {pull}`449` simplifies the code building of the plugin manager.
- {pull}`451` improves `collect_command.py` and renames `graph.py` to `dag_command.py`.
- {pull}`454` removes more `.svg`s and replaces them with animations.
- {pull}`455` adds more explanation when {meth}`~pytask.PNode.load` fails during the
  execution.
- {pull}`456` refers to the source code on Github when clicking on a source link.
- {pull}`457` refactors everything around formatting node names.
- {pull}`459` adds a pre-commit hook to sort `__all__`.
- {pull}`460` simplifies removing internal tracebacks from exceptions with a cause.
- {pull}`463` raises an error when a task function is not defined inside the loop body.
- {pull}`464` improves pinned dependencies.
- {pull}`465` adds test to ensure internal tracebacks are removed by reports.
- {pull}`466` implements hashing for files instead of modification timestamps.
- {pull}`470` moves `.pytask.sqlite3` to `.pytask`.
- {pull}`472` adds `is_product` to {meth}`~pytask.PNode.load`.
- {pull}`473` adds signatures to nodes which decouples an identifier from a name.
- {pull}`477` updates the PyPI action.
- {pull}`478` replaces black with ruff-format.
- {pull}`479` gives skips a higher precedence as an outcome than ancestor failed.
- {pull}`480` removes the check for missing root nodes from the generation of the DAG.
  It is delegated to the check during the execution.
- {pull}`481` improves coverage.
- {pull}`482` correctly handles names and signatures of {class}`~pytask.PythonNode`.

## 0.4.1 - 2023-10-11

- {pull}`443` ensures that `PythonNode.name` is always unique by only handling it
  internally.
- {pull}`444` moves all content of `setup.cfg` to `pyproject.toml`.
- {pull}`446` refactors `create_name_of_python_node` and fixes `PythonNode`s as returns.
- {pull}`447` simplifies the `tree_map` code while generating the DAG.
- {pull}`448` fixes handling multiple product annotations of a task.

## 0.4.0 - 2023-10-07

- {pull}`323` remove Python 3.7 support and use a new Github action to provide mamba.
- {pull}`384` allows to parse dependencies from every function argument if `depends_on`
  is not present.
- {pull}`387` replaces pony with sqlalchemy.
- {pull}`391` removes `@pytask.mark.parametrize`.
- {pull}`394` allows to add products with {obj}`typing.Annotated` and
  {obj}`~pytask.Product`.
- {pull}`395` refactors all occurrences of pybaum to `_pytask.tree_util`.
- {pull}`396` replaces pybaum with optree and adds paths to the name of
  {class}`pytask.PythonNode`'s allowing for better hashing.
- {pull}`397` adds support for {class}`typing.NamedTuple` and attrs classes in
  `@pytask.mark.task(kwargs=...)`.
- {pull}`398` deprecates the decorators `@pytask.mark.depends_on` and
  `@pytask.mark.produces`.
- {pull}`402` replaces ABCs with protocols allowing for more flexibility for users
  implementing their own nodes.
- {pull}`404` allows to use function returns to define task products.
- {pull}`406` allows to match function returns to node annotations with prefix trees.
- {pull}`408` removes `.value` from `Node` protocol.
- {pull}`409` make `.from_annot` an optional feature of nodes.
- {pull}`410` allows to pass functions to `PythonNode(hash=...)`.
- {pull}`411` implements a new functional interface and adds experimental support for
  defining and running tasks in REPLs or Jupyter notebooks.
- {pull}`412` adds protocols for tasks.
- {pull}`413` removes scripts to generate `.svg`s.
- {pull}`414` allow more ruff rules.
- {pull}`416` removes `.from_annot` again.
- {pull}`417` deprecates `pytask.mark.task` in favor of {func}`pytask.task`.
- {pull}`418` fixes and error and simplifies code in `dag.py`.
- {pull}`420` converts `DeprecationWarning`s to `FutureWarning`s for the deprecated
  decorators.
- {pull}`421` removes the deprecation warning when `produces` is used as an magic
  function keyword to define products.
- {pull}`423` adds a notebook to explain the functional interface.
- {pull}`424` fixes problems with `~_pytask.path.import_path`.
- {pull}`426` publishes the {mod}`pytask.tree_util` module.
- {pull}`427` fixes type annotations for {attr}`pytask.PTask.depends_on` and
  {attr}`pytask.PTask.produces`.
- {pull}`428` updates the example in the readme.
- {pull}`429` implements a more informative error message when `node.state()` throws an
  exception. Now, it is easy to see which tasks are affected.
- {pull}`430` updates some parts of the documentation.
- {pull}`431` enables colors for WSL.
- {pull}`432` fixes type checking of `pytask.mark.xxx`.
- {pull}`433` fixes the ids generated for {class}`~pytask.PythonNode`s.
- {pull}`437` fixes the detection of task functions and publishes
  {func}`pytask.is_task_function`.
- {pull}`438` clarifies some types.
- {pull}`440` refines more types.
- {pull}`441` updates more parts of the documentation.
- {pull}`442` allows users to import `from pytask import mark` and use `@mark.skip`.

## 0.3.2 - 2023-06-07

- {pull}`345` updates the version numbers in animations.
- {pull}`352` publishes `db` that is required by pytask-environment.
- {pull}`354` adds a `-f/--force` flag to execute tasks even though nothing may have
  changed.
- {pull}`355` refactors a lot of things related to nodes.
- {pull}`357` add hashing for task files to detect changes when modification times do
  not match.
- {pull}`364` updates `update_plugin_list.py`.
- {pull}`365` reworks the panel on the index page with sphinx-design.
- {pull}`366` adds light and dark logos and fixes some warnings when building the
  documentation.
- {pull}`369` fixes an error in `update_plugin_list.py` introduced by {pull}`364`.
- {pull}`370` reverts the changes that turn `Node.state()` into a hook.
- {pull}`371` renames `Node` to `MetaNode`.
- {pull}`373` adds importing task modules to `sys.modules` and fully adopting pytest's
  importlib mode. Thanks to {user}`NickCrews`. (Fixes {issue}`374`.)
- {pull}`376` enhances the documentation for `pytask dag`.
- {pull}`378` conditionally skips test on MacOS.
- {pull}`381` deprecates `@pytask.mark.parametrize`. (Closes {issue}`233`.)
- {pull}`501` removes `pytask.MetaNode`.

## 0.3.1 - 2023-12-25

- {pull}`337` fixes fallback to root path when `pytask collect` or `pytask clean` are
  used without paths.

## 0.3.0 - 2023-12-22

- {pull}`313` refactors the configuration. INI configurations are no longer supported.
- {pull}`326` fixes the badge for status of the workflow.
- {pull}`329` adds ruff to pre-commit hooks.
- {pull}`330` add a guide for migrating from scripts to pytask.
- {pull}`332` refactors `database.py`.
- {pull}`333` requires attrs v21.3.0 and updates the code accordingly.
- {pull}`334` adds `target-version` to ruff config.

## 0.2.7 - 2022-12-14

- {pull}`307` adds Python 3.11 to the CI.
- {pull}`308` replaces pydot with pygraphviz.
- {pull}`311` fixes a link in the documentation.
- {pull}`311` adds refurb to pre-commit hooks.
- {pull}`318` clarifies an example on nested dependencies and products.
- {pull}`321` converts more choice options to enums.
- {pull}`322` replaces SVGs with animations by termynal.
- {pull}`325` allows to collect dynamically created tasks.

## 0.2.6 - 2022-10-27

- {pull}`297` moves non-hook functions from `warnings.py` to `warnings_utils.py` and
  publishes them so that pytask-parallel can import them.
- {pull}`305` removes traces of colorama. Whatever it did should be handled by rich.

## 0.2.5 - 2022-08-02

- {pull}`288` fixes pinning pybaum to v0.1.1 or a version that supports `tree_yield()`.
- {pull}`289` shortens the task ids when using `pytask collect`. Fixes {issue}`286`.
- {pull}`290` implements a dry-run with `pytask --dry-run` to see which tasks would be
  executed.
- {pull}`296` fixes a bug where the source code of the wrapped function could not be
  retrieved.

## 0.2.4 - 2022-06-28

- {pull}`279` enhances some tutorials with spell and grammar checking.
- {pull}`282` updates the tox configuration.
- {pull}`283` fixes an issue with coverage and tests using pexpect + `pdb.set_trace()`.
- {pull}`285` implements that pytask does not show the traceback of tasks that are
  skipped because their previous task failed. Fixes {issue}`284`.
- {pull}`287` changes that all files that are not produced by a task are displayed in
  the error message. Fixes {issue}`262`.

## 0.2.3 - 2022-05-30

- {pull}`276` fixes `pytask clean` when git is not installed. Fixes {issue}`275`.
- {pull}`277` ignores `DeprecationWarning` and `PendingDeprecationWarning` by default.
  Previously, they were enabled, but they should be shown when testing the project with
  pytest, not after the execution with pytask. Fixes {issue}`269`.
- {pull}`278` counts multiple occurrences of a warning instead of listing the module or
  task name again and again. Fixes {issue}`270`.

## 0.2.2 - 2022-05-14

- {pull}`267` fixes the info under the live execution table to show the total number of
  tasks also for pytask-parallel.
- {pull}`273` reworks `pytask clean` so that it ignores files tracked by git. Resolves
  {issue}`146`.

## 0.2.1 - 2022-04-28

- {pull}`259` adds an `.svg` for profiling tasks.
- {pull}`261` adds a config file option to sort entries in live table
- {pull}`262` allows pytask to capture warnings. Here is the
  [guide](https://pytask-dev.readthedocs.io/en/stable/how_to_guides/capture_warnings.html).

## 0.2.0 - 2022-04-14

- {pull}`211` allows for flexible dependencies and products which can be any pytree of
  native Python objects as supported by pybaum.
- {pull}`227` implements `task.kwargs` as a new way for a task to hold parametrized
  arguments. It also implements {class}`_pytask.models.CollectionMetadata` to carry
  parametrized arguments to the task class.
- {pull}`228` removes `task.pytaskmark` and moves the information to
  {attr}`pytask.CollectionMetadata.markers`.
- {pull}`229` implements a new loop-based approach to parametrizations using the
  {func}`@pytask.mark.task <pytask.mark.task>` decorator.
- {pull}`230` implements {class}`_pytask.logging._TimeUnit` as a
  {class}`typing.NamedTuple` for better typing.
- {pull}`232` moves the documentation to MyST.
- {pull}`234` removes `MetaTask`. There is only {class}`pytask.Task`.
- {pull}`235` refactors the utility functions for dealing with marks in
  {mod}`_pytask.mark_utils`. (Closes {issue}`220`.)
- {pull}`236` refactors {mod}`_pytask.collect` and places shared functions in
  {mod}`_pytask.collect_utils`.
- {pull}`237` publish more functions.
- {pull}`238` allows any order of decorators with a `@pytask.mark.task` decorator.
- {pull}`239` adds a warning on globals for parametrizations and some fixes.
- {pull}`241` allows parametrizing over single dicts.
- {pull}`242` removes tasks from global {obj}`_pytask.task_utils.COLLECTED_TASKS` to
  avoid re-collection when the programmatic interface is used.
- {pull}`243` converts choice options to use enums instead of simple strings.
- {pull}`245` adds choices on the command line to the help pages as metavars and show
  defaults.
- {pull}`246` formalizes choices for {class}`click.Choice` to {class}`enum.Enum`.
- {pull}`252` adds a counter at the bottom of the execution table to show how many tasks
  have been processed.
- {pull}`253` adds support for `pyproject.toml`.
- {pull}`254` improves test coverage, fixes a bug, and improves the deprecation message
  for the configuration.
- {pull}`255` converts the readme to markdown and multiple pngs to svgs.
- {pull}`256` adds even more svgs and scripts to generate them to the documentation and
  other improvements.

## 0.1.9 - 2022-02-23

- {pull}`197` publishes types, and adds classes and functions to the main namespace.
- {pull}`217` enhances the tutorial on how to set up a project.
- {pull}`218` removes `depends_on` and `produces` from the task function when parsed.
- {pull}`219` removes some leftovers from pytest in {class}`~_pytask.mark.Mark`.
- {pull}`221` adds more test cases for parametrizations.
- {pull}`222` adds an automated Github Actions job for creating a list pytask plugins.
- {pull}`225` fixes a circular import noticeable in plugins created by {pull}`197`.
- {pull}`226` fixes a bug where the number of items in the live table during the
  execution is not exhausted. (Closes {issue}`223`.)

## 0.1.8 - 2022-02-07

- {pull}`210` allows `__tracebackhide__` to be a callable that accepts the current
  exception as an input. Closes {issue}`145`.
- {pull}`213` improves coverage and reporting.
- {pull}`215` makes the help pages of the CLI prettier.

## 0.1.7 - 2022-01-28

- {pull}`153` adds support for Python 3.10 which requires pony >= 0.7.15.
- {pull}`192` deprecates Python 3.6.
- {pull}`209` cancels previous CI jobs when a new job is started.

## 0.1.6 - 2022-01-27

- {pull}`191` adds a guide on how to profile pytask to the developer's guide.
- {pull}`192` deprecates Python 3.6.
- {pull}`193` adds more figures to the documentation.
- {pull}`194` updates the `README.rst`.
- {pull}`196` references the two new cookiecutters for projects and plugins.
- {pull}`198` fixes the documentation of
  {func}`@pytask.mark.skipif <pytask.mark.skipif>`. (Closes {issue}`195`)
- {pull}`199` extends the error message when paths are ambiguous on case-insensitive
  file systems.
- {pull}`200` implements the {func}`@pytask.mark.task <pytask.mark.task>` decorator to
  mark functions as tasks regardless of whether they are prefixed with `task_` or not.
- {pull}`201` adds tests for `_pytask.mark_utils`.
- {pull}`204` removes internal traceback frames from exceptions raised somewhere in
  pytask.
- {pull}`208` fixes the best practices guide for parametrizations.
- {pull}`209` cancels previous CI runs automatically.
- {pull}`212` add `.coveragerc` and improve coverage.

## 0.1.5 - 2022-01-10

- {pull}`184` refactors {func}`~_pytask.shared.reduce_node_name` and shorten task names
  in many places.
- {pull}`185` fix issues with drawing a graph and adds the `--rank-direction` to change
  the direction of the DAG.
- {pull}`186` enhance live displays by deactivating auto-refresh, among other things.
- {pull}`187` allows to enable and disable showing tracebacks and potentially different
  styles in the future with `show_traceback=True|False`.
- {pull}`188` refactors some code related to {class}`pytask.ExitCode`.
- {pull}`189` do not display a table in the execution if no task was run.
- {pull}`190` updates the release notes.

## 0.1.4 - 2022-01-04

- {pull}`153` adds support and testing for Python 3.10.
- {pull}`159` removes files for creating a conda package which is handled by
  conda-forge.
- {pull}`160` adds rudimentary typing to pytask.
- {pull}`161` removes a workaround for pyreadline which is also removed in pytest 7.
- {pull}`163` allow forward slashes in expressions and marker expressions.
- {pull}`164` allows to use backward slashes in expressions and marker expressions.
- {pull}`167` makes small changes to the docs.
- {pull}`172` embeds URLs in task ids. See {confval}`editor_url_scheme` for more
  information.
- {pull}`173` replaces `ColorCode` with custom rich themes.
- {pull}`174` restructures loosely defined outcomes to clear `enum.Enum`.
- {pull}`176` and {pull}`177` implement a summary panel that holds aggregate information
  about the number of successes, fails and other status.
- {pull}`178` adds stylistic changes like reducing tasks ids even more and dimming the
  path part.
- {pull}`180` fixes parsing relative paths from the configuration file.
- {pull}`181` adds correct formatting of running tasks.
- {pull}`182` introduces that only the starting year is displayed in the license
  following <https://hynek.me/til/copyright-years>.
- {pull}`183` enables tracing down the source of a function through decorators.

## 0.1.3 - 2021-11-30

- {pull}`157` adds packaging to the dependencies of the package.
- {pull}`158` converts time units to the nearest integer.

## 0.1.2 - 2021-11-27

- {pull}`135` implements handling of version in docs as proposed by setuptools-scm.
- {pull}`142` removes the display of skipped and persisted tasks from the live execution
  table for the default verbosity level of 1. They are displayed at 2.
- {pull}`144` adds tryceratops to the pre-commit hooks for catching issues with
  exceptions.
- {pull}`151` adds a limit on the number of items displayed in the execution table which
  is configurable with {confval}`n_entries_in_table` in the configuration file.
- {pull}`152` makes the duration of the execution readable by humans by separating it
  into days, hours, minutes and seconds.
- {pull}`155` implements functions to check for optional packages and programs and
  raises errors for requirements to draw the DAG earlier.
- {pull}`156` adds the option {confval}`show_errors_immediately` to print/show errors as
  soon as they occur. Resolves {issue}`150`.

## 0.1.1 - 2021-08-25

- {pull}`138` changes the default `verbosity` to `1` which displays the live table
  during execution and `0` display the symbols for outcomes (e.g. `.`, `F`, `s`).
- {pull}`139` enables rich's auto-refresh mechanism for live objects which causes almost
  no performance penalty for the live table compared to the symbolic output.

## 0.1.0 - 2021-07-20

- {pull}`106` implements a verbose mode for the execution which is available with
  `pytask -v` and shows a table with running and completed tasks. It also refines the
  collection status.
- {pull}`116`, {pull}`117`, and {pull}`123` fix {issue}`104` which prevented to skip
  tasks with missing dependencies.
- {pull}`118` makes the path to the configuration in the session header os-specific.
- {pull}`119` changes that when marker or keyword expressions are used to select tasks,
  also the predecessors of the selected tasks will be executed.
- {pull}`120` implements that a single `KeyboardInterrupt` stops the execution and
  previously collected reports are shown. Fixes {issue}`111`.
- {pull}`121` add skipped and persisted tasks to the execution footer.
- {pull}`127` make the table during execution the default. Silence pytask with negative
  verbose mode integers and increase verbosity with positive ones.
- {pull}`129` allows to hide frames from the traceback by using
  `__tracebackhide__ = True`.
- {pull}`130` enables rendering of tracebacks from subprocesses with rich.

## 0.0.16 - 2021-06-25

- {pull}`113` fixes error when using `pytask --version` with click v8.

## 0.0.15 - 2021-06-24

- {pull}`80` replaces some remaining formatting using `pprint` with `rich`.
- {pull}`81` adds a warning if a path is not correctly cased on a case-insensitive file
  system. This facilitates cross-platform builds of projects. Deactivate the check by
  setting `check_casing_of_paths = false` in the configuration file. See
  {confval}`check_casing_of_paths` for more information.
- {pull}`83` replaces `versioneer` with `setuptools_scm`.
- {pull}`84` fixes an error in the path normalization introduced by {pull}`81`.
- {pull}`85` sorts collected tasks, dependencies, and products by name.
- {pull}`87` fixes that dirty versions are displayed in the documentation.
- {pull}`88` adds the `pytask profile` command to show information on tasks like
  duration and file size of products.
- {pull}`93` fixes the display of parametrized arguments in the console.
- {pull}`94` adds {confval}`show_locals` which allows to print local variables in
  tracebacks.
- {pull}`96` implements a spinner to show the progress during the collection.
- {pull}`99` enables color support in WSL and fixes {confval}`show_locals` during
  collection.
- {pull}`101` implement to visualize the project's DAG. {pull}`108` refines the
  implementation.
- {pull}`102` adds an example if a parametrization provides not the number of arguments
  specified in the signature.
- {pull}`105` simplifies the logging of the tasks.
- {pull}`107` adds and new hook {func}`~_pytask.hookspecs.pytask_unconfigure` which
  makes pytask return {func}`pdb.set_trace` at the end of a session which allows to use
  {func}`breakpoint` inside test functions using pytask.
- {pull}`109` makes pytask require networkx>=2.4 since previous versions fail with
  Python 3.9.
- {pull}`110` adds a "New Features" section to the `README.rst`.

## 0.0.14 - 2021-03-23

- {pull}`74` reworks the formatting of the command line output by using `rich`. Due to
  the new dependency, support for pytask with Python \<3.6.1 on PyPI and with Python
  \<3.7 on Anaconda will end.
- {pull}`76` fixes {issue}`75` which reports a bug when a closest ancestor cannot be
  found to shorten node names in the CLI output. Instead a common ancestor is used.

## 0.0.13 - 2021-03-09

- {pull}`72` adds conda-forge to the README and highlights importance of specifying
  dependencies and products.
- {pull}`62` implements the {func}`pytask.mark.skipif` marker to conditionally skip
  tasks. Many thanks to {user}`roecla` for implementing this feature and a warm welcome
  since she is the first pytask contributor!

## 0.0.12 - 2021-02-27

- {pull}`55` implements miscellaneous fixes to improve error message, tests and
  coverage.
- {pull}`59` adds a tutorial on using plugins and features plugins more prominently.
- {pull}`60` adds the MIT license to the project and mentions pytest and its developers.
- {pull}`61` adds many changes to the documentation.
- {pull}`65` adds versioneer to pytask and {pull}`66` corrects the coverage reports
  which were deflated due to the new files.
- {pull}`67` prepares pytask to be published on PyPI and {pull}`68` fixes the pipeline,
  and {pull}`69` prepares releasing v0.0.12 and adds new shields.

## 0.0.11 - 2020-12-27

- {pull}`45` adds the option to stop execution after a number of tasks has failed.
  Closes {issue}`44`.
- {pull}`47` reduce node names in error messages while resolving dependencies.
- {pull}`49` starts a style guide for pytask.
- {pull}`50` implements correct usage of singular and plural in collection logs.
- {pull}`51` allows to invoke pytask through the Python interpreter with
  `python -m pytask` which will add the current path to `sys.path`.
- {pull}`52` allows to prioritize tasks with `pytask.mark.try_last` and
  `pytask.mark.try_first`.
- {pull}`53` changes the theme of the documentation to furo.
- {pull}`54` releases v0.0.11.

## 0.0.10 - 2020-11-18

- {pull}`40` cleans up the capture manager and other parts of pytask.
- {pull}`41` shortens the task ids in the error reports for better readability.
- {pull}`42` ensures that lists with one element and dictionaries with only a zero key
  as input for `@pytask.mark.depends_on` and `@pytask.mark.produces` are preserved as a
  dictionary inside the function.

## 0.0.9 - 2020-10-28

- {pull}`31` adds `pytask collect` to show information on collected tasks.
- {pull}`32` fixes `pytask clean`.
- {pull}`33` adds a module to apply common parameters to the command line interface.
- {pull}`34` skips `pytask_collect_task_teardown` if task is None.
- {pull}`35` adds the ability to capture stdout and stderr with the CaptureManager.
- {pull}`36` reworks the debugger to make it work with the CaptureManager.
- {pull}`37` removes `reports` argument from hooks related to task collection.
- {pull}`38` allows to pass dictionaries as dependencies and products and inside the
  function `depends_on` and `produces` become dictionaries.
- {pull}`39` releases v0.0.9.

## 0.0.8 - 2020-10-04

- {pull}`30` fixes or adds the session object to some hooks which was missing from the
  previous release.

## 0.0.7 - 2020-10-03

- {pull}`25` allows to customize the names of the task files.
- {pull}`26` makes commands return the correct exit codes.
- {pull}`27` implements the `pytask_collect_task_teardown` hook specification to perform
  checks after a task is collected.
- {pull}`28` implements the `@pytask.mark.persist` decorator.
- {pull}`29` releases 0.0.7.

## 0.0.6 - 2020-09-12

- {pull}`16` reduces the traceback generated from tasks, failure section in report, fix
  error passing a file path to pytask, add demo to README.
- {pull}`17` changes the interface to subcommands, adds `"-c/--config"` option to pass a
  path to a configuration file and adds `pytask clean` ({pull}`22` as well), a command
  to clean your project.
- {pull}`18` changes the documentation theme to alabaster.
- {pull}`19` adds some changes related to ignored folders.
- {pull}`20` fixes copying code examples in the documentation.
- {pull}`21` enhances the ids generated by parametrization, allows to change them via
  the `ids` argument, and adds tutorials.
- {pull}`23` allows to specify paths via the configuration file, documents the cli and
  configuration options.
- {pull}`24` releases 0.0.6.

## 0.0.5 - 2020-08-12

- {pull}`10` turns parametrization into a plugin.
- {pull}`11` extends the documentation.
- {pull}`12` replaces `pytest.mark` with `pytask.mark`.
- {pull}`13` implements selecting tasks via expressions or marker expressions.
- {pull}`14` separates the namespace of pytask to `pytask` and `_pytask`.
- {pull}`15` implements better tasks ids which consists of
  \<path-to-task-file>::\<func-name> and are certainly unique. And, it releases 0.0.5.

## 0.0.4 - 2020-07-22

- {pull}`9` adds hook specifications to the parametrization of tasks which allows
  `pytask-latex` and `pytask-r` to pass different command line arguments to a
  parametrized task and its script. Also, it prepares the release of 0.0.4.

## 0.0.3 - 2020-07-19

- {pull}`7` makes pytask exit with code 1 if a task failed and the
  `skip_ancestor_failed` decorator is only applied to descendant tasks not the task
  itself.
- {pull}`8` releases v0.0.3

## 0.0.2 - 2020-07-17

- {pull}`2` provided multiple small changes.
- {pull}`3` implements a class which holds the execution report of one task.
- {pull}`4` makes adjustments after moving to `main` as the default branch.
- {pull}`5` adds `pytask_add_hooks` to add more hook specifications and register hooks.
- {pull}`6` releases v0.0.2.

## 0.0.1 - 2020-06-29

- {pull}`1` combined the whole effort which went into releasing v0.0.1.<|MERGE_RESOLUTION|>--- conflicted
+++ resolved
@@ -14,11 +14,8 @@
 - {pull}`708` updates mypy and fixes type issues.
 - {pull}`709` add uv pre-commit check.
 - {pull}`713` removes uv as a test dependency. Closes {issue}`712`. Thanks to {user}`erooke`!
-<<<<<<< HEAD
+- {pull}`718` fixes {issue}`717` by properly parsing the `pdbcls` configuration option from config files. Thanks to {user}`MImmesberger` for the report!
 - {pull}`719` fixes repeated tasks with the same function name in the programmatic interface to ensure all tasks execute correctly.
-=======
-- {pull}`718` fixes {issue}`717` by properly parsing the `pdbcls` configuration option from config files. Thanks to {user}`MImmesberger` for the report!
->>>>>>> 3d98726e
 
 ## 0.5.5 - 2025-07-25
 
