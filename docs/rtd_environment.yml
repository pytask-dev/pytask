channels:
  - conda-forge

dependencies:
  - python >= 3.6
<<<<<<< HEAD
=======
  - pip
>>>>>>> 4591cd42
  - furo
  - ipython
  - nbsphinx
  - sphinx
  - sphinx-autoapi
  - sphinx-autodoc-typehints
  - sphinx-click
  - sphinx-copybutton
  - sphinx-panels

  # Package dependencies necessary for sphinx-click
  - attrs >=17.4.0
  - click
  - click-default-group
  - networkx
  - pluggy
  - pony >=0.7.13
  - pexpect

  - pip:
    - -e ../<|MERGE_RESOLUTION|>--- conflicted
+++ resolved
@@ -3,10 +3,7 @@
 
 dependencies:
   - python >= 3.6
-<<<<<<< HEAD
-=======
   - pip
->>>>>>> 4591cd42
   - furo
   - ipython
   - nbsphinx
