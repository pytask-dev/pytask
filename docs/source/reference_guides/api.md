# API

## Command line interface

To extend pytask's command line interface and set the right types for your options,
pytask offers the following functionalities.

### Classes

```{eval-rst}
.. autoclass:: pytask.ColoredCommand
.. autoclass:: pytask.ColoredGroup
.. autoclass:: pytask.EnumChoice
```

## Compatibility

```{eval-rst}
.. autofunction:: pytask.check_for_optional_program
.. autofunction:: pytask.import_optional_dependency
```

## Console

To write to the terminal, use pytask's console.

```{eval-rst}
.. class:: pytask.console
```

## Marks

pytask uses marks to attach additional information to task functions which is processed
by the host or by plugins. The following marks are available by default.

### Built-in marks

```{eval-rst}
.. function:: pytask.mark.depends_on(objects: Any | Iterable[Any] | dict[Any, Any])

    Specify dependencies for a task.

    :type objects: Any | Iterable[Any] | dict[Any, Any]
    :param objects:
        Can be any valid Python object or an iterable of any Python objects. To be
        valid, it must be parsed by some hook implementation for the
        :func:`_pytask.hookspecs.pytask_collect_node` entry-point.
```

```{eval-rst}
.. function:: pytask.mark.persist()

    A marker for a task which should be persisted.
```

```{eval-rst}
.. function:: pytask.mark.produces(objects: Any | Iterable[Any] | dict[Any, Any])

    Specify products of a task.

    :type objects: Any | Iterable[Any] | dict[Any, Any]
    :param objects:
        Can be any valid Python object or an iterable of any Python objects. To be
        valid, it must be parsed by some hook implementation for the
        :func:`_pytask.hookspecs.pytask_collect_node` entry-point.
```

```{eval-rst}
.. function:: pytask.mark.skipif(condition: bool, *, reason: str)

    Skip a task based on a condition and provide a necessary reason.

    :param bool condition: A condition for when the task is skipped.
    :param str reason: A reason why the task is skipped.
```

```{eval-rst}
.. function:: pytask.mark.skip_ancestor_failed(reason: str = "No reason provided")

    An internal marker for a task which is skipped because an ancestor failed.

    :param str reason: A reason why the task is skipped.
```

```{eval-rst}
.. function:: pytask.mark.skip_unchanged()

    An internal marker for a task which is skipped because nothing has changed.

    :param str reason: A reason why the task is skipped.
```

```{eval-rst}
.. function:: pytask.mark.skip()

    Skip a task.
```

```{eval-rst}
.. function:: pytask.mark.task(name, *, id, kwargs)

    The task decorator allows to mark any task function regardless of its name as a task
    or assigns a new task name.

    It also allows to repeat tasks in for-loops by adding a specific ``id`` or keyword
    arguments via ``kwargs``.

    .. deprecated:: 0.4.0

       Will be removed in v0.5.0. Use :func:`~pytask.task` instead.

    :type name: str | None
    :param name: The name of the task.
    :type id: str | None
    :param id:  An id for the task if it is part of a parametrization.
    :type kwargs: dict[Any, Any] | None
    :param kwargs:
        A dictionary containing keyword arguments which are passed to the task when it
        is executed.

```

```{eval-rst}
.. function:: pytask.mark.try_first

    Indicate that the task should be executed as soon as possible.

    This indicator is a soft measure to influence the execution order of pytask.

    .. important::

        This indicator is not intended for general use to influence the build order and
        to overcome misspecification of task dependencies and products.

        It should only be applied to situations where it is hard to define all
        dependencies and products and automatic inference may be incomplete like with
        pytask-latex and latex-dependency-scanner.

```

```{eval-rst}
.. function:: pytask.mark.try_last

    Indicate that the task should be executed as late as possible.

    This indicator is a soft measure to influence the execution order of pytask.

    .. important::

        This indicator is not intended for general use to influence the build order and
        to overcome misspecification of task dependencies and products.

        It should only be applied to situations where it is hard to define all
        dependencies and products and automatic inference may be incomplete like with
        pytask-latex and latex-dependency-scanner.
```

### Custom marks

Marks are created dynamically using the factory object {class}`pytask.mark` and applied
as a decorator.

For example:

```python
@pytask.mark.timeout(10, "slow", method="thread")
def task_function():
    ...
```

Will create and attach a {class}`Mark <pytask.Mark>` object to the collected
{class}`Task <pytask.Task>` to the `markers` attribute. The `mark` object will have the
following attributes:

```python
mark.args == (10, "slow")
mark.kwargs == {"method": "thread"}
```

Example for using multiple custom markers:

```python
@pytask.mark.timeout(10, "slow", method="thread")
@pytask.mark.slow
def task_function():
    ...
```

### Classes

```{eval-rst}
.. autoclass:: pytask.Mark
.. autoclass:: pytask.mark
.. autoclass:: pytask.MarkDecorator
.. autoclass:: pytask.MarkGenerator
```

### Functions

These functions help you to handle marks.

```{eval-rst}
.. autofunction:: pytask.get_all_marks
.. autofunction:: pytask.get_marks
.. autofunction:: pytask.has_mark
.. autofunction:: pytask.remove_marks
.. autofunction:: pytask.set_marks
```

## Exceptions

Exceptions all inherit from

```{eval-rst}
.. autoclass:: pytask.PytaskError
```

The following exceptions can be used to interrupt pytask's flow, emit reduced tracebacks
and return the correct exit codes.

```{eval-rst}
.. autoclass:: pytask.CollectionError
.. autoclass:: pytask.ConfigurationError
.. autoclass:: pytask.ExecutionError
.. autoclass:: pytask.ResolvingDependenciesError
```

The remaining exceptions convey specific errors.

```{eval-rst}
.. autoclass:: pytask.NodeNotCollectedError
.. autoclass:: pytask.NodeNotFoundError
```

## General classes

```{eval-rst}
.. autoclass:: pytask.Session
.. autoclass:: pytask.DataCatalog
   :members:
```

## Protocols

Protocols define how tasks and nodes for dependencies and products have to be set up.

```{eval-rst}
.. autoprotocol:: pytask.MetaNode
   :show-inheritance:
.. autoprotocol:: pytask.PNode
   :show-inheritance:
.. autoprotocol:: pytask.PPathNode
   :show-inheritance:
.. autoprotocol:: pytask.PTask
   :show-inheritance:
.. autoprotocol:: pytask.PTaskWithPath
   :show-inheritance:
```

## Nodes

Nodes are the interface for different kinds of dependencies or products.

```{eval-rst}
.. autoclass:: pytask.PathNode
<<<<<<< HEAD
.. autoclass:: pytask.PickleNode
=======
   :members: load, save
.. autoclass:: pytask.PickleNode
   :members: load, save
>>>>>>> 32e02f8f
.. autoclass:: pytask.PythonNode
   :members: load, save
```

To parse dependencies and products from nodes, use the following functions.

```{eval-rst}
.. autofunction:: pytask.depends_on
.. autofunction:: pytask.parse_dependencies_from_task_function
.. autofunction:: pytask.parse_products_from_task_function
.. autofunction:: pytask.produces
```

## Tasks

To mark any callable as a task use

```{eval-rst}
.. autofunction:: pytask.task
```

Task are currently represented by the following class:

```{eval-rst}
.. autoclass:: pytask.Task
```

Currently, there are no different types of tasks since changing the `.function`
attribute with a custom callable proved to be sufficient.

To carry over information from user-defined tasks like task functions to
{class}`pytask.Task` objects, use a metadata object that is stored in an `.pytask_meta`
attribute of the task function.

```{eval-rst}
.. autoclass:: pytask.CollectionMetadata
```

## Outcomes

The exit code of pytask is determined by

```{eval-rst}
.. autoclass:: pytask.ExitCode
    :members:
    :member-order: bysource
```

Collected items can have the following outcomes

```{eval-rst}
.. autoclass:: pytask.CollectionOutcome
```

Tasks can have the following outcomes

```{eval-rst}
.. autoclass:: pytask.TaskOutcome
```

The following exceptions are used to abort the execution of a task with an appropriate
outcome.

```{eval-rst}
.. autoclass:: pytask.Exit
.. autoclass:: pytask.Persisted
.. autoclass:: pytask.Skipped
.. autoclass:: pytask.SkippedAncestorFailed
.. autoclass:: pytask.SkippedUnchanged
```

### Functions

```{eval-rst}
.. autofunction:: pytask.count_outcomes
```

## Path utilities

```{eval-rst}
.. autofunction:: pytask.path.import_path
.. autofunction:: pytask.path.hash_path
```

## Programmatic Interfaces

```{eval-rst}
.. autofunction:: pytask.build_dag
.. autofunction:: pytask.build
```

## Reports

There are some classes to handle different kinds of reports.

```{eval-rst}
.. autoclass:: pytask.CollectionReport
.. autoclass:: pytask.ExecutionReport
.. autoclass:: pytask.DagReport
```

## Tree utilities

```{eval-rst}
.. autofunction:: pytask.tree_util.PyTree
.. autofunction:: pytask.tree_util.tree_flatten_with_path
.. autofunction:: pytask.tree_util.tree_leaves
.. autofunction:: pytask.tree_util.tree_map
.. autofunction:: pytask.tree_util.tree_map_with_path
.. autofunction:: pytask.tree_util.tree_structure
```

## Typing

```{eval-rst}
..  class:: pytask.Product

    An indicator to mark arguments of tasks as products.

    >>> def task_example(path: Annotated[Path, Product]) -> None:
    ...     path.write_text("Hello, World!")

```

## Tracebacks

```{eval-rst}
.. autofunction:: pytask.format_exception_without_traceback
.. autofunction:: pytask.remove_internal_traceback_frames_from_exc_info
.. autofunction:: pytask.remove_traceback_from_exc_info
.. autofunction:: pytask.render_exc_info
```

## Warnings

### Classes

```{eval-rst}
.. autoclass:: pytask.WarningReport
```

### Functions

```{eval-rst}
.. autofunction:: pytask.parse_warning_filter
.. autofunction:: pytask.warning_record_to_str
```<|MERGE_RESOLUTION|>--- conflicted
+++ resolved
@@ -263,13 +263,9 @@
 
 ```{eval-rst}
 .. autoclass:: pytask.PathNode
-<<<<<<< HEAD
-.. autoclass:: pytask.PickleNode
-=======
    :members: load, save
 .. autoclass:: pytask.PickleNode
    :members: load, save
->>>>>>> 32e02f8f
 .. autoclass:: pytask.PythonNode
    :members: load, save
 ```
