# API

## Command line interface

To extend pytask's command line interface and set the right types for your options,
pytask offers the following functionalities.

### Classes

```{eval-rst}
.. autoclass:: pytask.ColoredCommand
.. autoclass:: pytask.ColoredGroup
.. autoclass:: pytask.EnumChoice
```

## Compatibility

```{eval-rst}
.. autofunction:: pytask.check_for_optional_program
.. autofunction:: pytask.import_optional_dependency
```

## Console

To write to the terminal, use pytask's console.

```{eval-rst}
.. class:: pytask.console
```

## Marks

pytask uses marks to attach additional information to task functions which is processed
by the host or by plugins. The following marks are available by default.

### Marks

```{eval-rst}
.. function:: pytask.mark.depends_on(objects: Any | Iterable[Any] | dict[Any, Any])

    Specify dependencies for a task.

    :type objects: Any | Iterable[Any] | dict[Any, Any]
    :param objects:
        Can be any valid Python object or an iterable of any Python objects. To be
        valid, it must be parsed by some hook implementation for the
        :func:`_pytask.hookspecs.pytask_collect_node` entry-point.
```

```{eval-rst}
.. function:: pytask.mark.persist()

    A marker for a task which should be persisted.
```

```{eval-rst}
.. function:: pytask.mark.produces(objects: Any | Iterable[Any] | dict[Any, Any])

    Specify products of a task.

    :type objects: Any | Iterable[Any] | dict[Any, Any]
    :param objects:
        Can be any valid Python object or an iterable of any Python objects. To be
        valid, it must be parsed by some hook implementation for the
        :func:`_pytask.hookspecs.pytask_collect_node` entry-point.
```

```{eval-rst}
.. function:: pytask.mark.skipif(condition: bool, *, reason: str)

    Skip a task based on a condition and provide a necessary reason.

    :param bool condition: A condition for when the task is skipped.
    :param str reason: A reason why the task is skipped.
```

```{eval-rst}
.. function:: pytask.mark.skip_ancestor_failed(reason: str = "No reason provided")

    An internal marker for a task which is skipped because an ancestor failed.

    :param str reason: A reason why the task is skipped.
```

```{eval-rst}
.. function:: pytask.mark.skip_unchanged()

    An internal marker for a task which is skipped because nothing has changed.

    :param str reason: A reason why the task is skipped.
```

```{eval-rst}
.. function:: pytask.mark.skip()

    Skip a task.
```

```{eval-rst}
.. function:: pytask.mark.task(name, *, id, kwargs)

    The task decorator allows to mark any task function regardless of its name as a task
    or assigns a new task name.

    It also allows to repeat tasks in for-loops by adding a specific ``id`` or keyword
    arguments via ``kwargs``.

    .. deprecated:: 0.4.0

       Will be removed in v0.5.0. Use :func:`~pytask.task` instead.

    :type name: str | None
    :param name: The name of the task.
    :type id: str | None
    :param id:  An id for the task if it is part of a parametrization.
    :type kwargs: dict[Any, Any] | None
    :param kwargs:
        A dictionary containing keyword arguments which are passed to the task when it
        is executed.

```

```{eval-rst}
.. function:: pytask.mark.try_first

    Indicate that the task should be executed as soon as possible.

    This indicator is a soft measure to influence the execution order of pytask.

    .. important::

        This indicator is not intended for general use to influence the build order and
        to overcome misspecification of task dependencies and products.

        It should only be applied to situations where it is hard to define all
        dependencies and products and automatic inference may be incomplete like with
        pytask-latex and latex-dependency-scanner.

```

```{eval-rst}
.. function:: pytask.mark.try_last

    Indicate that the task should be executed as late as possible.

    This indicator is a soft measure to influence the execution order of pytask.

    .. important::

        This indicator is not intended for general use to influence the build order and
        to overcome misspecification of task dependencies and products.

        It should only be applied to situations where it is hard to define all
        dependencies and products and automatic inference may be incomplete like with
        pytask-latex and latex-dependency-scanner.
```

### Custom marks

Marks are created dynamically using the factory object {class}`pytask.mark` and applied
as a decorator.

For example:

```python
@pytask.mark.timeout(10, "slow", method="thread")
def task_function():
    ...
```

Will create and attach a {class}`Mark <pytask.Mark>` object to the collected
{class}`Task <pytask.Task>` to the `markers` attribute. The `mark` object will have the
following attributes:

```python
mark.args == (10, "slow")
mark.kwargs == {"method": "thread"}
```

Example for using multiple custom markers:

```python
@pytask.mark.timeout(10, "slow", method="thread")
@pytask.mark.slow
def task_function():
    ...
```

### Classes

```{eval-rst}
.. autoclass:: pytask.Mark
.. autoclass:: pytask.mark
.. autoclass:: pytask.MarkDecorator
.. autoclass:: pytask.MarkGenerator
```

### Functions

These functions help you to handle marks.

```{eval-rst}
.. autofunction:: pytask.get_all_marks
.. autofunction:: pytask.get_marks
.. autofunction:: pytask.has_mark
.. autofunction:: pytask.remove_marks
.. autofunction:: pytask.set_marks
```

## Exceptions

Exceptions all inherit from

```{eval-rst}
.. autoclass:: pytask.PytaskError
```

The following exceptions can be used to interrupt pytask's flow, emit reduced tracebacks
and return the correct exit codes.

```{eval-rst}
.. autoclass:: pytask.CollectionError
.. autoclass:: pytask.ConfigurationError
.. autoclass:: pytask.ExecutionError
.. autoclass:: pytask.ResolvingDependenciesError
```

The remaining exceptions convey specific errors.

```{eval-rst}
.. autoclass:: pytask.NodeNotCollectedError
.. autoclass:: pytask.NodeNotFoundError
```

## General classes

```{eval-rst}
.. autoclass:: pytask.Session
<<<<<<< HEAD
.. autoclass:: pytask.DataCatalog
   :members:
=======

>>>>>>> ce6a8252
```

## Protocols

Protocols define how tasks and nodes for dependencies and products have to be set up.

```{eval-rst}
.. autoprotocol:: pytask.MetaNode
   :show-inheritance:
.. autoprotocol:: pytask.PNode
   :show-inheritance:
.. autoprotocol:: pytask.PPathNode
   :show-inheritance:
.. autoprotocol:: pytask.PTask
   :show-inheritance:
.. autoprotocol:: pytask.PTaskWithPath
   :show-inheritance:
```

## Nodes

<<<<<<< HEAD
```{eval-rst}
.. autoclass:: pytask.PathNode
    :members:

.. autoclass:: pytask.PythonNode
    :members:

.. autoclass:: pytask.PickleNode
    :members:
=======
Nodes are the interface for different kinds of dependencies or products.

```{eval-rst}
.. autoclass:: pytask.PathNode
.. autoclass:: pytask.PythonNode
>>>>>>> ce6a8252
```

To parse dependencies and products from nodes, use the following functions.

```{eval-rst}
.. autofunction:: pytask.depends_on
.. autofunction:: pytask.parse_dependencies_from_task_function
.. autofunction:: pytask.parse_products_from_task_function
.. autofunction:: pytask.produces
```

## Tasks

To mark any callable as a task use

```{eval-rst}
.. autofunction:: pytask.task
```

Task are currently represented by the following class:

```{eval-rst}
.. autoclass:: pytask.Task
```

Currently, there are no different types of tasks since changing the `.function`
attribute with a custom callable proved to be sufficient.

To carry over information from user-defined tasks like task functions to
{class}`pytask.Task` objects, use a metadata object that is stored in an `.pytask_meta`
attribute of the task function.

```{eval-rst}
.. autoclass:: pytask.CollectionMetadata
```

## Outcomes

The exit code of pytask is determined by

```{eval-rst}
.. autoclass:: pytask.ExitCode
    :members:
    :member-order: bysource
```

Collected items can have the following outcomes

```{eval-rst}
.. autoclass:: pytask.CollectionOutcome
```

Tasks can have the following outcomes

```{eval-rst}
.. autoclass:: pytask.TaskOutcome
```

The following exceptions are used to abort the execution of a task with an appropriate
outcome.

```{eval-rst}
.. autoclass:: pytask.Exit
.. autoclass:: pytask.Persisted
.. autoclass:: pytask.Skipped
.. autoclass:: pytask.SkippedAncestorFailed
.. autoclass:: pytask.SkippedUnchanged
```

### Functions

```{eval-rst}
.. autofunction:: pytask.count_outcomes
```

## Programmatic Interfaces

```{eval-rst}
.. autofunction:: pytask.build_dag
.. autofunction:: pytask.build
```

## Reports

There are some classes to handle different kinds of reports.

```{eval-rst}
.. autoclass:: pytask.CollectionReport
.. autoclass:: pytask.ExecutionReport
.. autoclass:: pytask.DagReport
```

## Typing

```{eval-rst}
..  class:: pytask.Product

    An indicator to mark arguments of tasks as products.

    >>> def task_example(path: Annotated[Path, Product]) -> None:
    ...     path.write_text("Hello, World!")

```

## Tracebacks

```{eval-rst}
.. autofunction:: pytask.format_exception_without_traceback
.. autofunction:: pytask.remove_internal_traceback_frames_from_exc_info
.. autofunction:: pytask.remove_traceback_from_exc_info
.. autofunction:: pytask.render_exc_info
```

## Warnings

### Classes

```{eval-rst}
.. autoclass:: pytask.WarningReport
```

### Functions

```{eval-rst}
.. autofunction:: pytask.parse_warning_filter
.. autofunction:: pytask.warning_record_to_str
```<|MERGE_RESOLUTION|>--- conflicted
+++ resolved
@@ -236,12 +236,8 @@
 
 ```{eval-rst}
 .. autoclass:: pytask.Session
-<<<<<<< HEAD
 .. autoclass:: pytask.DataCatalog
    :members:
-=======
-
->>>>>>> ce6a8252
 ```
 
 ## Protocols
@@ -263,23 +259,11 @@
 
 ## Nodes
 
-<<<<<<< HEAD
-```{eval-rst}
-.. autoclass:: pytask.PathNode
-    :members:
-
-.. autoclass:: pytask.PythonNode
-    :members:
-
-.. autoclass:: pytask.PickleNode
-    :members:
-=======
 Nodes are the interface for different kinds of dependencies or products.
 
 ```{eval-rst}
 .. autoclass:: pytask.PathNode
 .. autoclass:: pytask.PythonNode
->>>>>>> ce6a8252
 ```
 
 To parse dependencies and products from nodes, use the following functions.
