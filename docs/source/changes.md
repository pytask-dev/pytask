# Changes

The document records all past pytask releases and what went into them in reverse
chronological order. Releases follow [semantic versioning](https://semver.org/) and all
releases are available on [PyPI](https://pypi.org/project/pytask) and
[Anaconda.org](https://anaconda.org/conda-forge/pytask).

## 0.3.0 - 2022-12-xx

- {pull}`313` refactors the configuration. INI configurations are no longer supported.
- {pull}`326` fixes the badge for status of the workflow.
<<<<<<< HEAD
- {pull}`330` add a guide for migrating from scripts to pytask.
=======
- {pull}`329` adds ruff to pre-commit hooks.
>>>>>>> 2e266aea

## 0.2.7 - 2022-12-14

- {pull}`307` adds Python 3.11 to the CI.
- {pull}`308` replaces pydot with pygraphviz.
- {pull}`311` fixes a link in the documentation.
- {pull}`311` adds refurb to pre-commit hooks.
- {pull}`318` clarifies an example on nested dependencies and products.
- {pull}`321` converts more choice options to enums.
- {pull}`322` replaces SVGs with animations by termynal.
- {pull}`325` allows to collect dynamically created tasks.

## 0.2.6 - 2022-10-27

- {pull}`297` moves non-hook functions from `warnings.py` to `warnings_utils.py` and
  publishes them so that pytask-parallel can import them.
- {pull}`305` removes traces of colorama. Whatever it did should be handled by rich.

## 0.2.5 - 2022-08-02

- {pull}`288` fixes pinning pybaum to v0.1.1 or a version that supports `tree_yield()`.
- {pull}`289` shortens the task ids when using `pytask collect`. Fixes {issue}`286`.
- {pull}`290` implements a dry-run with `pytask --dry-run` to see which tasks would be
  executed.
- {pull}`296` fixes a bug where the source code of the wrapped function could not be
  retrieved.

## 0.2.4 - 2022-06-28

- {pull}`279` enhances some tutorials with spell and grammar checking.
- {pull}`282` updates the tox configuration.
- {pull}`283` fixes an issue with coverage and tests using pexpect + `pdb.set_trace()`.
- {pull}`285` implements that pytask does not show the traceback of tasks that are
  skipped because their previous task failed. Fixes {issue}`284`.
- {pull}`287` changes that all files that are not produced by a task are displayed in
  the error message. Fixes {issue}`262`.

## 0.2.3 - 2022-05-30

- {pull}`276` fixes `pytask clean` when git is not installed. Fixes {issue}`275`.
- {pull}`277` ignores `DeprecationWarning` and `PendingDeprecationWarning` by default.
  Previously, they were enabled, but they should be shown when testing the project with
  pytest, not after the execution with pytask. Fixes {issue}`269`.
- {pull}`278` counts multiple occurrences of a warning instead of listing the module or
  task name again and again. Fixes {issue}`270`.

## 0.2.2 - 2022-05-14

- {pull}`267` fixes the info under the live execution table to show the total number of
  tasks also for pytask-parallel.
- {pull}`273` reworks `pytask clean` so that it ignores files tracked by git. Resolves
  {issue}`146`.

## 0.2.1 - 2022-04-28

- {pull}`259` adds an `.svg` for profiling tasks.
- {pull}`261` adds a config file option to sort entries in live table
- {pull}`262` allows pytask to capture warnings. Here is the
  [guide](https://pytask-dev.readthedocs.io/en/stable/how_to_guides/capture_warnings.html).

## 0.2.0 - 2022-04-14

- {pull}`211` allows for flexible dependencies and products which can be any pytree of
  native Python objects as supported by pybaum.
- {pull}`227` implements `task.kwargs` as a new way for a task to hold parametrized
  arguments. It also implements {class}`_pytask.models.CollectionMetadata` to carry
  parametrized arguments to the task class.
- {pull}`228` removes `task.pytaskmark` and moves the information to
  {attr}`_pytask.models.CollectionMetadata.markers`.
- {pull}`229` implements a new loop-based approach to parametrizations using the
  {func}`@pytask.mark.task <pytask.mark.task>` decorator.
- {pull}`230` implements {class}`_pytask.logging._TimeUnit` as a
  {class}`typing.NamedTuple` for better typing.
- {pull}`232` moves the documentation to MyST.
- {pull}`234` removes `MetaTask`. There is only {class}`pytask.Task`.
- {pull}`235` refactors the utility functions for dealing with marks in
  {mod}`_pytask.mark_utils`. (Closes {issue}`220`.)
- {pull}`236` refactors {mod}`_pytask.collect` and places shared functions in
  {mod}`_pytask.collect_utils`.
- {pull}`237` publish more functions.
- {pull}`238` allows any order of decorators with a `@pytask.mark.task` decorator.
- {pull}`239` adds a warning on globals for parametrizations and some fixes.
- {pull}`241` allows parametrizing over single dicts.
- {pull}`242` removes tasks from global {obj}`_pytask.task_utils.COLLECTED_TASKS` to
  avoid re-collection when the programmatic interface is used.
- {pull}`243` converts choice options to use enums instead of simple strings.
- {pull}`245` adds choices on the command line to the help pages as metavars and show
  defaults.
- {pull}`246` formalizes choices for {class}`click.Choice` to {class}`enum.Enum`.
- {pull}`252` adds a counter at the bottom of the execution table to show how many tasks
  have been processed.
- {pull}`253` adds support for `pyproject.toml`.
- {pull}`254` improves test coverage, fixes a bug, and improves the deprecation message
  for the configuration.
- {pull}`255` converts the readme to markdown and multiple pngs to svgs.
- {pull}`256` adds even more svgs and scripts to generate them to the documentation and
  other improvements.

## 0.1.9 - 2022-02-23

- {pull}`197` publishes types, and adds classes and functions to the main namespace.
- {pull}`217` enhances the tutorial on how to set up a project.
- {pull}`218` removes `depends_on` and `produces` from the task function when parsed.
- {pull}`219` removes some leftovers from pytest in {class}`~_pytask.mark.Mark`.
- {pull}`221` adds more test cases for parametrizations.
- {pull}`222` adds an automated Github Actions job for creating a list pytask plugins.
- {pull}`225` fixes a circular import noticeable in plugins created by {pull}`197`.
- {pull}`226` fixes a bug where the number of items in the live table during the
  execution is not exhausted. (Closes {issue}`223`.)

## 0.1.8 - 2022-02-07

- {pull}`210` allows `__tracebackhide__` to be a callable that accepts the current
  exception as an input. Closes {issue}`145`.
- {pull}`213` improves coverage and reporting.
- {pull}`215` makes the help pages of the CLI prettier.

## 0.1.7 - 2022-01-28

- {pull}`153` adds support for Python 3.10 which requires pony >= 0.7.15.
- {pull}`192` deprecates Python 3.6.
- {pull}`209` cancels previous CI jobs when a new job is started.

## 0.1.6 - 2022-01-27

- {pull}`191` adds a guide on how to profile pytask to the developer's guide.
- {pull}`192` deprecates Python 3.6.
- {pull}`193` adds more figures to the documentation.
- {pull}`194` updates the `README.rst`.
- {pull}`196` references the two new cookiecutters for projects and plugins.
- {pull}`198` fixes the documentation of
  {func}`@pytask.mark.skipif <pytask.mark.skipif>`. (Closes {issue}`195`)
- {pull}`199` extends the error message when paths are ambiguous on case-insensitive
  file systems.
- {pull}`200` implements the {func}`@pytask.mark.task <pytask.mark.task>` decorator to
  mark functions as tasks regardless of whether they are prefixed with `task_` or not.
- {pull}`201` adds tests for `_pytask.mark_utils`.
- {pull}`204` removes internal traceback frames from exceptions raised somewhere in
  pytask.
- {pull}`208` fixes the best practices guide for parametrizations.
- {pull}`209` cancels previous CI runs automatically.
- {pull}`212` add `.coveragerc` and improve coverage.

## 0.1.5 - 2022-01-10

- {pull}`184` refactors {func}`~_pytask.shared.reduce_node_name` and shorten task names
  in many places.
- {pull}`185` fix issues with drawing a graph and adds the `--rank-direction` to change
  the direction of the DAG.
- {pull}`186` enhance live displays by deactivating auto-refresh, among other things.
- {pull}`187` allows to enable and disable showing tracebacks and potentially different
  styles in the future with {confval}`show_traceback=True|False`.
- {pull}`188` refactors some code related to {class}`_pytask.enums.ExitCode`.
- {pull}`189` do not display a table in the execution if no task was run.
- {pull}`190` updates the release notes.

## 0.1.4 - 2022-01-04

- {pull}`153` adds support and testing for Python 3.10.
- {pull}`159` removes files for creating a conda package which is handled by
  conda-forge.
- {pull}`160` adds rudimentary typing to pytask.
- {pull}`161` removes a workaround for pyreadline which is also removed in pytest 7.
- {pull}`163` allow forward slashes in expressions and marker expressions.
- {pull}`164` allows to use backward slashes in expressions and marker expressions.
- {pull}`167` makes small changes to the docs.
- {pull}`172` embeds URLs in task ids. See {confval}`editor_url_scheme` for more
  information.
- {pull}`173` replaces `ColorCode` with custom rich themes.
- {pull}`174` restructures loosely defined outcomes to clear `enum.Enum`.
- {pull}`176` and {pull}`177` implement a summary panel that holds aggregate information
  about the number of successes, fails and other status.
- {pull}`178` adds stylistic changes like reducing tasks ids even more and dimming the
  path part.
- {pull}`180` fixes parsing relative paths from the configuration file.
- {pull}`181` adds correct formatting of running tasks.
- {pull}`182` introduces that only the starting year is displayed in the license
  following <https://hynek.me/til/copyright-years>.
- {pull}`183` enables tracing down the source of a function through decorators.

## 0.1.3 - 2021-11-30

- {pull}`157` adds packaging to the dependencies of the package.
- {pull}`158` converts time units to the nearest integer.

## 0.1.2 - 2021-11-27

- {pull}`135` implements handling of version in docs as proposed by setuptools-scm.
- {pull}`142` removes the display of skipped and persisted tasks from the live execution
  table for the default verbosity level of 1. They are displayed at 2.
- {pull}`144` adds tryceratops to the pre-commit hooks for catching issues with
  exceptions.
- {pull}`151` adds a limit on the number of items displayed in the execution table which
  is configurable with {confval}`n_entries_in_table` in the configuration file.
- {pull}`152` makes the duration of the execution readable by humans by separating it
  into days, hours, minutes and seconds.
- {pull}`155` implements functions to check for optional packages and programs and
  raises errors for requirements to draw the DAG earlier.
- {pull}`156` adds the option {confval}`show_errors_immediately` to print/show errors as
  soon as they occur. Resolves {issue}`150`.

## 0.1.1 - 2021-08-25

- {pull}`138` changes the default {confval}`verbosity` to `1` which displays the live
  table during execution and `0` display the symbols for outcomes (e.g. `.`, `F`, `s`).
- {pull}`139` enables rich's auto-refresh mechanism for live objects which causes almost
  no performance penalty for the live table compared to the symbolic output.

## 0.1.0 - 2021-07-20

- {pull}`106` implements a verbose mode for the execution which is available with
  `pytask -v` and shows a table with running and completed tasks. It also refines the
  collection status.
- {pull}`116`, {pull}`117`, and {pull}`123` fix {issue}`104` which prevented to skip
  tasks with missing dependencies.
- {pull}`118` makes the path to the configuration in the session header os-specific.
- {pull}`119` changes that when marker or keyword expressions are used to select tasks,
  also the predecessors of the selected tasks will be executed.
- {pull}`120` implements that a single `KeyboardInterrupt` stops the execution and
  previously collected reports are shown. Fixes {issue}`111`.
- {pull}`121` add skipped and persisted tasks to the execution footer.
- {pull}`127` make the table during execution the default. Silence pytask with negative
  verbose mode integers and increase verbosity with positive ones.
- {pull}`129` allows to hide frames from the traceback by using
  `__tracebackhide__ = True`.
- {pull}`130` enables rendering of tracebacks from subprocesses with rich.

## 0.0.16 - 2021-06-25

- {pull}`113` fixes error when using `pytask --version` with click v8.

## 0.0.15 - 2021-06-24

- {pull}`80` replaces some remaining formatting using `pprint` with `rich`.
- {pull}`81` adds a warning if a path is not correctly cased on a case-insensitive file
  system. This facilitates cross-platform builds of projects. Deactivate the check by
  setting `check_casing_of_paths = false` in the configuration file. See
  {confval}`check_casing_of_paths` for more information.
- {pull}`83` replaces `versioneer` with `setuptools_scm`.
- {pull}`84` fixes an error in the path normalization introduced by {pull}`81`.
- {pull}`85` sorts collected tasks, dependencies, and products by name.
- {pull}`87` fixes that dirty versions are displayed in the documentation.
- {pull}`88` adds the `pytask profile` command to show information on tasks like
  duration and file size of products.
- {pull}`93` fixes the display of parametrized arguments in the console.
- {pull}`94` adds {confval}`show_locals` which allows to print local variables in
  tracebacks.
- {pull}`96` implements a spinner to show the progress during the collection.
- {pull}`99` enables color support in WSL and fixes {confval}`show_locals` during
  collection.
- {pull}`101` implement to visualize the project's DAG. {pull}`108` refines the
  implementation.
- {pull}`102` adds an example if a parametrization provides not the number of arguments
  specified in the signature.
- {pull}`105` simplifies the logging of the tasks.
- {pull}`107` adds and new hook {func}`~_pytask.hookspecs.pytask_unconfigure` which
  makes pytask return {func}`pdb.set_trace` at the end of a session which allows to use
  {func}`breakpoint` inside test functions using pytask.
- {pull}`109` makes pytask require networkx>=2.4 since previous versions fail with
  Python 3.9.
- {pull}`110` adds a "New Features" section to the `README.rst`.

## 0.0.14 - 2021-03-23

- {pull}`74` reworks the formatting of the command line output by using `rich`. Due to
  the new dependency, support for pytask with Python \<3.6.1 on PyPI and with Python
  \<3.7 on Anaconda will end.
- {pull}`76` fixes {issue}`75` which reports a bug when a closest ancestor cannot be
  found to shorten node names in the CLI output. Instead a common ancestor is used.

## 0.0.13 - 2021-03-09

- {pull}`72` adds conda-forge to the README and highlights importance of specifying
  dependencies and products.
- {pull}`62` implements the {func}`pytask.mark.skipif` marker to conditionally skip
  tasks. Many thanks to {user}`roecla` for implementing this feature and a warm welcome
  since she is the first pytask contributor!

## 0.0.12 - 2021-02-27

- {pull}`55` implements miscellaneous fixes to improve error message, tests and
  coverage.
- {pull}`59` adds a tutorial on using plugins and features plugins more prominently.
- {pull}`60` adds the MIT license to the project and mentions pytest and its developers.
- {pull}`61` adds many changes to the documentation.
- {pull}`65` adds versioneer to pytask and {pull}`66` corrects the coverage reports
  which were deflated due to the new files.
- {pull}`67` prepares pytask to be published on PyPI and {pull}`68` fixes the pipeline,
  and {pull}`69` prepares releasing v0.0.12 and adds new shields.

## 0.0.11 - 2020-12-27

- {pull}`45` adds the option to stop execution after a number of tasks has failed.
  Closes {issue}`44`.
- {pull}`47` reduce node names in error messages while resolving dependencies.
- {pull}`49` starts a style guide for pytask.
- {pull}`50` implements correct usage of singular and plural in collection logs.
- {pull}`51` allows to invoke pytask through the Python interpreter with
  `python -m pytask` which will add the current path to `sys.path`.
- {pull}`52` allows to prioritize tasks with `pytask.mark.try_last` and
  `pytask.mark.try_first`.
- {pull}`53` changes the theme of the documentation to furo.
- {pull}`54` releases v0.0.11.

## 0.0.10 - 2020-11-18

- {pull}`40` cleans up the capture manager and other parts of pytask.
- {pull}`41` shortens the task ids in the error reports for better readability.
- {pull}`42` ensures that lists with one element and dictionaries with only a zero key
  as input for `@pytask.mark.depends_on` and `@pytask.mark.produces` are preserved as a
  dictionary inside the function.

## 0.0.9 - 2020-10-28

- {pull}`31` adds `pytask collect` to show information on collected tasks.
- {pull}`32` fixes `pytask clean`.
- {pull}`33` adds a module to apply common parameters to the command line interface.
- {pull}`34` skips `pytask_collect_task_teardown` if task is None.
- {pull}`35` adds the ability to capture stdout and stderr with the CaptureManager.
- {pull}`36` reworks the debugger to make it work with the CaptureManager.
- {pull}`37` removes `reports` argument from hooks related to task collection.
- {pull}`38` allows to pass dictionaries as dependencies and products and inside the
  function `depends_on` and `produces` become dictionaries.
- {pull}`39` releases v0.0.9.

## 0.0.8 - 2020-10-04

- {pull}`30` fixes or adds the session object to some hooks which was missing from the
  previous release.

## 0.0.7 - 2020-10-03

- {pull}`25` allows to customize the names of the task files.
- {pull}`26` makes commands return the correct exit codes.
- {pull}`27` implements the `pytask_collect_task_teardown` hook specification to perform
  checks after a task is collected.
- {pull}`28` implements the `@pytask.mark.persist` decorator.
- {pull}`29` releases 0.0.7.

## 0.0.6 - 2020-09-12

- {pull}`16` reduces the traceback generated from tasks, failure section in report, fix
  error passing a file path to pytask, add demo to README.
- {pull}`17` changes the interface to subcommands, adds `"-c/--config"` option to pass a
  path to a configuration file and adds `pytask clean` ({pull}`22` as well), a command
  to clean your project.
- {pull}`18` changes the documentation theme to alabaster.
- {pull}`19` adds some changes related to ignored folders.
- {pull}`20` fixes copying code examples in the documentation.
- {pull}`21` enhances the ids generated by parametrization, allows to change them via
  the `ids` argument, and adds tutorials.
- {pull}`23` allows to specify paths via the configuration file, documents the cli and
  configuration options.
- {pull}`24` releases 0.0.6.

## 0.0.5 - 2020-08-12

- {pull}`10` turns parametrization into a plugin.
- {pull}`11` extends the documentation.
- {pull}`12` replaces `pytest.mark` with `pytask.mark`.
- {pull}`13` implements selecting tasks via expressions or marker expressions.
- {pull}`14` separates the namespace of pytask to `pytask` and `_pytask`.
- {pull}`15` implements better tasks ids which consists of
  \<path-to-task-file>::\<func-name> and are certainly unique. And, it releases 0.0.5.

## 0.0.4 - 2020-07-22

- {pull}`9` adds hook specifications to the parametrization of tasks which allows
  `pytask-latex` and `pytask-r` to pass different command line arguments to a
  parametrized task and its script. Also, it prepares the release of 0.0.4.

## 0.0.3 - 2020-07-19

- {pull}`7` makes pytask exit with code 1 if a task failed and the
  `skip_ancestor_failed` decorator is only applied to descendant tasks not the task
  itself.
- {pull}`8` releases v0.0.3

## 0.0.2 - 2020-07-17

- {pull}`2` provided multiple small changes.
- {pull}`3` implements a class which holds the execution report of one task.
- {pull}`4` makes adjustments after moving to `main` as the default branch.
- {pull}`5` adds `pytask_add_hooks` to add more hook specifications and register hooks.
- {pull}`6` releases v0.0.2.

## 0.0.1 - 2020-06-29

- {pull}`1` combined the whole effort which went into releasing v0.0.1.<|MERGE_RESOLUTION|>--- conflicted
+++ resolved
@@ -9,11 +9,8 @@
 
 - {pull}`313` refactors the configuration. INI configurations are no longer supported.
 - {pull}`326` fixes the badge for status of the workflow.
-<<<<<<< HEAD
+- {pull}`329` adds ruff to pre-commit hooks.
 - {pull}`330` add a guide for migrating from scripts to pytask.
-=======
-- {pull}`329` adds ruff to pre-commit hooks.
->>>>>>> 2e266aea
 
 ## 0.2.7 - 2022-12-14
 
