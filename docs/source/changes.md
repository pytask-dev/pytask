--- conflicted
+++ resolved
@@ -40,11 +40,8 @@
   decorators.
 - {pull}`421` removes the deprecation warning when `produces` is used as an magic
   function keyword to define products.
-<<<<<<< HEAD
 - {pull}`423` adds a notebook to explain the functional interface.
-=======
 - {pull}`424` fixes problems with {func}`~_pytask.path.import_path`.
->>>>>>> 897270ae
 
 ## 0.3.2 - 2023-06-07
 
