--- conflicted
+++ resolved
@@ -12,13 +12,10 @@
 - {pull}`551` removes the deprecated `@pytask.mark.depends_on` and
   `@pytask.mark.produces`.
 - {pull}`552` removes the deprecated `@pytask.mark.task`.
-<<<<<<< HEAD
-- {pull}`554` uses new-style hook wrappers and requires pluggy 1.3 for typing.
-=======
 - {pull}`553` deprecates `paths` as a string in configuration and ensures that paths
   passed via the command line are relative to CWD and paths in the configuration
   relative to the config file.
->>>>>>> 655f62b3
+- {pull}`554` uses new-style hook wrappers and requires pluggy 1.3 for typing.
 
 ## 0.4.5 - 2024-01-09
 
