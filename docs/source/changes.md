# Changes

The document records all past pytask releases and what went into them in reverse
chronological order. Releases follow [semantic versioning](https://semver.org/) and all
releases are available on [PyPI](https://pypi.org/project/pytask) and
[Anaconda.org](https://anaconda.org/conda-forge/pytask).

## 0.4.0 - 2023-xx-xx

<<<<<<< HEAD
- {pull}`384` allows to parse dependencies from every function argument if `depends_on`
  is not present.

## 0.3.2 - 2023-xx-xx
=======
- {pull}`323` remove Python 3.7 support and use a new Github action to provide mamba.
- {pull}`387` replaces pony with sqlalchemy.

## 0.3.2 - 2023-06-07
>>>>>>> 1ec428bd

- {pull}`345` updates the version numbers in animations.
- {pull}`352` publishes `db` that is required by pytask-environment.
- {pull}`354` adds a `-f/--force` flag to execute tasks even though nothing may have
  changed.
- {pull}`355` refactors a lot of things related to nodes.
- {pull}`357` add hashing for task files to detect changes when modification times do
  not match.
- {pull}`364` updates `update_plugin_list.py`.
- {pull}`365` reworks the panel on the index page with sphinx-design.
- {pull}`366` adds light and dark logos and fixes some warnings when building the
  documentation.
- {pull}`369` fixes an error in `update_plugin_list.py` introduced by {pull}`364`.
- {pull}`370` reverts the changes that turn `Node.state()` into a hook.
- {pull}`371` renames `Node` to `MetaNode`.
- {pull}`373` adds importing task modules to `sys.modules` and fully adopting pytest's
  importlib mode. Thanks to {user}`NickCrews`. (Fixes {issue}`374`.)
- {pull}`376` enhances the documentation for `pytask dag`.
- {pull}`378` conditionally skips test on MacOS.
- {pull}`381` deprecates `@pytask.mark.parametrize`. (Closes {issue}`233`.)

## 0.3.1 - 2023-12-25

- {pull}`337` fixes fallback to root path when `pytask collect` or `pytask clean` are
  used without paths.

## 0.3.0 - 2023-12-22

- {pull}`313` refactors the configuration. INI configurations are no longer supported.
- {pull}`326` fixes the badge for status of the workflow.
- {pull}`329` adds ruff to pre-commit hooks.
- {pull}`330` add a guide for migrating from scripts to pytask.
- {pull}`332` refactors `database.py`.
- {pull}`333` requires attrs v21.3.0 and updates the code accordingly.
- {pull}`334` adds `target-version` to ruff config.

## 0.2.7 - 2022-12-14

- {pull}`307` adds Python 3.11 to the CI.
- {pull}`308` replaces pydot with pygraphviz.
- {pull}`311` fixes a link in the documentation.
- {pull}`311` adds refurb to pre-commit hooks.
- {pull}`318` clarifies an example on nested dependencies and products.
- {pull}`321` converts more choice options to enums.
- {pull}`322` replaces SVGs with animations by termynal.
- {pull}`325` allows to collect dynamically created tasks.

## 0.2.6 - 2022-10-27

- {pull}`297` moves non-hook functions from `warnings.py` to `warnings_utils.py` and
  publishes them so that pytask-parallel can import them.
- {pull}`305` removes traces of colorama. Whatever it did should be handled by rich.

## 0.2.5 - 2022-08-02

- {pull}`288` fixes pinning pybaum to v0.1.1 or a version that supports `tree_yield()`.
- {pull}`289` shortens the task ids when using `pytask collect`. Fixes {issue}`286`.
- {pull}`290` implements a dry-run with `pytask --dry-run` to see which tasks would be
  executed.
- {pull}`296` fixes a bug where the source code of the wrapped function could not be
  retrieved.

## 0.2.4 - 2022-06-28

- {pull}`279` enhances some tutorials with spell and grammar checking.
- {pull}`282` updates the tox configuration.
- {pull}`283` fixes an issue with coverage and tests using pexpect + `pdb.set_trace()`.
- {pull}`285` implements that pytask does not show the traceback of tasks that are
  skipped because their previous task failed. Fixes {issue}`284`.
- {pull}`287` changes that all files that are not produced by a task are displayed in
  the error message. Fixes {issue}`262`.

## 0.2.3 - 2022-05-30

- {pull}`276` fixes `pytask clean` when git is not installed. Fixes {issue}`275`.
- {pull}`277` ignores `DeprecationWarning` and `PendingDeprecationWarning` by default.
  Previously, they were enabled, but they should be shown when testing the project with
  pytest, not after the execution with pytask. Fixes {issue}`269`.
- {pull}`278` counts multiple occurrences of a warning instead of listing the module or
  task name again and again. Fixes {issue}`270`.

## 0.2.2 - 2022-05-14

- {pull}`267` fixes the info under the live execution table to show the total number of
  tasks also for pytask-parallel.
- {pull}`273` reworks `pytask clean` so that it ignores files tracked by git. Resolves
  {issue}`146`.

## 0.2.1 - 2022-04-28

- {pull}`259` adds an `.svg` for profiling tasks.
- {pull}`261` adds a config file option to sort entries in live table
- {pull}`262` allows pytask to capture warnings. Here is the
  [guide](https://pytask-dev.readthedocs.io/en/stable/how_to_guides/capture_warnings.html).

## 0.2.0 - 2022-04-14

- {pull}`211` allows for flexible dependencies and products which can be any pytree of
  native Python objects as supported by pybaum.
- {pull}`227` implements `task.kwargs` as a new way for a task to hold parametrized
  arguments. It also implements {class}`_pytask.models.CollectionMetadata` to carry
  parametrized arguments to the task class.
- {pull}`228` removes `task.pytaskmark` and moves the information to
  {attr}`_pytask.models.CollectionMetadata.markers`.
- {pull}`229` implements a new loop-based approach to parametrizations using the
  {func}`@pytask.mark.task <pytask.mark.task>` decorator.
- {pull}`230` implements {class}`_pytask.logging._TimeUnit` as a
  {class}`typing.NamedTuple` for better typing.
- {pull}`232` moves the documentation to MyST.
- {pull}`234` removes `MetaTask`. There is only {class}`pytask.Task`.
- {pull}`235` refactors the utility functions for dealing with marks in
  {mod}`_pytask.mark_utils`. (Closes {issue}`220`.)
- {pull}`236` refactors {mod}`_pytask.collect` and places shared functions in
  {mod}`_pytask.collect_utils`.
- {pull}`237` publish more functions.
- {pull}`238` allows any order of decorators with a `@pytask.mark.task` decorator.
- {pull}`239` adds a warning on globals for parametrizations and some fixes.
- {pull}`241` allows parametrizing over single dicts.
- {pull}`242` removes tasks from global {obj}`_pytask.task_utils.COLLECTED_TASKS` to
  avoid re-collection when the programmatic interface is used.
- {pull}`243` converts choice options to use enums instead of simple strings.
- {pull}`245` adds choices on the command line to the help pages as metavars and show
  defaults.
- {pull}`246` formalizes choices for {class}`click.Choice` to {class}`enum.Enum`.
- {pull}`252` adds a counter at the bottom of the execution table to show how many tasks
  have been processed.
- {pull}`253` adds support for `pyproject.toml`.
- {pull}`254` improves test coverage, fixes a bug, and improves the deprecation message
  for the configuration.
- {pull}`255` converts the readme to markdown and multiple pngs to svgs.
- {pull}`256` adds even more svgs and scripts to generate them to the documentation and
  other improvements.

## 0.1.9 - 2022-02-23

- {pull}`197` publishes types, and adds classes and functions to the main namespace.
- {pull}`217` enhances the tutorial on how to set up a project.
- {pull}`218` removes `depends_on` and `produces` from the task function when parsed.
- {pull}`219` removes some leftovers from pytest in {class}`~_pytask.mark.Mark`.
- {pull}`221` adds more test cases for parametrizations.
- {pull}`222` adds an automated Github Actions job for creating a list pytask plugins.
- {pull}`225` fixes a circular import noticeable in plugins created by {pull}`197`.
- {pull}`226` fixes a bug where the number of items in the live table during the
  execution is not exhausted. (Closes {issue}`223`.)

## 0.1.8 - 2022-02-07

- {pull}`210` allows `__tracebackhide__` to be a callable that accepts the current
  exception as an input. Closes {issue}`145`.
- {pull}`213` improves coverage and reporting.
- {pull}`215` makes the help pages of the CLI prettier.

## 0.1.7 - 2022-01-28

- {pull}`153` adds support for Python 3.10 which requires pony >= 0.7.15.
- {pull}`192` deprecates Python 3.6.
- {pull}`209` cancels previous CI jobs when a new job is started.

## 0.1.6 - 2022-01-27

- {pull}`191` adds a guide on how to profile pytask to the developer's guide.
- {pull}`192` deprecates Python 3.6.
- {pull}`193` adds more figures to the documentation.
- {pull}`194` updates the `README.rst`.
- {pull}`196` references the two new cookiecutters for projects and plugins.
- {pull}`198` fixes the documentation of
  {func}`@pytask.mark.skipif <pytask.mark.skipif>`. (Closes {issue}`195`)
- {pull}`199` extends the error message when paths are ambiguous on case-insensitive
  file systems.
- {pull}`200` implements the {func}`@pytask.mark.task <pytask.mark.task>` decorator to
  mark functions as tasks regardless of whether they are prefixed with `task_` or not.
- {pull}`201` adds tests for `_pytask.mark_utils`.
- {pull}`204` removes internal traceback frames from exceptions raised somewhere in
  pytask.
- {pull}`208` fixes the best practices guide for parametrizations.
- {pull}`209` cancels previous CI runs automatically.
- {pull}`212` add `.coveragerc` and improve coverage.

## 0.1.5 - 2022-01-10

- {pull}`184` refactors {func}`~_pytask.shared.reduce_node_name` and shorten task names
  in many places.
- {pull}`185` fix issues with drawing a graph and adds the `--rank-direction` to change
  the direction of the DAG.
- {pull}`186` enhance live displays by deactivating auto-refresh, among other things.
- {pull}`187` allows to enable and disable showing tracebacks and potentially different
  styles in the future with {confval}`show_traceback=True|False`.
- {pull}`188` refactors some code related to {class}`_pytask.enums.ExitCode`.
- {pull}`189` do not display a table in the execution if no task was run.
- {pull}`190` updates the release notes.

## 0.1.4 - 2022-01-04

- {pull}`153` adds support and testing for Python 3.10.
- {pull}`159` removes files for creating a conda package which is handled by
  conda-forge.
- {pull}`160` adds rudimentary typing to pytask.
- {pull}`161` removes a workaround for pyreadline which is also removed in pytest 7.
- {pull}`163` allow forward slashes in expressions and marker expressions.
- {pull}`164` allows to use backward slashes in expressions and marker expressions.
- {pull}`167` makes small changes to the docs.
- {pull}`172` embeds URLs in task ids. See {confval}`editor_url_scheme` for more
  information.
- {pull}`173` replaces `ColorCode` with custom rich themes.
- {pull}`174` restructures loosely defined outcomes to clear `enum.Enum`.
- {pull}`176` and {pull}`177` implement a summary panel that holds aggregate information
  about the number of successes, fails and other status.
- {pull}`178` adds stylistic changes like reducing tasks ids even more and dimming the
  path part.
- {pull}`180` fixes parsing relative paths from the configuration file.
- {pull}`181` adds correct formatting of running tasks.
- {pull}`182` introduces that only the starting year is displayed in the license
  following <https://hynek.me/til/copyright-years>.
- {pull}`183` enables tracing down the source of a function through decorators.

## 0.1.3 - 2021-11-30

- {pull}`157` adds packaging to the dependencies of the package.
- {pull}`158` converts time units to the nearest integer.

## 0.1.2 - 2021-11-27

- {pull}`135` implements handling of version in docs as proposed by setuptools-scm.
- {pull}`142` removes the display of skipped and persisted tasks from the live execution
  table for the default verbosity level of 1. They are displayed at 2.
- {pull}`144` adds tryceratops to the pre-commit hooks for catching issues with
  exceptions.
- {pull}`151` adds a limit on the number of items displayed in the execution table which
  is configurable with {confval}`n_entries_in_table` in the configuration file.
- {pull}`152` makes the duration of the execution readable by humans by separating it
  into days, hours, minutes and seconds.
- {pull}`155` implements functions to check for optional packages and programs and
  raises errors for requirements to draw the DAG earlier.
- {pull}`156` adds the option {confval}`show_errors_immediately` to print/show errors as
  soon as they occur. Resolves {issue}`150`.

## 0.1.1 - 2021-08-25

- {pull}`138` changes the default {confval}`verbosity` to `1` which displays the live
  table during execution and `0` display the symbols for outcomes (e.g. `.`, `F`, `s`).
- {pull}`139` enables rich's auto-refresh mechanism for live objects which causes almost
  no performance penalty for the live table compared to the symbolic output.

## 0.1.0 - 2021-07-20

- {pull}`106` implements a verbose mode for the execution which is available with
  `pytask -v` and shows a table with running and completed tasks. It also refines the
  collection status.
- {pull}`116`, {pull}`117`, and {pull}`123` fix {issue}`104` which prevented to skip
  tasks with missing dependencies.
- {pull}`118` makes the path to the configuration in the session header os-specific.
- {pull}`119` changes that when marker or keyword expressions are used to select tasks,
  also the predecessors of the selected tasks will be executed.
- {pull}`120` implements that a single `KeyboardInterrupt` stops the execution and
  previously collected reports are shown. Fixes {issue}`111`.
- {pull}`121` add skipped and persisted tasks to the execution footer.
- {pull}`127` make the table during execution the default. Silence pytask with negative
  verbose mode integers and increase verbosity with positive ones.
- {pull}`129` allows to hide frames from the traceback by using
  `__tracebackhide__ = True`.
- {pull}`130` enables rendering of tracebacks from subprocesses with rich.

## 0.0.16 - 2021-06-25

- {pull}`113` fixes error when using `pytask --version` with click v8.

## 0.0.15 - 2021-06-24

- {pull}`80` replaces some remaining formatting using `pprint` with `rich`.
- {pull}`81` adds a warning if a path is not correctly cased on a case-insensitive file
  system. This facilitates cross-platform builds of projects. Deactivate the check by
  setting `check_casing_of_paths = false` in the configuration file. See
  {confval}`check_casing_of_paths` for more information.
- {pull}`83` replaces `versioneer` with `setuptools_scm`.
- {pull}`84` fixes an error in the path normalization introduced by {pull}`81`.
- {pull}`85` sorts collected tasks, dependencies, and products by name.
- {pull}`87` fixes that dirty versions are displayed in the documentation.
- {pull}`88` adds the `pytask profile` command to show information on tasks like
  duration and file size of products.
- {pull}`93` fixes the display of parametrized arguments in the console.
- {pull}`94` adds {confval}`show_locals` which allows to print local variables in
  tracebacks.
- {pull}`96` implements a spinner to show the progress during the collection.
- {pull}`99` enables color support in WSL and fixes {confval}`show_locals` during
  collection.
- {pull}`101` implement to visualize the project's DAG. {pull}`108` refines the
  implementation.
- {pull}`102` adds an example if a parametrization provides not the number of arguments
  specified in the signature.
- {pull}`105` simplifies the logging of the tasks.
- {pull}`107` adds and new hook {func}`~_pytask.hookspecs.pytask_unconfigure` which
  makes pytask return {func}`pdb.set_trace` at the end of a session which allows to use
  {func}`breakpoint` inside test functions using pytask.
- {pull}`109` makes pytask require networkx>=2.4 since previous versions fail with
  Python 3.9.
- {pull}`110` adds a "New Features" section to the `README.rst`.

## 0.0.14 - 2021-03-23

- {pull}`74` reworks the formatting of the command line output by using `rich`. Due to
  the new dependency, support for pytask with Python \<3.6.1 on PyPI and with Python
  \<3.7 on Anaconda will end.
- {pull}`76` fixes {issue}`75` which reports a bug when a closest ancestor cannot be
  found to shorten node names in the CLI output. Instead a common ancestor is used.

## 0.0.13 - 2021-03-09

- {pull}`72` adds conda-forge to the README and highlights importance of specifying
  dependencies and products.
- {pull}`62` implements the {func}`pytask.mark.skipif` marker to conditionally skip
  tasks. Many thanks to {user}`roecla` for implementing this feature and a warm welcome
  since she is the first pytask contributor!

## 0.0.12 - 2021-02-27

- {pull}`55` implements miscellaneous fixes to improve error message, tests and
  coverage.
- {pull}`59` adds a tutorial on using plugins and features plugins more prominently.
- {pull}`60` adds the MIT license to the project and mentions pytest and its developers.
- {pull}`61` adds many changes to the documentation.
- {pull}`65` adds versioneer to pytask and {pull}`66` corrects the coverage reports
  which were deflated due to the new files.
- {pull}`67` prepares pytask to be published on PyPI and {pull}`68` fixes the pipeline,
  and {pull}`69` prepares releasing v0.0.12 and adds new shields.

## 0.0.11 - 2020-12-27

- {pull}`45` adds the option to stop execution after a number of tasks has failed.
  Closes {issue}`44`.
- {pull}`47` reduce node names in error messages while resolving dependencies.
- {pull}`49` starts a style guide for pytask.
- {pull}`50` implements correct usage of singular and plural in collection logs.
- {pull}`51` allows to invoke pytask through the Python interpreter with
  `python -m pytask` which will add the current path to `sys.path`.
- {pull}`52` allows to prioritize tasks with `pytask.mark.try_last` and
  `pytask.mark.try_first`.
- {pull}`53` changes the theme of the documentation to furo.
- {pull}`54` releases v0.0.11.

## 0.0.10 - 2020-11-18

- {pull}`40` cleans up the capture manager and other parts of pytask.
- {pull}`41` shortens the task ids in the error reports for better readability.
- {pull}`42` ensures that lists with one element and dictionaries with only a zero key
  as input for `@pytask.mark.depends_on` and `@pytask.mark.produces` are preserved as a
  dictionary inside the function.

## 0.0.9 - 2020-10-28

- {pull}`31` adds `pytask collect` to show information on collected tasks.
- {pull}`32` fixes `pytask clean`.
- {pull}`33` adds a module to apply common parameters to the command line interface.
- {pull}`34` skips `pytask_collect_task_teardown` if task is None.
- {pull}`35` adds the ability to capture stdout and stderr with the CaptureManager.
- {pull}`36` reworks the debugger to make it work with the CaptureManager.
- {pull}`37` removes `reports` argument from hooks related to task collection.
- {pull}`38` allows to pass dictionaries as dependencies and products and inside the
  function `depends_on` and `produces` become dictionaries.
- {pull}`39` releases v0.0.9.

## 0.0.8 - 2020-10-04

- {pull}`30` fixes or adds the session object to some hooks which was missing from the
  previous release.

## 0.0.7 - 2020-10-03

- {pull}`25` allows to customize the names of the task files.
- {pull}`26` makes commands return the correct exit codes.
- {pull}`27` implements the `pytask_collect_task_teardown` hook specification to perform
  checks after a task is collected.
- {pull}`28` implements the `@pytask.mark.persist` decorator.
- {pull}`29` releases 0.0.7.

## 0.0.6 - 2020-09-12

- {pull}`16` reduces the traceback generated from tasks, failure section in report, fix
  error passing a file path to pytask, add demo to README.
- {pull}`17` changes the interface to subcommands, adds `"-c/--config"` option to pass a
  path to a configuration file and adds `pytask clean` ({pull}`22` as well), a command
  to clean your project.
- {pull}`18` changes the documentation theme to alabaster.
- {pull}`19` adds some changes related to ignored folders.
- {pull}`20` fixes copying code examples in the documentation.
- {pull}`21` enhances the ids generated by parametrization, allows to change them via
  the `ids` argument, and adds tutorials.
- {pull}`23` allows to specify paths via the configuration file, documents the cli and
  configuration options.
- {pull}`24` releases 0.0.6.

## 0.0.5 - 2020-08-12

- {pull}`10` turns parametrization into a plugin.
- {pull}`11` extends the documentation.
- {pull}`12` replaces `pytest.mark` with `pytask.mark`.
- {pull}`13` implements selecting tasks via expressions or marker expressions.
- {pull}`14` separates the namespace of pytask to `pytask` and `_pytask`.
- {pull}`15` implements better tasks ids which consists of
  \<path-to-task-file>::\<func-name> and are certainly unique. And, it releases 0.0.5.

## 0.0.4 - 2020-07-22

- {pull}`9` adds hook specifications to the parametrization of tasks which allows
  `pytask-latex` and `pytask-r` to pass different command line arguments to a
  parametrized task and its script. Also, it prepares the release of 0.0.4.

## 0.0.3 - 2020-07-19

- {pull}`7` makes pytask exit with code 1 if a task failed and the
  `skip_ancestor_failed` decorator is only applied to descendant tasks not the task
  itself.
- {pull}`8` releases v0.0.3

## 0.0.2 - 2020-07-17

- {pull}`2` provided multiple small changes.
- {pull}`3` implements a class which holds the execution report of one task.
- {pull}`4` makes adjustments after moving to `main` as the default branch.
- {pull}`5` adds `pytask_add_hooks` to add more hook specifications and register hooks.
- {pull}`6` releases v0.0.2.

## 0.0.1 - 2020-06-29

- {pull}`1` combined the whole effort which went into releasing v0.0.1.<|MERGE_RESOLUTION|>--- conflicted
+++ resolved
@@ -7,17 +7,12 @@
 
 ## 0.4.0 - 2023-xx-xx
 
-<<<<<<< HEAD
+- {pull}`323` remove Python 3.7 support and use a new Github action to provide mamba.
 - {pull}`384` allows to parse dependencies from every function argument if `depends_on`
   is not present.
-
-## 0.3.2 - 2023-xx-xx
-=======
-- {pull}`323` remove Python 3.7 support and use a new Github action to provide mamba.
 - {pull}`387` replaces pony with sqlalchemy.
 
 ## 0.3.2 - 2023-06-07
->>>>>>> 1ec428bd
 
 - {pull}`345` updates the version numbers in animations.
 - {pull}`352` publishes `db` that is required by pytask-environment.
