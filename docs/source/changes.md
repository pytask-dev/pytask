# Changes

The document records all past pytask releases and what went into them in reverse
chronological order. Releases follow [semantic versioning](https://semver.org/) and all
releases are available on [PyPI](https://pypi.org/project/pytask) and
[Anaconda.org](https://anaconda.org/conda-forge/pytask).

## 0.4.3 - 2023-11-xx

- {pull}`483` simplifies the teardown of a task.
- {pull}`484` raises more informative error when directories instead of files are used
  with path nodes.
- {pull}`485` adds missing steps to unconfigure pytask after the job is done which
  caused flaky tests.
- {pull}`486` adds default names to {class}`~pytask.PPathNode`.
- {pull}`488` raises an error when an invalid value is used in a return annotation.
- {pull}`489` and {pull}`491` simplifies parsing products and does not raise an error
  when a product annotation is used with the argument name `produces`. And, allow
  `produces` to intake any node.
- {pull}`490` refactors and better tests parsing of dependencies.
<<<<<<< HEAD
- {pull}`493` allows tasks to depend on other tasks.
=======
- {pull}`496` makes pytask even lazier. Now, when a task produces a node whose hash
  remains the same, the consecutive tasks are not executed. It remained from when pytask
  relied on timestamps.
>>>>>>> 3ad00a7d

## 0.4.2 - 2023-11-08

- {pull}`449` simplifies the code building the plugin manager.
- {pull}`451` improves `collect_command.py` and renames `graph.py` to `dag_command.py`.
- {pull}`454` removes more `.svg`s and replaces them with animations.
- {pull}`455` adds more explanation when {meth}`~pytask.PNode.load` fails during the
  execution.
- {pull}`456` refers to the source code on Github when clicking on a source link.
- {pull}`457` refactors everything around formatting node names.
- {pull}`459` adds a pre-commit hook to sort `__all__`.
- {pull}`460` simplifies removing internal tracebacks from exceptions with a cause.
- {pull}`463` raise error when a task function is not defined inside the loop body.
- {pull}`464` improves pinned dependencies.
- {pull}`465` adds test to ensure internal tracebacks are removed by reports.
- {pull}`466` implements hashing for files instead of modification timestamps.
- {pull}`470` moves `.pytask.sqlite3` to `.pytask`.
- {pull}`472` adds `is_product` to {meth}`PNode.load`.
- {pull}`473` adds signatures to nodes which decouples an identifier from a name.
- {pull}`477` updates the PyPI action.
- {pull}`478` replaces black with ruff-format.
- {pull}`479` gives skips a higher precedence as an outcome than ancestor failed.
- {pull}`480` removes the check for missing root nodes from the generation of the DAG.
  It is delegated to the check during the execution.
- {pull}`481` improves coverage.
- {pull}`482` correctly handles names and signatures of {class}`~pytask.PythonNode`.

## 0.4.1 - 2023-10-11

- {pull}`443` ensures that `PythonNode.name` is always unique by only handling it
  internally.
- {pull}`444` moves all content of `setup.cfg` to `pyproject.toml`.
- {pull}`446` refactors `create_name_of_python_node` and fixes `PythonNode`s as returns.
- {pull}`447` simplifies the `tree_map` code while generating the DAG.
- {pull}`448` fixes handling multiple product annotations of a task.

## 0.4.0 - 2023-10-07

- {pull}`323` remove Python 3.7 support and use a new Github action to provide mamba.
- {pull}`384` allows to parse dependencies from every function argument if `depends_on`
  is not present.
- {pull}`387` replaces pony with sqlalchemy.
- {pull}`391` removes `@pytask.mark.parametrize`.
- {pull}`394` allows to add products with {obj}`typing.Annotation` and
  {obj}`~pytask.Product`.
- {pull}`395` refactors all occurrences of pybaum to {mod}`_pytask.tree_util`.
- {pull}`396` replaces pybaum with optree and adds paths to the name of
  {class}`pytask.PythonNode`'s allowing for better hashing.
- {pull}`397` adds support for {class}`typing.NamedTuple` and attrs classes in
  `@pytask.mark.task(kwargs=...)`.
- {pull}`398` deprecates the decorators `@pytask.mark.depends_on` and
  `@pytask.mark.produces`.
- {pull}`402` replaces ABCs with protocols allowing for more flexibility for users
  implementing their own nodes.
- {pull}`404` allows to use function returns to define task products.
- {pull}`406` allows to match function returns to node annotations with prefix trees.
- {pull}`408` removes `.value` from `Node` protocol.
- {pull}`409` make `.from_annot` an optional feature of nodes.
- {pull}`410` allows to pass functions to `PythonNode(hash=...)`.
- {pull}`411` implements a new functional interface and adds experimental support for
  defining and running tasks in REPLs or Jupyter notebooks.
- {pull}`412` adds protocols for tasks.
- {pull}`413` removes scripts to generate `.svg`s.
- {pull}`414` allow more ruff rules.
- {pull}`416` removes `.from_annot` again.
- {pull}`417` deprecates {func}`pytask.mark.task` in favor of {func}`pytask.task`.
- {pull}`418` fixes and error and simplifies code in `dag.py`.
- {pull}`420` converts `DeprecationWarning`s to `FutureWarning`s for the deprecated
  decorators.
- {pull}`421` removes the deprecation warning when `produces` is used as an magic
  function keyword to define products.
- {pull}`423` adds a notebook to explain the functional interface.
- {pull}`424` fixes problems with {func}`~_pytask.path.import_path`.
- {pull}`426` publishes the {mod}`pytask.tree_util` module.
- {pull}`427` fixes type annotations for {attr}`pytask.PTask.depends_on` and
  {attr}`pytask.PTask.produces`.
- {pull}`428` updates the example in the readme.
- {pull}`429` implements a more informative error message when `node.state()` throws an
  exception. Now, it is easy to see which tasks are affected.
- {pull}`430` updates some parts of the documentation.
- {pull}`431` enables colors for WSL.
- {pull}`432` fixes type checking of `pytask.mark.xxx`.
- {pull}`433` fixes the ids generated for {class}`~pytask.PythonNode`s.
- {pull}`437` fixes the detection of task functions and publishes
  {func}`pytask.is_task_function`.
- {pull}`438` clarifies some types.
- {pull}`440` refines more types.
- {pull}`441` updates more parts of the documentation.
- {pull}`442` allows users to import `from pytask import mark` and use `@mark.skip`.

## 0.3.2 - 2023-06-07

- {pull}`345` updates the version numbers in animations.
- {pull}`352` publishes `db` that is required by pytask-environment.
- {pull}`354` adds a `-f/--force` flag to execute tasks even though nothing may have
  changed.
- {pull}`355` refactors a lot of things related to nodes.
- {pull}`357` add hashing for task files to detect changes when modification times do
  not match.
- {pull}`364` updates `update_plugin_list.py`.
- {pull}`365` reworks the panel on the index page with sphinx-design.
- {pull}`366` adds light and dark logos and fixes some warnings when building the
  documentation.
- {pull}`369` fixes an error in `update_plugin_list.py` introduced by {pull}`364`.
- {pull}`370` reverts the changes that turn `Node.state()` into a hook.
- {pull}`371` renames `Node` to `MetaNode`.
- {pull}`373` adds importing task modules to `sys.modules` and fully adopting pytest's
  importlib mode. Thanks to {user}`NickCrews`. (Fixes {issue}`374`.)
- {pull}`376` enhances the documentation for `pytask dag`.
- {pull}`378` conditionally skips test on MacOS.
- {pull}`381` deprecates `@pytask.mark.parametrize`. (Closes {issue}`233`.)

## 0.3.1 - 2023-12-25

- {pull}`337` fixes fallback to root path when `pytask collect` or `pytask clean` are
  used without paths.

## 0.3.0 - 2023-12-22

- {pull}`313` refactors the configuration. INI configurations are no longer supported.
- {pull}`326` fixes the badge for status of the workflow.
- {pull}`329` adds ruff to pre-commit hooks.
- {pull}`330` add a guide for migrating from scripts to pytask.
- {pull}`332` refactors `database.py`.
- {pull}`333` requires attrs v21.3.0 and updates the code accordingly.
- {pull}`334` adds `target-version` to ruff config.

## 0.2.7 - 2022-12-14

- {pull}`307` adds Python 3.11 to the CI.
- {pull}`308` replaces pydot with pygraphviz.
- {pull}`311` fixes a link in the documentation.
- {pull}`311` adds refurb to pre-commit hooks.
- {pull}`318` clarifies an example on nested dependencies and products.
- {pull}`321` converts more choice options to enums.
- {pull}`322` replaces SVGs with animations by termynal.
- {pull}`325` allows to collect dynamically created tasks.

## 0.2.6 - 2022-10-27

- {pull}`297` moves non-hook functions from `warnings.py` to `warnings_utils.py` and
  publishes them so that pytask-parallel can import them.
- {pull}`305` removes traces of colorama. Whatever it did should be handled by rich.

## 0.2.5 - 2022-08-02

- {pull}`288` fixes pinning pybaum to v0.1.1 or a version that supports `tree_yield()`.
- {pull}`289` shortens the task ids when using `pytask collect`. Fixes {issue}`286`.
- {pull}`290` implements a dry-run with `pytask --dry-run` to see which tasks would be
  executed.
- {pull}`296` fixes a bug where the source code of the wrapped function could not be
  retrieved.

## 0.2.4 - 2022-06-28

- {pull}`279` enhances some tutorials with spell and grammar checking.
- {pull}`282` updates the tox configuration.
- {pull}`283` fixes an issue with coverage and tests using pexpect + `pdb.set_trace()`.
- {pull}`285` implements that pytask does not show the traceback of tasks that are
  skipped because their previous task failed. Fixes {issue}`284`.
- {pull}`287` changes that all files that are not produced by a task are displayed in
  the error message. Fixes {issue}`262`.

## 0.2.3 - 2022-05-30

- {pull}`276` fixes `pytask clean` when git is not installed. Fixes {issue}`275`.
- {pull}`277` ignores `DeprecationWarning` and `PendingDeprecationWarning` by default.
  Previously, they were enabled, but they should be shown when testing the project with
  pytest, not after the execution with pytask. Fixes {issue}`269`.
- {pull}`278` counts multiple occurrences of a warning instead of listing the module or
  task name again and again. Fixes {issue}`270`.

## 0.2.2 - 2022-05-14

- {pull}`267` fixes the info under the live execution table to show the total number of
  tasks also for pytask-parallel.
- {pull}`273` reworks `pytask clean` so that it ignores files tracked by git. Resolves
  {issue}`146`.

## 0.2.1 - 2022-04-28

- {pull}`259` adds an `.svg` for profiling tasks.
- {pull}`261` adds a config file option to sort entries in live table
- {pull}`262` allows pytask to capture warnings. Here is the
  [guide](https://pytask-dev.readthedocs.io/en/stable/how_to_guides/capture_warnings.html).

## 0.2.0 - 2022-04-14

- {pull}`211` allows for flexible dependencies and products which can be any pytree of
  native Python objects as supported by pybaum.
- {pull}`227` implements `task.kwargs` as a new way for a task to hold parametrized
  arguments. It also implements {class}`_pytask.models.CollectionMetadata` to carry
  parametrized arguments to the task class.
- {pull}`228` removes `task.pytaskmark` and moves the information to
  {attr}`_pytask.models.CollectionMetadata.markers`.
- {pull}`229` implements a new loop-based approach to parametrizations using the
  {func}`@pytask.mark.task <pytask.mark.task>` decorator.
- {pull}`230` implements {class}`_pytask.logging._TimeUnit` as a
  {class}`typing.NamedTuple` for better typing.
- {pull}`232` moves the documentation to MyST.
- {pull}`234` removes `MetaTask`. There is only {class}`pytask.Task`.
- {pull}`235` refactors the utility functions for dealing with marks in
  {mod}`_pytask.mark_utils`. (Closes {issue}`220`.)
- {pull}`236` refactors {mod}`_pytask.collect` and places shared functions in
  {mod}`_pytask.collect_utils`.
- {pull}`237` publish more functions.
- {pull}`238` allows any order of decorators with a `@pytask.mark.task` decorator.
- {pull}`239` adds a warning on globals for parametrizations and some fixes.
- {pull}`241` allows parametrizing over single dicts.
- {pull}`242` removes tasks from global {obj}`_pytask.task_utils.COLLECTED_TASKS` to
  avoid re-collection when the programmatic interface is used.
- {pull}`243` converts choice options to use enums instead of simple strings.
- {pull}`245` adds choices on the command line to the help pages as metavars and show
  defaults.
- {pull}`246` formalizes choices for {class}`click.Choice` to {class}`enum.Enum`.
- {pull}`252` adds a counter at the bottom of the execution table to show how many tasks
  have been processed.
- {pull}`253` adds support for `pyproject.toml`.
- {pull}`254` improves test coverage, fixes a bug, and improves the deprecation message
  for the configuration.
- {pull}`255` converts the readme to markdown and multiple pngs to svgs.
- {pull}`256` adds even more svgs and scripts to generate them to the documentation and
  other improvements.

## 0.1.9 - 2022-02-23

- {pull}`197` publishes types, and adds classes and functions to the main namespace.
- {pull}`217` enhances the tutorial on how to set up a project.
- {pull}`218` removes `depends_on` and `produces` from the task function when parsed.
- {pull}`219` removes some leftovers from pytest in {class}`~_pytask.mark.Mark`.
- {pull}`221` adds more test cases for parametrizations.
- {pull}`222` adds an automated Github Actions job for creating a list pytask plugins.
- {pull}`225` fixes a circular import noticeable in plugins created by {pull}`197`.
- {pull}`226` fixes a bug where the number of items in the live table during the
  execution is not exhausted. (Closes {issue}`223`.)

## 0.1.8 - 2022-02-07

- {pull}`210` allows `__tracebackhide__` to be a callable that accepts the current
  exception as an input. Closes {issue}`145`.
- {pull}`213` improves coverage and reporting.
- {pull}`215` makes the help pages of the CLI prettier.

## 0.1.7 - 2022-01-28

- {pull}`153` adds support for Python 3.10 which requires pony >= 0.7.15.
- {pull}`192` deprecates Python 3.6.
- {pull}`209` cancels previous CI jobs when a new job is started.

## 0.1.6 - 2022-01-27

- {pull}`191` adds a guide on how to profile pytask to the developer's guide.
- {pull}`192` deprecates Python 3.6.
- {pull}`193` adds more figures to the documentation.
- {pull}`194` updates the `README.rst`.
- {pull}`196` references the two new cookiecutters for projects and plugins.
- {pull}`198` fixes the documentation of
  {func}`@pytask.mark.skipif <pytask.mark.skipif>`. (Closes {issue}`195`)
- {pull}`199` extends the error message when paths are ambiguous on case-insensitive
  file systems.
- {pull}`200` implements the {func}`@pytask.mark.task <pytask.mark.task>` decorator to
  mark functions as tasks regardless of whether they are prefixed with `task_` or not.
- {pull}`201` adds tests for `_pytask.mark_utils`.
- {pull}`204` removes internal traceback frames from exceptions raised somewhere in
  pytask.
- {pull}`208` fixes the best practices guide for parametrizations.
- {pull}`209` cancels previous CI runs automatically.
- {pull}`212` add `.coveragerc` and improve coverage.

## 0.1.5 - 2022-01-10

- {pull}`184` refactors {func}`~_pytask.shared.reduce_node_name` and shorten task names
  in many places.
- {pull}`185` fix issues with drawing a graph and adds the `--rank-direction` to change
  the direction of the DAG.
- {pull}`186` enhance live displays by deactivating auto-refresh, among other things.
- {pull}`187` allows to enable and disable showing tracebacks and potentially different
  styles in the future with {confval}`show_traceback=True|False`.
- {pull}`188` refactors some code related to {class}`_pytask.enums.ExitCode`.
- {pull}`189` do not display a table in the execution if no task was run.
- {pull}`190` updates the release notes.

## 0.1.4 - 2022-01-04

- {pull}`153` adds support and testing for Python 3.10.
- {pull}`159` removes files for creating a conda package which is handled by
  conda-forge.
- {pull}`160` adds rudimentary typing to pytask.
- {pull}`161` removes a workaround for pyreadline which is also removed in pytest 7.
- {pull}`163` allow forward slashes in expressions and marker expressions.
- {pull}`164` allows to use backward slashes in expressions and marker expressions.
- {pull}`167` makes small changes to the docs.
- {pull}`172` embeds URLs in task ids. See {confval}`editor_url_scheme` for more
  information.
- {pull}`173` replaces `ColorCode` with custom rich themes.
- {pull}`174` restructures loosely defined outcomes to clear `enum.Enum`.
- {pull}`176` and {pull}`177` implement a summary panel that holds aggregate information
  about the number of successes, fails and other status.
- {pull}`178` adds stylistic changes like reducing tasks ids even more and dimming the
  path part.
- {pull}`180` fixes parsing relative paths from the configuration file.
- {pull}`181` adds correct formatting of running tasks.
- {pull}`182` introduces that only the starting year is displayed in the license
  following <https://hynek.me/til/copyright-years>.
- {pull}`183` enables tracing down the source of a function through decorators.

## 0.1.3 - 2021-11-30

- {pull}`157` adds packaging to the dependencies of the package.
- {pull}`158` converts time units to the nearest integer.

## 0.1.2 - 2021-11-27

- {pull}`135` implements handling of version in docs as proposed by setuptools-scm.
- {pull}`142` removes the display of skipped and persisted tasks from the live execution
  table for the default verbosity level of 1. They are displayed at 2.
- {pull}`144` adds tryceratops to the pre-commit hooks for catching issues with
  exceptions.
- {pull}`151` adds a limit on the number of items displayed in the execution table which
  is configurable with {confval}`n_entries_in_table` in the configuration file.
- {pull}`152` makes the duration of the execution readable by humans by separating it
  into days, hours, minutes and seconds.
- {pull}`155` implements functions to check for optional packages and programs and
  raises errors for requirements to draw the DAG earlier.
- {pull}`156` adds the option {confval}`show_errors_immediately` to print/show errors as
  soon as they occur. Resolves {issue}`150`.

## 0.1.1 - 2021-08-25

- {pull}`138` changes the default {confval}`verbosity` to `1` which displays the live
  table during execution and `0` display the symbols for outcomes (e.g. `.`, `F`, `s`).
- {pull}`139` enables rich's auto-refresh mechanism for live objects which causes almost
  no performance penalty for the live table compared to the symbolic output.

## 0.1.0 - 2021-07-20

- {pull}`106` implements a verbose mode for the execution which is available with
  `pytask -v` and shows a table with running and completed tasks. It also refines the
  collection status.
- {pull}`116`, {pull}`117`, and {pull}`123` fix {issue}`104` which prevented to skip
  tasks with missing dependencies.
- {pull}`118` makes the path to the configuration in the session header os-specific.
- {pull}`119` changes that when marker or keyword expressions are used to select tasks,
  also the predecessors of the selected tasks will be executed.
- {pull}`120` implements that a single `KeyboardInterrupt` stops the execution and
  previously collected reports are shown. Fixes {issue}`111`.
- {pull}`121` add skipped and persisted tasks to the execution footer.
- {pull}`127` make the table during execution the default. Silence pytask with negative
  verbose mode integers and increase verbosity with positive ones.
- {pull}`129` allows to hide frames from the traceback by using
  `__tracebackhide__ = True`.
- {pull}`130` enables rendering of tracebacks from subprocesses with rich.

## 0.0.16 - 2021-06-25

- {pull}`113` fixes error when using `pytask --version` with click v8.

## 0.0.15 - 2021-06-24

- {pull}`80` replaces some remaining formatting using `pprint` with `rich`.
- {pull}`81` adds a warning if a path is not correctly cased on a case-insensitive file
  system. This facilitates cross-platform builds of projects. Deactivate the check by
  setting `check_casing_of_paths = false` in the configuration file. See
  {confval}`check_casing_of_paths` for more information.
- {pull}`83` replaces `versioneer` with `setuptools_scm`.
- {pull}`84` fixes an error in the path normalization introduced by {pull}`81`.
- {pull}`85` sorts collected tasks, dependencies, and products by name.
- {pull}`87` fixes that dirty versions are displayed in the documentation.
- {pull}`88` adds the `pytask profile` command to show information on tasks like
  duration and file size of products.
- {pull}`93` fixes the display of parametrized arguments in the console.
- {pull}`94` adds {confval}`show_locals` which allows to print local variables in
  tracebacks.
- {pull}`96` implements a spinner to show the progress during the collection.
- {pull}`99` enables color support in WSL and fixes {confval}`show_locals` during
  collection.
- {pull}`101` implement to visualize the project's DAG. {pull}`108` refines the
  implementation.
- {pull}`102` adds an example if a parametrization provides not the number of arguments
  specified in the signature.
- {pull}`105` simplifies the logging of the tasks.
- {pull}`107` adds and new hook {func}`~_pytask.hookspecs.pytask_unconfigure` which
  makes pytask return {func}`pdb.set_trace` at the end of a session which allows to use
  {func}`breakpoint` inside test functions using pytask.
- {pull}`109` makes pytask require networkx>=2.4 since previous versions fail with
  Python 3.9.
- {pull}`110` adds a "New Features" section to the `README.rst`.

## 0.0.14 - 2021-03-23

- {pull}`74` reworks the formatting of the command line output by using `rich`. Due to
  the new dependency, support for pytask with Python \<3.6.1 on PyPI and with Python
  \<3.7 on Anaconda will end.
- {pull}`76` fixes {issue}`75` which reports a bug when a closest ancestor cannot be
  found to shorten node names in the CLI output. Instead a common ancestor is used.

## 0.0.13 - 2021-03-09

- {pull}`72` adds conda-forge to the README and highlights importance of specifying
  dependencies and products.
- {pull}`62` implements the {func}`pytask.mark.skipif` marker to conditionally skip
  tasks. Many thanks to {user}`roecla` for implementing this feature and a warm welcome
  since she is the first pytask contributor!

## 0.0.12 - 2021-02-27

- {pull}`55` implements miscellaneous fixes to improve error message, tests and
  coverage.
- {pull}`59` adds a tutorial on using plugins and features plugins more prominently.
- {pull}`60` adds the MIT license to the project and mentions pytest and its developers.
- {pull}`61` adds many changes to the documentation.
- {pull}`65` adds versioneer to pytask and {pull}`66` corrects the coverage reports
  which were deflated due to the new files.
- {pull}`67` prepares pytask to be published on PyPI and {pull}`68` fixes the pipeline,
  and {pull}`69` prepares releasing v0.0.12 and adds new shields.

## 0.0.11 - 2020-12-27

- {pull}`45` adds the option to stop execution after a number of tasks has failed.
  Closes {issue}`44`.
- {pull}`47` reduce node names in error messages while resolving dependencies.
- {pull}`49` starts a style guide for pytask.
- {pull}`50` implements correct usage of singular and plural in collection logs.
- {pull}`51` allows to invoke pytask through the Python interpreter with
  `python -m pytask` which will add the current path to `sys.path`.
- {pull}`52` allows to prioritize tasks with `pytask.mark.try_last` and
  `pytask.mark.try_first`.
- {pull}`53` changes the theme of the documentation to furo.
- {pull}`54` releases v0.0.11.

## 0.0.10 - 2020-11-18

- {pull}`40` cleans up the capture manager and other parts of pytask.
- {pull}`41` shortens the task ids in the error reports for better readability.
- {pull}`42` ensures that lists with one element and dictionaries with only a zero key
  as input for `@pytask.mark.depends_on` and `@pytask.mark.produces` are preserved as a
  dictionary inside the function.

## 0.0.9 - 2020-10-28

- {pull}`31` adds `pytask collect` to show information on collected tasks.
- {pull}`32` fixes `pytask clean`.
- {pull}`33` adds a module to apply common parameters to the command line interface.
- {pull}`34` skips `pytask_collect_task_teardown` if task is None.
- {pull}`35` adds the ability to capture stdout and stderr with the CaptureManager.
- {pull}`36` reworks the debugger to make it work with the CaptureManager.
- {pull}`37` removes `reports` argument from hooks related to task collection.
- {pull}`38` allows to pass dictionaries as dependencies and products and inside the
  function `depends_on` and `produces` become dictionaries.
- {pull}`39` releases v0.0.9.

## 0.0.8 - 2020-10-04

- {pull}`30` fixes or adds the session object to some hooks which was missing from the
  previous release.

## 0.0.7 - 2020-10-03

- {pull}`25` allows to customize the names of the task files.
- {pull}`26` makes commands return the correct exit codes.
- {pull}`27` implements the `pytask_collect_task_teardown` hook specification to perform
  checks after a task is collected.
- {pull}`28` implements the `@pytask.mark.persist` decorator.
- {pull}`29` releases 0.0.7.

## 0.0.6 - 2020-09-12

- {pull}`16` reduces the traceback generated from tasks, failure section in report, fix
  error passing a file path to pytask, add demo to README.
- {pull}`17` changes the interface to subcommands, adds `"-c/--config"` option to pass a
  path to a configuration file and adds `pytask clean` ({pull}`22` as well), a command
  to clean your project.
- {pull}`18` changes the documentation theme to alabaster.
- {pull}`19` adds some changes related to ignored folders.
- {pull}`20` fixes copying code examples in the documentation.
- {pull}`21` enhances the ids generated by parametrization, allows to change them via
  the `ids` argument, and adds tutorials.
- {pull}`23` allows to specify paths via the configuration file, documents the cli and
  configuration options.
- {pull}`24` releases 0.0.6.

## 0.0.5 - 2020-08-12

- {pull}`10` turns parametrization into a plugin.
- {pull}`11` extends the documentation.
- {pull}`12` replaces `pytest.mark` with `pytask.mark`.
- {pull}`13` implements selecting tasks via expressions or marker expressions.
- {pull}`14` separates the namespace of pytask to `pytask` and `_pytask`.
- {pull}`15` implements better tasks ids which consists of
  \<path-to-task-file>::\<func-name> and are certainly unique. And, it releases 0.0.5.

## 0.0.4 - 2020-07-22

- {pull}`9` adds hook specifications to the parametrization of tasks which allows
  `pytask-latex` and `pytask-r` to pass different command line arguments to a
  parametrized task and its script. Also, it prepares the release of 0.0.4.

## 0.0.3 - 2020-07-19

- {pull}`7` makes pytask exit with code 1 if a task failed and the
  `skip_ancestor_failed` decorator is only applied to descendant tasks not the task
  itself.
- {pull}`8` releases v0.0.3

## 0.0.2 - 2020-07-17

- {pull}`2` provided multiple small changes.
- {pull}`3` implements a class which holds the execution report of one task.
- {pull}`4` makes adjustments after moving to `main` as the default branch.
- {pull}`5` adds `pytask_add_hooks` to add more hook specifications and register hooks.
- {pull}`6` releases v0.0.2.

## 0.0.1 - 2020-06-29

- {pull}`1` combined the whole effort which went into releasing v0.0.1.<|MERGE_RESOLUTION|>--- conflicted
+++ resolved
@@ -18,13 +18,10 @@
   when a product annotation is used with the argument name `produces`. And, allow
   `produces` to intake any node.
 - {pull}`490` refactors and better tests parsing of dependencies.
-<<<<<<< HEAD
 - {pull}`493` allows tasks to depend on other tasks.
-=======
 - {pull}`496` makes pytask even lazier. Now, when a task produces a node whose hash
   remains the same, the consecutive tasks are not executed. It remained from when pytask
   relied on timestamps.
->>>>>>> 3ad00a7d
 
 ## 0.4.2 - 2023-11-08
 
