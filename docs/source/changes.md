# Changes

The document records all past pytask releases and what went into them in reverse
chronological order. Releases follow [semantic versioning](https://semver.org/) and all
releases are available on [PyPI](https://pypi.org/project/pytask) and
[Anaconda.org](https://anaconda.org/conda-forge/pytask).

## 0.3.2 - 2023-xx-xx

- {pull}`345` updates the version numbers in animations.
- {pull}`352` publishes `db` that is required by pytask-environment.
<<<<<<< HEAD
- {pull}`354` adds a `-f/--force` flag to execute tasks even though nothing may have
  changed.
=======
- {pull}`355` refactors a lot of things related to nodes.
>>>>>>> 9e0d1d54

## 0.3.1 - 2023-12-25

- {pull}`337` fixes fallback to root path when `pytask collect` or `pytask clean` are
  used without paths.

## 0.3.0 - 2023-12-22

- {pull}`313` refactors the configuration. INI configurations are no longer supported.
- {pull}`326` fixes the badge for status of the workflow.
- {pull}`329` adds ruff to pre-commit hooks.
- {pull}`330` add a guide for migrating from scripts to pytask.
- {pull}`332` refactors `database.py`.
- {pull}`333` requires attrs v21.3.0 and updates the code accordingly.
- {pull}`334` adds `target-version` to ruff config.

## 0.2.7 - 2022-12-14

- {pull}`307` adds Python 3.11 to the CI.
- {pull}`308` replaces pydot with pygraphviz.
- {pull}`311` fixes a link in the documentation.
- {pull}`311` adds refurb to pre-commit hooks.
- {pull}`318` clarifies an example on nested dependencies and products.
- {pull}`321` converts more choice options to enums.
- {pull}`322` replaces SVGs with animations by termynal.
- {pull}`325` allows to collect dynamically created tasks.

## 0.2.6 - 2022-10-27

- {pull}`297` moves non-hook functions from `warnings.py` to `warnings_utils.py` and
  publishes them so that pytask-parallel can import them.
- {pull}`305` removes traces of colorama. Whatever it did should be handled by rich.

## 0.2.5 - 2022-08-02

- {pull}`288` fixes pinning pybaum to v0.1.1 or a version that supports `tree_yield()`.
- {pull}`289` shortens the task ids when using `pytask collect`. Fixes {issue}`286`.
- {pull}`290` implements a dry-run with `pytask --dry-run` to see which tasks would be
  executed.
- {pull}`296` fixes a bug where the source code of the wrapped function could not be
  retrieved.

## 0.2.4 - 2022-06-28

- {pull}`279` enhances some tutorials with spell and grammar checking.
- {pull}`282` updates the tox configuration.
- {pull}`283` fixes an issue with coverage and tests using pexpect + `pdb.set_trace()`.
- {pull}`285` implements that pytask does not show the traceback of tasks that are
  skipped because their previous task failed. Fixes {issue}`284`.
- {pull}`287` changes that all files that are not produced by a task are displayed in
  the error message. Fixes {issue}`262`.

## 0.2.3 - 2022-05-30

- {pull}`276` fixes `pytask clean` when git is not installed. Fixes {issue}`275`.
- {pull}`277` ignores `DeprecationWarning` and `PendingDeprecationWarning` by default.
  Previously, they were enabled, but they should be shown when testing the project with
  pytest, not after the execution with pytask. Fixes {issue}`269`.
- {pull}`278` counts multiple occurrences of a warning instead of listing the module or
  task name again and again. Fixes {issue}`270`.

## 0.2.2 - 2022-05-14

- {pull}`267` fixes the info under the live execution table to show the total number of
  tasks also for pytask-parallel.
- {pull}`273` reworks `pytask clean` so that it ignores files tracked by git. Resolves
  {issue}`146`.

## 0.2.1 - 2022-04-28

- {pull}`259` adds an `.svg` for profiling tasks.
- {pull}`261` adds a config file option to sort entries in live table
- {pull}`262` allows pytask to capture warnings. Here is the
  [guide](https://pytask-dev.readthedocs.io/en/stable/how_to_guides/capture_warnings.html).

## 0.2.0 - 2022-04-14

- {pull}`211` allows for flexible dependencies and products which can be any pytree of
  native Python objects as supported by pybaum.
- {pull}`227` implements `task.kwargs` as a new way for a task to hold parametrized
  arguments. It also implements {class}`_pytask.models.CollectionMetadata` to carry
  parametrized arguments to the task class.
- {pull}`228` removes `task.pytaskmark` and moves the information to
  {attr}`_pytask.models.CollectionMetadata.markers`.
- {pull}`229` implements a new loop-based approach to parametrizations using the
  {func}`@pytask.mark.task <pytask.mark.task>` decorator.
- {pull}`230` implements {class}`_pytask.logging._TimeUnit` as a
  {class}`typing.NamedTuple` for better typing.
- {pull}`232` moves the documentation to MyST.
- {pull}`234` removes `MetaTask`. There is only {class}`pytask.Task`.
- {pull}`235` refactors the utility functions for dealing with marks in
  {mod}`_pytask.mark_utils`. (Closes {issue}`220`.)
- {pull}`236` refactors {mod}`_pytask.collect` and places shared functions in
  {mod}`_pytask.collect_utils`.
- {pull}`237` publish more functions.
- {pull}`238` allows any order of decorators with a `@pytask.mark.task` decorator.
- {pull}`239` adds a warning on globals for parametrizations and some fixes.
- {pull}`241` allows parametrizing over single dicts.
- {pull}`242` removes tasks from global {obj}`_pytask.task_utils.COLLECTED_TASKS` to
  avoid re-collection when the programmatic interface is used.
- {pull}`243` converts choice options to use enums instead of simple strings.
- {pull}`245` adds choices on the command line to the help pages as metavars and show
  defaults.
- {pull}`246` formalizes choices for {class}`click.Choice` to {class}`enum.Enum`.
- {pull}`252` adds a counter at the bottom of the execution table to show how many tasks
  have been processed.
- {pull}`253` adds support for `pyproject.toml`.
- {pull}`254` improves test coverage, fixes a bug, and improves the deprecation message
  for the configuration.
- {pull}`255` converts the readme to markdown and multiple pngs to svgs.
- {pull}`256` adds even more svgs and scripts to generate them to the documentation and
  other improvements.

## 0.1.9 - 2022-02-23

- {pull}`197` publishes types, and adds classes and functions to the main namespace.
- {pull}`217` enhances the tutorial on how to set up a project.
- {pull}`218` removes `depends_on` and `produces` from the task function when parsed.
- {pull}`219` removes some leftovers from pytest in {class}`~_pytask.mark.Mark`.
- {pull}`221` adds more test cases for parametrizations.
- {pull}`222` adds an automated Github Actions job for creating a list pytask plugins.
- {pull}`225` fixes a circular import noticeable in plugins created by {pull}`197`.
- {pull}`226` fixes a bug where the number of items in the live table during the
  execution is not exhausted. (Closes {issue}`223`.)

## 0.1.8 - 2022-02-07

- {pull}`210` allows `__tracebackhide__` to be a callable that accepts the current
  exception as an input. Closes {issue}`145`.
- {pull}`213` improves coverage and reporting.
- {pull}`215` makes the help pages of the CLI prettier.

## 0.1.7 - 2022-01-28

- {pull}`153` adds support for Python 3.10 which requires pony >= 0.7.15.
- {pull}`192` deprecates Python 3.6.
- {pull}`209` cancels previous CI jobs when a new job is started.

## 0.1.6 - 2022-01-27

- {pull}`191` adds a guide on how to profile pytask to the developer's guide.
- {pull}`192` deprecates Python 3.6.
- {pull}`193` adds more figures to the documentation.
- {pull}`194` updates the `README.rst`.
- {pull}`196` references the two new cookiecutters for projects and plugins.
- {pull}`198` fixes the documentation of
  {func}`@pytask.mark.skipif <pytask.mark.skipif>`. (Closes {issue}`195`)
- {pull}`199` extends the error message when paths are ambiguous on case-insensitive
  file systems.
- {pull}`200` implements the {func}`@pytask.mark.task <pytask.mark.task>` decorator to
  mark functions as tasks regardless of whether they are prefixed with `task_` or not.
- {pull}`201` adds tests for `_pytask.mark_utils`.
- {pull}`204` removes internal traceback frames from exceptions raised somewhere in
  pytask.
- {pull}`208` fixes the best practices guide for parametrizations.
- {pull}`209` cancels previous CI runs automatically.
- {pull}`212` add `.coveragerc` and improve coverage.

## 0.1.5 - 2022-01-10

- {pull}`184` refactors {func}`~_pytask.shared.reduce_node_name` and shorten task names
  in many places.
- {pull}`185` fix issues with drawing a graph and adds the `--rank-direction` to change
  the direction of the DAG.
- {pull}`186` enhance live displays by deactivating auto-refresh, among other things.
- {pull}`187` allows to enable and disable showing tracebacks and potentially different
  styles in the future with {confval}`show_traceback=True|False`.
- {pull}`188` refactors some code related to {class}`_pytask.enums.ExitCode`.
- {pull}`189` do not display a table in the execution if no task was run.
- {pull}`190` updates the release notes.

## 0.1.4 - 2022-01-04

- {pull}`153` adds support and testing for Python 3.10.
- {pull}`159` removes files for creating a conda package which is handled by
  conda-forge.
- {pull}`160` adds rudimentary typing to pytask.
- {pull}`161` removes a workaround for pyreadline which is also removed in pytest 7.
- {pull}`163` allow forward slashes in expressions and marker expressions.
- {pull}`164` allows to use backward slashes in expressions and marker expressions.
- {pull}`167` makes small changes to the docs.
- {pull}`172` embeds URLs in task ids. See {confval}`editor_url_scheme` for more
  information.
- {pull}`173` replaces `ColorCode` with custom rich themes.
- {pull}`174` restructures loosely defined outcomes to clear `enum.Enum`.
- {pull}`176` and {pull}`177` implement a summary panel that holds aggregate information
  about the number of successes, fails and other status.
- {pull}`178` adds stylistic changes like reducing tasks ids even more and dimming the
  path part.
- {pull}`180` fixes parsing relative paths from the configuration file.
- {pull}`181` adds correct formatting of running tasks.
- {pull}`182` introduces that only the starting year is displayed in the license
  following <https://hynek.me/til/copyright-years>.
- {pull}`183` enables tracing down the source of a function through decorators.

## 0.1.3 - 2021-11-30

- {pull}`157` adds packaging to the dependencies of the package.
- {pull}`158` converts time units to the nearest integer.

## 0.1.2 - 2021-11-27

- {pull}`135` implements handling of version in docs as proposed by setuptools-scm.
- {pull}`142` removes the display of skipped and persisted tasks from the live execution
  table for the default verbosity level of 1. They are displayed at 2.
- {pull}`144` adds tryceratops to the pre-commit hooks for catching issues with
  exceptions.
- {pull}`151` adds a limit on the number of items displayed in the execution table which
  is configurable with {confval}`n_entries_in_table` in the configuration file.
- {pull}`152` makes the duration of the execution readable by humans by separating it
  into days, hours, minutes and seconds.
- {pull}`155` implements functions to check for optional packages and programs and
  raises errors for requirements to draw the DAG earlier.
- {pull}`156` adds the option {confval}`show_errors_immediately` to print/show errors as
  soon as they occur. Resolves {issue}`150`.

## 0.1.1 - 2021-08-25

- {pull}`138` changes the default {confval}`verbosity` to `1` which displays the live
  table during execution and `0` display the symbols for outcomes (e.g. `.`, `F`, `s`).
- {pull}`139` enables rich's auto-refresh mechanism for live objects which causes almost
  no performance penalty for the live table compared to the symbolic output.

## 0.1.0 - 2021-07-20

- {pull}`106` implements a verbose mode for the execution which is available with
  `pytask -v` and shows a table with running and completed tasks. It also refines the
  collection status.
- {pull}`116`, {pull}`117`, and {pull}`123` fix {issue}`104` which prevented to skip
  tasks with missing dependencies.
- {pull}`118` makes the path to the configuration in the session header os-specific.
- {pull}`119` changes that when marker or keyword expressions are used to select tasks,
  also the predecessors of the selected tasks will be executed.
- {pull}`120` implements that a single `KeyboardInterrupt` stops the execution and
  previously collected reports are shown. Fixes {issue}`111`.
- {pull}`121` add skipped and persisted tasks to the execution footer.
- {pull}`127` make the table during execution the default. Silence pytask with negative
  verbose mode integers and increase verbosity with positive ones.
- {pull}`129` allows to hide frames from the traceback by using
  `__tracebackhide__ = True`.
- {pull}`130` enables rendering of tracebacks from subprocesses with rich.

## 0.0.16 - 2021-06-25

- {pull}`113` fixes error when using `pytask --version` with click v8.

## 0.0.15 - 2021-06-24

- {pull}`80` replaces some remaining formatting using `pprint` with `rich`.
- {pull}`81` adds a warning if a path is not correctly cased on a case-insensitive file
  system. This facilitates cross-platform builds of projects. Deactivate the check by
  setting `check_casing_of_paths = false` in the configuration file. See
  {confval}`check_casing_of_paths` for more information.
- {pull}`83` replaces `versioneer` with `setuptools_scm`.
- {pull}`84` fixes an error in the path normalization introduced by {pull}`81`.
- {pull}`85` sorts collected tasks, dependencies, and products by name.
- {pull}`87` fixes that dirty versions are displayed in the documentation.
- {pull}`88` adds the `pytask profile` command to show information on tasks like
  duration and file size of products.
- {pull}`93` fixes the display of parametrized arguments in the console.
- {pull}`94` adds {confval}`show_locals` which allows to print local variables in
  tracebacks.
- {pull}`96` implements a spinner to show the progress during the collection.
- {pull}`99` enables color support in WSL and fixes {confval}`show_locals` during
  collection.
- {pull}`101` implement to visualize the project's DAG. {pull}`108` refines the
  implementation.
- {pull}`102` adds an example if a parametrization provides not the number of arguments
  specified in the signature.
- {pull}`105` simplifies the logging of the tasks.
- {pull}`107` adds and new hook {func}`~_pytask.hookspecs.pytask_unconfigure` which
  makes pytask return {func}`pdb.set_trace` at the end of a session which allows to use
  {func}`breakpoint` inside test functions using pytask.
- {pull}`109` makes pytask require networkx>=2.4 since previous versions fail with
  Python 3.9.
- {pull}`110` adds a "New Features" section to the `README.rst`.

## 0.0.14 - 2021-03-23

- {pull}`74` reworks the formatting of the command line output by using `rich`. Due to
  the new dependency, support for pytask with Python \<3.6.1 on PyPI and with Python
  \<3.7 on Anaconda will end.
- {pull}`76` fixes {issue}`75` which reports a bug when a closest ancestor cannot be
  found to shorten node names in the CLI output. Instead a common ancestor is used.

## 0.0.13 - 2021-03-09

- {pull}`72` adds conda-forge to the README and highlights importance of specifying
  dependencies and products.
- {pull}`62` implements the {func}`pytask.mark.skipif` marker to conditionally skip
  tasks. Many thanks to {user}`roecla` for implementing this feature and a warm welcome
  since she is the first pytask contributor!

## 0.0.12 - 2021-02-27

- {pull}`55` implements miscellaneous fixes to improve error message, tests and
  coverage.
- {pull}`59` adds a tutorial on using plugins and features plugins more prominently.
- {pull}`60` adds the MIT license to the project and mentions pytest and its developers.
- {pull}`61` adds many changes to the documentation.
- {pull}`65` adds versioneer to pytask and {pull}`66` corrects the coverage reports
  which were deflated due to the new files.
- {pull}`67` prepares pytask to be published on PyPI and {pull}`68` fixes the pipeline,
  and {pull}`69` prepares releasing v0.0.12 and adds new shields.

## 0.0.11 - 2020-12-27

- {pull}`45` adds the option to stop execution after a number of tasks has failed.
  Closes {issue}`44`.
- {pull}`47` reduce node names in error messages while resolving dependencies.
- {pull}`49` starts a style guide for pytask.
- {pull}`50` implements correct usage of singular and plural in collection logs.
- {pull}`51` allows to invoke pytask through the Python interpreter with
  `python -m pytask` which will add the current path to `sys.path`.
- {pull}`52` allows to prioritize tasks with `pytask.mark.try_last` and
  `pytask.mark.try_first`.
- {pull}`53` changes the theme of the documentation to furo.
- {pull}`54` releases v0.0.11.

## 0.0.10 - 2020-11-18

- {pull}`40` cleans up the capture manager and other parts of pytask.
- {pull}`41` shortens the task ids in the error reports for better readability.
- {pull}`42` ensures that lists with one element and dictionaries with only a zero key
  as input for `@pytask.mark.depends_on` and `@pytask.mark.produces` are preserved as a
  dictionary inside the function.

## 0.0.9 - 2020-10-28

- {pull}`31` adds `pytask collect` to show information on collected tasks.
- {pull}`32` fixes `pytask clean`.
- {pull}`33` adds a module to apply common parameters to the command line interface.
- {pull}`34` skips `pytask_collect_task_teardown` if task is None.
- {pull}`35` adds the ability to capture stdout and stderr with the CaptureManager.
- {pull}`36` reworks the debugger to make it work with the CaptureManager.
- {pull}`37` removes `reports` argument from hooks related to task collection.
- {pull}`38` allows to pass dictionaries as dependencies and products and inside the
  function `depends_on` and `produces` become dictionaries.
- {pull}`39` releases v0.0.9.

## 0.0.8 - 2020-10-04

- {pull}`30` fixes or adds the session object to some hooks which was missing from the
  previous release.

## 0.0.7 - 2020-10-03

- {pull}`25` allows to customize the names of the task files.
- {pull}`26` makes commands return the correct exit codes.
- {pull}`27` implements the `pytask_collect_task_teardown` hook specification to perform
  checks after a task is collected.
- {pull}`28` implements the `@pytask.mark.persist` decorator.
- {pull}`29` releases 0.0.7.

## 0.0.6 - 2020-09-12

- {pull}`16` reduces the traceback generated from tasks, failure section in report, fix
  error passing a file path to pytask, add demo to README.
- {pull}`17` changes the interface to subcommands, adds `"-c/--config"` option to pass a
  path to a configuration file and adds `pytask clean` ({pull}`22` as well), a command
  to clean your project.
- {pull}`18` changes the documentation theme to alabaster.
- {pull}`19` adds some changes related to ignored folders.
- {pull}`20` fixes copying code examples in the documentation.
- {pull}`21` enhances the ids generated by parametrization, allows to change them via
  the `ids` argument, and adds tutorials.
- {pull}`23` allows to specify paths via the configuration file, documents the cli and
  configuration options.
- {pull}`24` releases 0.0.6.

## 0.0.5 - 2020-08-12

- {pull}`10` turns parametrization into a plugin.
- {pull}`11` extends the documentation.
- {pull}`12` replaces `pytest.mark` with `pytask.mark`.
- {pull}`13` implements selecting tasks via expressions or marker expressions.
- {pull}`14` separates the namespace of pytask to `pytask` and `_pytask`.
- {pull}`15` implements better tasks ids which consists of
  \<path-to-task-file>::\<func-name> and are certainly unique. And, it releases 0.0.5.

## 0.0.4 - 2020-07-22

- {pull}`9` adds hook specifications to the parametrization of tasks which allows
  `pytask-latex` and `pytask-r` to pass different command line arguments to a
  parametrized task and its script. Also, it prepares the release of 0.0.4.

## 0.0.3 - 2020-07-19

- {pull}`7` makes pytask exit with code 1 if a task failed and the
  `skip_ancestor_failed` decorator is only applied to descendant tasks not the task
  itself.
- {pull}`8` releases v0.0.3

## 0.0.2 - 2020-07-17

- {pull}`2` provided multiple small changes.
- {pull}`3` implements a class which holds the execution report of one task.
- {pull}`4` makes adjustments after moving to `main` as the default branch.
- {pull}`5` adds `pytask_add_hooks` to add more hook specifications and register hooks.
- {pull}`6` releases v0.0.2.

## 0.0.1 - 2020-06-29

- {pull}`1` combined the whole effort which went into releasing v0.0.1.<|MERGE_RESOLUTION|>--- conflicted
+++ resolved
@@ -9,12 +9,9 @@
 
 - {pull}`345` updates the version numbers in animations.
 - {pull}`352` publishes `db` that is required by pytask-environment.
-<<<<<<< HEAD
 - {pull}`354` adds a `-f/--force` flag to execute tasks even though nothing may have
   changed.
-=======
 - {pull}`355` refactors a lot of things related to nodes.
->>>>>>> 9e0d1d54
 
 ## 0.3.1 - 2023-12-25
 
