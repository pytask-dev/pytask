--- conflicted
+++ resolved
@@ -12,15 +12,12 @@
   (fixes #514). It also warns if the path is configured as a string and not a list of
   strings.
 - {pull}`519` raises an error when builtin functions are wrapped with
-<<<<<<< HEAD
   {func}`~pytask.task`. Closes {issue}`512`.pull
 - {pull}`521` raises an error message when imported functions are wrapped with
   {func}`@task <pytask.task>` in a task module. Fixes {issue}`513`.
-=======
   {func}`~pytask.task`. Closes {issue}`512`.
 - {pull}`522` improves the issue templates.
 - {pull}`523` refactors `_pytask.console._get_file`.
->>>>>>> f5096347
 
 ## 0.4.4 - 2023-12-04
 
