--- conflicted
+++ resolved
@@ -13,16 +13,13 @@
 - {pull}`619` makes coiled an optional import for tests. Thanks to {user}`erooke`.
 - {pull}`620` makes tests more flexible about their location. Thanks to {user}`erooke`.
 - {pull}`621` fixes the pull requests template.
-<<<<<<< HEAD
 - {pull}`626` resolves an issue with rerunning tasks via the programmatic API. Closes
   {issue}`625`. Thanks to @noppelmax for the issue!
-=======
 - {pull}`627` adds a warning when users explicitly pass files to pytask that pytask is
   going to ignore because they do not match a pattern. Happens quite often when the task
   module's name does not start with `task_`.
 - {pull}`628` fixes duplicated collection of task modules. Fixes {issue}`624`. Thanks to
   {user}`timmens` for the issue.
->>>>>>> a5daa931
 
 ## 0.5.0 - 2024-05-26
 
