--- conflicted
+++ resolved
@@ -7,13 +7,10 @@
 
 ## 0.4.5 - 2023-12-xx
 
-<<<<<<< HEAD
-- {pull}`xxx` raises an error when the configuration file contains a non-existing path
+- {pull}`515` enables tests with graphviz in CI. Thanks to {user}`NickCrews`.
+- {pull}`517` raises an error when the configuration file contains a non-existing path
   (fixes #514). Also adds a warning if the path is configured as a string and not a list
   of strings.
-=======
-- {pull}`515` enables tests with graphviz in CI. Thanks to {user}`NickCrews`.
->>>>>>> 0577393b
 
 ## 0.4.4 - 2023-12-04
 
