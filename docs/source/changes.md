# Changes

The document records all past pytask releases and what went into them in reverse
chronological order. Releases follow [semantic versioning](https://semver.org/) and all
releases are available on [PyPI](https://pypi.org/project/pytask) and
[Anaconda.org](https://anaconda.org/conda-forge/pytask).

## 0.4.1 - 2023-10-xx

- {pull}`443` ensures that `PythonNode.name` is always unique by only handling it
  internally.
- {pull}`444` moves all content of `setup.cfg` to `pyproject.toml`.
<<<<<<< HEAD
- {pull}`446` refactors `create_name_of_python_node` and fixes `PythonNode`s as returns.
=======
- {pull}`447` fixes handling multiple product annotations of a task.
>>>>>>> 7b6f1847

## 0.4.0 - 2023-10-07

- {pull}`323` remove Python 3.7 support and use a new Github action to provide mamba.
- {pull}`384` allows to parse dependencies from every function argument if `depends_on`
  is not present.
- {pull}`387` replaces pony with sqlalchemy.
- {pull}`391` removes `@pytask.mark.parametrize`.
- {pull}`394` allows to add products with {obj}`typing.Annotation` and
  {obj}`~pytask.Product`.
- {pull}`395` refactors all occurrences of pybaum to {mod}`_pytask.tree_util`.
- {pull}`396` replaces pybaum with optree and adds paths to the name of
  {class}`pytask.PythonNode`'s allowing for better hashing.
- {pull}`397` adds support for {class}`typing.NamedTuple` and attrs classes in
  `@pytask.mark.task(kwargs=...)`.
- {pull}`398` deprecates the decorators `@pytask.mark.depends_on` and
  `@pytask.mark.produces`.
- {pull}`402` replaces ABCs with protocols allowing for more flexibility for users
  implementing their own nodes.
- {pull}`404` allows to use function returns to define task products.
- {pull}`406` allows to match function returns to node annotations with prefix trees.
- {pull}`408` removes `.value` from `Node` protocol.
- {pull}`409` make `.from_annot` an optional feature of nodes.
- {pull}`410` allows to pass functions to `PythonNode(hash=...)`.
- {pull}`411` implements a new functional interface and adds experimental support for
  defining and running tasks in REPLs or Jupyter notebooks.
- {pull}`412` adds protocols for tasks.
- {pull}`413` removes scripts to generate `.svg`s.
- {pull}`414` allow more ruff rules.
- {pull}`416` removes `.from_annot` again.
- {pull}`417` deprecates {func}`pytask.mark.task` in favor of {func}`pytask.task`.
- {pull}`418` fixes and error and simplifies code in `dag.py`.
- {pull}`420` converts `DeprecationWarning`s to `FutureWarning`s for the deprecated
  decorators.
- {pull}`421` removes the deprecation warning when `produces` is used as an magic
  function keyword to define products.
- {pull}`423` adds a notebook to explain the functional interface.
- {pull}`424` fixes problems with {func}`~_pytask.path.import_path`.
- {pull}`426` publishes the {mod}`pytask.tree_util` module.
- {pull}`427` fixes type annotations for {attr}`pytask.PTask.depends_on` and
  {attr}`pytask.PTask.produces`.
- {pull}`428` updates the example in the readme.
- {pull}`429` implements a more informative error message when `node.state()` throws an
  exception. Now, it is easy to see which tasks are affected.
- {pull}`430` updates some parts of the documentation.
- {pull}`431` enables colors for WSL.
- {pull}`432` fixes type checking of `pytask.mark.xxx`.
- {pull}`433` fixes the ids generated for {class}`~pytask.PythonNode`s.
- {pull}`437` fixes the detection of task functions and publishes
  {func}`pytask.is_task_function`.
- {pull}`438` clarifies some types.
- {pull}`440` refines more types.
- {pull}`441` updates more parts of the documentation.
- {pull}`442` allows users to import `from pytask import mark` and use `@mark.skip`.

## 0.3.2 - 2023-06-07

- {pull}`345` updates the version numbers in animations.
- {pull}`352` publishes `db` that is required by pytask-environment.
- {pull}`354` adds a `-f/--force` flag to execute tasks even though nothing may have
  changed.
- {pull}`355` refactors a lot of things related to nodes.
- {pull}`357` add hashing for task files to detect changes when modification times do
  not match.
- {pull}`364` updates `update_plugin_list.py`.
- {pull}`365` reworks the panel on the index page with sphinx-design.
- {pull}`366` adds light and dark logos and fixes some warnings when building the
  documentation.
- {pull}`369` fixes an error in `update_plugin_list.py` introduced by {pull}`364`.
- {pull}`370` reverts the changes that turn `Node.state()` into a hook.
- {pull}`371` renames `Node` to `MetaNode`.
- {pull}`373` adds importing task modules to `sys.modules` and fully adopting pytest's
  importlib mode. Thanks to {user}`NickCrews`. (Fixes {issue}`374`.)
- {pull}`376` enhances the documentation for `pytask dag`.
- {pull}`378` conditionally skips test on MacOS.
- {pull}`381` deprecates `@pytask.mark.parametrize`. (Closes {issue}`233`.)

## 0.3.1 - 2023-12-25

- {pull}`337` fixes fallback to root path when `pytask collect` or `pytask clean` are
  used without paths.

## 0.3.0 - 2023-12-22

- {pull}`313` refactors the configuration. INI configurations are no longer supported.
- {pull}`326` fixes the badge for status of the workflow.
- {pull}`329` adds ruff to pre-commit hooks.
- {pull}`330` add a guide for migrating from scripts to pytask.
- {pull}`332` refactors `database.py`.
- {pull}`333` requires attrs v21.3.0 and updates the code accordingly.
- {pull}`334` adds `target-version` to ruff config.

## 0.2.7 - 2022-12-14

- {pull}`307` adds Python 3.11 to the CI.
- {pull}`308` replaces pydot with pygraphviz.
- {pull}`311` fixes a link in the documentation.
- {pull}`311` adds refurb to pre-commit hooks.
- {pull}`318` clarifies an example on nested dependencies and products.
- {pull}`321` converts more choice options to enums.
- {pull}`322` replaces SVGs with animations by termynal.
- {pull}`325` allows to collect dynamically created tasks.

## 0.2.6 - 2022-10-27

- {pull}`297` moves non-hook functions from `warnings.py` to `warnings_utils.py` and
  publishes them so that pytask-parallel can import them.
- {pull}`305` removes traces of colorama. Whatever it did should be handled by rich.

## 0.2.5 - 2022-08-02

- {pull}`288` fixes pinning pybaum to v0.1.1 or a version that supports `tree_yield()`.
- {pull}`289` shortens the task ids when using `pytask collect`. Fixes {issue}`286`.
- {pull}`290` implements a dry-run with `pytask --dry-run` to see which tasks would be
  executed.
- {pull}`296` fixes a bug where the source code of the wrapped function could not be
  retrieved.

## 0.2.4 - 2022-06-28

- {pull}`279` enhances some tutorials with spell and grammar checking.
- {pull}`282` updates the tox configuration.
- {pull}`283` fixes an issue with coverage and tests using pexpect + `pdb.set_trace()`.
- {pull}`285` implements that pytask does not show the traceback of tasks that are
  skipped because their previous task failed. Fixes {issue}`284`.
- {pull}`287` changes that all files that are not produced by a task are displayed in
  the error message. Fixes {issue}`262`.

## 0.2.3 - 2022-05-30

- {pull}`276` fixes `pytask clean` when git is not installed. Fixes {issue}`275`.
- {pull}`277` ignores `DeprecationWarning` and `PendingDeprecationWarning` by default.
  Previously, they were enabled, but they should be shown when testing the project with
  pytest, not after the execution with pytask. Fixes {issue}`269`.
- {pull}`278` counts multiple occurrences of a warning instead of listing the module or
  task name again and again. Fixes {issue}`270`.

## 0.2.2 - 2022-05-14

- {pull}`267` fixes the info under the live execution table to show the total number of
  tasks also for pytask-parallel.
- {pull}`273` reworks `pytask clean` so that it ignores files tracked by git. Resolves
  {issue}`146`.

## 0.2.1 - 2022-04-28

- {pull}`259` adds an `.svg` for profiling tasks.
- {pull}`261` adds a config file option to sort entries in live table
- {pull}`262` allows pytask to capture warnings. Here is the
  [guide](https://pytask-dev.readthedocs.io/en/stable/how_to_guides/capture_warnings.html).

## 0.2.0 - 2022-04-14

- {pull}`211` allows for flexible dependencies and products which can be any pytree of
  native Python objects as supported by pybaum.
- {pull}`227` implements `task.kwargs` as a new way for a task to hold parametrized
  arguments. It also implements {class}`_pytask.models.CollectionMetadata` to carry
  parametrized arguments to the task class.
- {pull}`228` removes `task.pytaskmark` and moves the information to
  {attr}`_pytask.models.CollectionMetadata.markers`.
- {pull}`229` implements a new loop-based approach to parametrizations using the
  {func}`@pytask.mark.task <pytask.mark.task>` decorator.
- {pull}`230` implements {class}`_pytask.logging._TimeUnit` as a
  {class}`typing.NamedTuple` for better typing.
- {pull}`232` moves the documentation to MyST.
- {pull}`234` removes `MetaTask`. There is only {class}`pytask.Task`.
- {pull}`235` refactors the utility functions for dealing with marks in
  {mod}`_pytask.mark_utils`. (Closes {issue}`220`.)
- {pull}`236` refactors {mod}`_pytask.collect` and places shared functions in
  {mod}`_pytask.collect_utils`.
- {pull}`237` publish more functions.
- {pull}`238` allows any order of decorators with a `@pytask.mark.task` decorator.
- {pull}`239` adds a warning on globals for parametrizations and some fixes.
- {pull}`241` allows parametrizing over single dicts.
- {pull}`242` removes tasks from global {obj}`_pytask.task_utils.COLLECTED_TASKS` to
  avoid re-collection when the programmatic interface is used.
- {pull}`243` converts choice options to use enums instead of simple strings.
- {pull}`245` adds choices on the command line to the help pages as metavars and show
  defaults.
- {pull}`246` formalizes choices for {class}`click.Choice` to {class}`enum.Enum`.
- {pull}`252` adds a counter at the bottom of the execution table to show how many tasks
  have been processed.
- {pull}`253` adds support for `pyproject.toml`.
- {pull}`254` improves test coverage, fixes a bug, and improves the deprecation message
  for the configuration.
- {pull}`255` converts the readme to markdown and multiple pngs to svgs.
- {pull}`256` adds even more svgs and scripts to generate them to the documentation and
  other improvements.

## 0.1.9 - 2022-02-23

- {pull}`197` publishes types, and adds classes and functions to the main namespace.
- {pull}`217` enhances the tutorial on how to set up a project.
- {pull}`218` removes `depends_on` and `produces` from the task function when parsed.
- {pull}`219` removes some leftovers from pytest in {class}`~_pytask.mark.Mark`.
- {pull}`221` adds more test cases for parametrizations.
- {pull}`222` adds an automated Github Actions job for creating a list pytask plugins.
- {pull}`225` fixes a circular import noticeable in plugins created by {pull}`197`.
- {pull}`226` fixes a bug where the number of items in the live table during the
  execution is not exhausted. (Closes {issue}`223`.)

## 0.1.8 - 2022-02-07

- {pull}`210` allows `__tracebackhide__` to be a callable that accepts the current
  exception as an input. Closes {issue}`145`.
- {pull}`213` improves coverage and reporting.
- {pull}`215` makes the help pages of the CLI prettier.

## 0.1.7 - 2022-01-28

- {pull}`153` adds support for Python 3.10 which requires pony >= 0.7.15.
- {pull}`192` deprecates Python 3.6.
- {pull}`209` cancels previous CI jobs when a new job is started.

## 0.1.6 - 2022-01-27

- {pull}`191` adds a guide on how to profile pytask to the developer's guide.
- {pull}`192` deprecates Python 3.6.
- {pull}`193` adds more figures to the documentation.
- {pull}`194` updates the `README.rst`.
- {pull}`196` references the two new cookiecutters for projects and plugins.
- {pull}`198` fixes the documentation of
  {func}`@pytask.mark.skipif <pytask.mark.skipif>`. (Closes {issue}`195`)
- {pull}`199` extends the error message when paths are ambiguous on case-insensitive
  file systems.
- {pull}`200` implements the {func}`@pytask.mark.task <pytask.mark.task>` decorator to
  mark functions as tasks regardless of whether they are prefixed with `task_` or not.
- {pull}`201` adds tests for `_pytask.mark_utils`.
- {pull}`204` removes internal traceback frames from exceptions raised somewhere in
  pytask.
- {pull}`208` fixes the best practices guide for parametrizations.
- {pull}`209` cancels previous CI runs automatically.
- {pull}`212` add `.coveragerc` and improve coverage.

## 0.1.5 - 2022-01-10

- {pull}`184` refactors {func}`~_pytask.shared.reduce_node_name` and shorten task names
  in many places.
- {pull}`185` fix issues with drawing a graph and adds the `--rank-direction` to change
  the direction of the DAG.
- {pull}`186` enhance live displays by deactivating auto-refresh, among other things.
- {pull}`187` allows to enable and disable showing tracebacks and potentially different
  styles in the future with {confval}`show_traceback=True|False`.
- {pull}`188` refactors some code related to {class}`_pytask.enums.ExitCode`.
- {pull}`189` do not display a table in the execution if no task was run.
- {pull}`190` updates the release notes.

## 0.1.4 - 2022-01-04

- {pull}`153` adds support and testing for Python 3.10.
- {pull}`159` removes files for creating a conda package which is handled by
  conda-forge.
- {pull}`160` adds rudimentary typing to pytask.
- {pull}`161` removes a workaround for pyreadline which is also removed in pytest 7.
- {pull}`163` allow forward slashes in expressions and marker expressions.
- {pull}`164` allows to use backward slashes in expressions and marker expressions.
- {pull}`167` makes small changes to the docs.
- {pull}`172` embeds URLs in task ids. See {confval}`editor_url_scheme` for more
  information.
- {pull}`173` replaces `ColorCode` with custom rich themes.
- {pull}`174` restructures loosely defined outcomes to clear `enum.Enum`.
- {pull}`176` and {pull}`177` implement a summary panel that holds aggregate information
  about the number of successes, fails and other status.
- {pull}`178` adds stylistic changes like reducing tasks ids even more and dimming the
  path part.
- {pull}`180` fixes parsing relative paths from the configuration file.
- {pull}`181` adds correct formatting of running tasks.
- {pull}`182` introduces that only the starting year is displayed in the license
  following <https://hynek.me/til/copyright-years>.
- {pull}`183` enables tracing down the source of a function through decorators.

## 0.1.3 - 2021-11-30

- {pull}`157` adds packaging to the dependencies of the package.
- {pull}`158` converts time units to the nearest integer.

## 0.1.2 - 2021-11-27

- {pull}`135` implements handling of version in docs as proposed by setuptools-scm.
- {pull}`142` removes the display of skipped and persisted tasks from the live execution
  table for the default verbosity level of 1. They are displayed at 2.
- {pull}`144` adds tryceratops to the pre-commit hooks for catching issues with
  exceptions.
- {pull}`151` adds a limit on the number of items displayed in the execution table which
  is configurable with {confval}`n_entries_in_table` in the configuration file.
- {pull}`152` makes the duration of the execution readable by humans by separating it
  into days, hours, minutes and seconds.
- {pull}`155` implements functions to check for optional packages and programs and
  raises errors for requirements to draw the DAG earlier.
- {pull}`156` adds the option {confval}`show_errors_immediately` to print/show errors as
  soon as they occur. Resolves {issue}`150`.

## 0.1.1 - 2021-08-25

- {pull}`138` changes the default {confval}`verbosity` to `1` which displays the live
  table during execution and `0` display the symbols for outcomes (e.g. `.`, `F`, `s`).
- {pull}`139` enables rich's auto-refresh mechanism for live objects which causes almost
  no performance penalty for the live table compared to the symbolic output.

## 0.1.0 - 2021-07-20

- {pull}`106` implements a verbose mode for the execution which is available with
  `pytask -v` and shows a table with running and completed tasks. It also refines the
  collection status.
- {pull}`116`, {pull}`117`, and {pull}`123` fix {issue}`104` which prevented to skip
  tasks with missing dependencies.
- {pull}`118` makes the path to the configuration in the session header os-specific.
- {pull}`119` changes that when marker or keyword expressions are used to select tasks,
  also the predecessors of the selected tasks will be executed.
- {pull}`120` implements that a single `KeyboardInterrupt` stops the execution and
  previously collected reports are shown. Fixes {issue}`111`.
- {pull}`121` add skipped and persisted tasks to the execution footer.
- {pull}`127` make the table during execution the default. Silence pytask with negative
  verbose mode integers and increase verbosity with positive ones.
- {pull}`129` allows to hide frames from the traceback by using
  `__tracebackhide__ = True`.
- {pull}`130` enables rendering of tracebacks from subprocesses with rich.

## 0.0.16 - 2021-06-25

- {pull}`113` fixes error when using `pytask --version` with click v8.

## 0.0.15 - 2021-06-24

- {pull}`80` replaces some remaining formatting using `pprint` with `rich`.
- {pull}`81` adds a warning if a path is not correctly cased on a case-insensitive file
  system. This facilitates cross-platform builds of projects. Deactivate the check by
  setting `check_casing_of_paths = false` in the configuration file. See
  {confval}`check_casing_of_paths` for more information.
- {pull}`83` replaces `versioneer` with `setuptools_scm`.
- {pull}`84` fixes an error in the path normalization introduced by {pull}`81`.
- {pull}`85` sorts collected tasks, dependencies, and products by name.
- {pull}`87` fixes that dirty versions are displayed in the documentation.
- {pull}`88` adds the `pytask profile` command to show information on tasks like
  duration and file size of products.
- {pull}`93` fixes the display of parametrized arguments in the console.
- {pull}`94` adds {confval}`show_locals` which allows to print local variables in
  tracebacks.
- {pull}`96` implements a spinner to show the progress during the collection.
- {pull}`99` enables color support in WSL and fixes {confval}`show_locals` during
  collection.
- {pull}`101` implement to visualize the project's DAG. {pull}`108` refines the
  implementation.
- {pull}`102` adds an example if a parametrization provides not the number of arguments
  specified in the signature.
- {pull}`105` simplifies the logging of the tasks.
- {pull}`107` adds and new hook {func}`~_pytask.hookspecs.pytask_unconfigure` which
  makes pytask return {func}`pdb.set_trace` at the end of a session which allows to use
  {func}`breakpoint` inside test functions using pytask.
- {pull}`109` makes pytask require networkx>=2.4 since previous versions fail with
  Python 3.9.
- {pull}`110` adds a "New Features" section to the `README.rst`.

## 0.0.14 - 2021-03-23

- {pull}`74` reworks the formatting of the command line output by using `rich`. Due to
  the new dependency, support for pytask with Python \<3.6.1 on PyPI and with Python
  \<3.7 on Anaconda will end.
- {pull}`76` fixes {issue}`75` which reports a bug when a closest ancestor cannot be
  found to shorten node names in the CLI output. Instead a common ancestor is used.

## 0.0.13 - 2021-03-09

- {pull}`72` adds conda-forge to the README and highlights importance of specifying
  dependencies and products.
- {pull}`62` implements the {func}`pytask.mark.skipif` marker to conditionally skip
  tasks. Many thanks to {user}`roecla` for implementing this feature and a warm welcome
  since she is the first pytask contributor!

## 0.0.12 - 2021-02-27

- {pull}`55` implements miscellaneous fixes to improve error message, tests and
  coverage.
- {pull}`59` adds a tutorial on using plugins and features plugins more prominently.
- {pull}`60` adds the MIT license to the project and mentions pytest and its developers.
- {pull}`61` adds many changes to the documentation.
- {pull}`65` adds versioneer to pytask and {pull}`66` corrects the coverage reports
  which were deflated due to the new files.
- {pull}`67` prepares pytask to be published on PyPI and {pull}`68` fixes the pipeline,
  and {pull}`69` prepares releasing v0.0.12 and adds new shields.

## 0.0.11 - 2020-12-27

- {pull}`45` adds the option to stop execution after a number of tasks has failed.
  Closes {issue}`44`.
- {pull}`47` reduce node names in error messages while resolving dependencies.
- {pull}`49` starts a style guide for pytask.
- {pull}`50` implements correct usage of singular and plural in collection logs.
- {pull}`51` allows to invoke pytask through the Python interpreter with
  `python -m pytask` which will add the current path to `sys.path`.
- {pull}`52` allows to prioritize tasks with `pytask.mark.try_last` and
  `pytask.mark.try_first`.
- {pull}`53` changes the theme of the documentation to furo.
- {pull}`54` releases v0.0.11.

## 0.0.10 - 2020-11-18

- {pull}`40` cleans up the capture manager and other parts of pytask.
- {pull}`41` shortens the task ids in the error reports for better readability.
- {pull}`42` ensures that lists with one element and dictionaries with only a zero key
  as input for `@pytask.mark.depends_on` and `@pytask.mark.produces` are preserved as a
  dictionary inside the function.

## 0.0.9 - 2020-10-28

- {pull}`31` adds `pytask collect` to show information on collected tasks.
- {pull}`32` fixes `pytask clean`.
- {pull}`33` adds a module to apply common parameters to the command line interface.
- {pull}`34` skips `pytask_collect_task_teardown` if task is None.
- {pull}`35` adds the ability to capture stdout and stderr with the CaptureManager.
- {pull}`36` reworks the debugger to make it work with the CaptureManager.
- {pull}`37` removes `reports` argument from hooks related to task collection.
- {pull}`38` allows to pass dictionaries as dependencies and products and inside the
  function `depends_on` and `produces` become dictionaries.
- {pull}`39` releases v0.0.9.

## 0.0.8 - 2020-10-04

- {pull}`30` fixes or adds the session object to some hooks which was missing from the
  previous release.

## 0.0.7 - 2020-10-03

- {pull}`25` allows to customize the names of the task files.
- {pull}`26` makes commands return the correct exit codes.
- {pull}`27` implements the `pytask_collect_task_teardown` hook specification to perform
  checks after a task is collected.
- {pull}`28` implements the `@pytask.mark.persist` decorator.
- {pull}`29` releases 0.0.7.

## 0.0.6 - 2020-09-12

- {pull}`16` reduces the traceback generated from tasks, failure section in report, fix
  error passing a file path to pytask, add demo to README.
- {pull}`17` changes the interface to subcommands, adds `"-c/--config"` option to pass a
  path to a configuration file and adds `pytask clean` ({pull}`22` as well), a command
  to clean your project.
- {pull}`18` changes the documentation theme to alabaster.
- {pull}`19` adds some changes related to ignored folders.
- {pull}`20` fixes copying code examples in the documentation.
- {pull}`21` enhances the ids generated by parametrization, allows to change them via
  the `ids` argument, and adds tutorials.
- {pull}`23` allows to specify paths via the configuration file, documents the cli and
  configuration options.
- {pull}`24` releases 0.0.6.

## 0.0.5 - 2020-08-12

- {pull}`10` turns parametrization into a plugin.
- {pull}`11` extends the documentation.
- {pull}`12` replaces `pytest.mark` with `pytask.mark`.
- {pull}`13` implements selecting tasks via expressions or marker expressions.
- {pull}`14` separates the namespace of pytask to `pytask` and `_pytask`.
- {pull}`15` implements better tasks ids which consists of
  \<path-to-task-file>::\<func-name> and are certainly unique. And, it releases 0.0.5.

## 0.0.4 - 2020-07-22

- {pull}`9` adds hook specifications to the parametrization of tasks which allows
  `pytask-latex` and `pytask-r` to pass different command line arguments to a
  parametrized task and its script. Also, it prepares the release of 0.0.4.

## 0.0.3 - 2020-07-19

- {pull}`7` makes pytask exit with code 1 if a task failed and the
  `skip_ancestor_failed` decorator is only applied to descendant tasks not the task
  itself.
- {pull}`8` releases v0.0.3

## 0.0.2 - 2020-07-17

- {pull}`2` provided multiple small changes.
- {pull}`3` implements a class which holds the execution report of one task.
- {pull}`4` makes adjustments after moving to `main` as the default branch.
- {pull}`5` adds `pytask_add_hooks` to add more hook specifications and register hooks.
- {pull}`6` releases v0.0.2.

## 0.0.1 - 2020-06-29

- {pull}`1` combined the whole effort which went into releasing v0.0.1.<|MERGE_RESOLUTION|>--- conflicted
+++ resolved
@@ -10,11 +10,8 @@
 - {pull}`443` ensures that `PythonNode.name` is always unique by only handling it
   internally.
 - {pull}`444` moves all content of `setup.cfg` to `pyproject.toml`.
-<<<<<<< HEAD
 - {pull}`446` refactors `create_name_of_python_node` and fixes `PythonNode`s as returns.
-=======
 - {pull}`447` fixes handling multiple product annotations of a task.
->>>>>>> 7b6f1847
 
 ## 0.4.0 - 2023-10-07
 
