# Changes

This is a record of all past pytask releases and what went into them in reverse
chronological order. Releases follow [semantic versioning](https://semver.org/) and all
releases are available on [PyPI](https://pypi.org/project/pytask) and
[Anaconda.org](https://anaconda.org/conda-forge/pytask).

## 0.2.0 - 2022-xx-xx

- {pull}`211` allows for flexible dependencies and products which can be any pytree of
  native Python objects as supported by pybaum.
- {pull}`227` implements `task.kwargs` as a new way for a task to hold parametrized
  arguments. It also implements {class}`_pytask.models.CollectionMetadata` to carry
  parametrized arguments to the task class.
- {pull}`228` removes `task.pytaskmark` and moves the information to
  {attr}`_pytask.models.CollectionMetadata.markers`.
- {pull}`229` implements a new loop-based approach to parametrizations using the
  {func}`@pytask.mark.task <_pytask.task.task>` decorator.
- :pull:`230` implements :class:`_pytask.logging._TimeUnit` as a
  :class:`typing.NamedTuple` for better typing.
- {pull}`232` moves the documentation to MyST.
- {pull}`234` removes `MetaTask`. There is only {class}`pytask.Task`.
- {pull}`235` refactors the utility functions for dealing with marks in
  {mod}`_pytask.mark_utils`. (Closes {issue}`220`.)
- {pull}`236` refactors {mod}`_pytask.collect` and places shared functions in
  {mod}`_pytask.collect_utils`.
- {pull}`237` publish more functions.
- {pull}`238` allows any order of decorators with a `@pytask.mark.task` decorator.
- {pull}`239` adds a warning on globals for parametrizations and some fixes.
- {pull}`241` allows to parametrize over single dicts.
- {pull}`242` removes tasks from global {obj}`_pytask.task_utils.COLLECTED_TASKS` to
  avoid re-collection when the programmatic interface is used.
<<<<<<< HEAD
- {pull}`243` converts choice options to use enums instead of simple strings.
=======
- {pull}`245` adds choices on the command line to the help pages as metavars and show
  defaults.
>>>>>>> 2b8e93ad

## 0.1.9 - 2022-02-23

- {pull}`197` publishes types, and adds classes and functions to the main namespace.
- {pull}`217` enhances the tutorial on how to set up a project.
- {pull}`218` removes `depends_on` and `produces` from the task function when parsed.
- {pull}`219` removes some leftovers from pytest in {class}`~_pytask.mark.Mark`.
- {pull}`221` adds more test cases for parametrizations.
- {pull}`222` adds an automated Github Actions job for creating a list pytask plugins.
- {pull}`225` fixes a circular import noticeable in plugins created by {pull}`197`.
- {pull}`226` fixes a bug where the number of items in the live table during the
  execution is not exhausted. (Closes {issue}`223`.)

## 0.1.8 - 2022-02-07

- {pull}`210` allows `__tracebackhide__` to be a callable which accepts the current
  exception as an input. Closes {issue}`145`.
- {pull}`213` improves coverage and reporting.
- {pull}`215` makes the help pages of the CLI prettier.

## 0.1.7 - 2022-01-28

- {pull}`153` adds support for Python 3.10 which requires pony >= 0.7.15.
- {pull}`192` deprecates Python 3.6.
- {pull}`209` cancels previous CI jobs when a new job is started.

## 0.1.6 - 2022-01-27

- {pull}`191` adds a guide on how to profile pytask to the developer's guide.
- {pull}`192` deprecates Python 3.6.
- {pull}`193` adds more figures to the documentation.
- {pull}`194` updates the `README.rst`.
- {pull}`196` references the two new cookiecutters for projects and plugins.
- {pull}`198` fixes the documentation of
  {func}`@pytask.mark.skipif <_pytask.skipping.skipif>`. (Closes {issue}`195`)
- {pull}`199` extends the error message when paths are ambiguous on case-insensitive
  file systems.
- {pull}`200` implements the {func}`@pytask.mark.task <_pytask.task.task>` decorator to
  mark functions as tasks regardless whether they are prefixed with `task_` or not.
- {pull}`201` adds tests for `_pytask.mark_utils`.
- {pull}`204` removes internal traceback frames from exceptions raised somewhere in
  pytask.
- {pull}`208` fixes the best practices guide for parametrizations.
- {pull}`209` cancels previous CI runs automatically.
- {pull}`212` add `.coveragerc` and improve coverage.

## 0.1.5 - 2022-01-10

- {pull}`184` refactors {func}`~_pytask.shared.reduce_node_name` and shorten task names
  in many places.
- {pull}`185` fix issues with drawing a graph and adds the `--rank-direction` to change
  the direction of the DAG.
- {pull}`186` enhance live displays by deactivating auto-refresh among other things.
- {pull}`187` allows to enable and disable showing tracebacks and potentially different
  styles in the future with {confval}`show_traceback=True|False`.
- {pull}`188` refactors some code related to {class}`_pytask.enums.ExitCode`.
- {pull}`189` do not display a table in the execution if no task was run.
- {pull}`190` updates the release notes.

## 0.1.4 - 2022-01-04

- {pull}`153` adds support and testing for Python 3.10.
- {pull}`159` removes files for creating a conda package which is handled by
  conda-forge.
- {pull}`160` adds rudimentary typing to pytask.
- {pull}`161` removes a workaround for pyreadline which is also removed in pytest 7.
- {pull}`163` allow forward slashes in expressions and marker expressions.
- {pull}`164` allows to use backward slashes in expressions and marker expressions.
- {pull}`167` makes small changes to the docs.
- {pull}`172` embeds URLs in task ids. See {confval}`editor_url_scheme` for more
  information.
- {pull}`173` replaces `ColorCode` with custom rich themes.
- {pull}`174` restructures loosely defined outcomes to clear `enum.Enum`.
- {pull}`176` and {pull}`177` implement a summary panel which holds aggregate
  information about the number of successes, fails and other status.
- {pull}`178` makes some stylistic changes like reducing tasks ids even more and dims
  the path part.
- {pull}`180` fixes parsing relative paths from the configuration file.
- {pull}`181` adds correct formatting of running tasks.
- {pull}`182` introduces that only the starting year is displayed in the license
  following <https://hynek.me/til/copyright-years>.
- {pull}`183` enables tracing down the source of a function through decorators.

## 0.1.3 - 2021-11-30

- {pull}`157` adds packaging to the dependencies of the package.
- {pull}`158` converts time units to the nearest integer.

## 0.1.2 - 2021-11-27

- {pull}`135` implements handling of version in docs as proposed by setuptools-scm.
- {pull}`142` removes the display of skipped and persisted tasks from the live execution
  table for the default verbosity level of 1. They are displayed at 2.
- {pull}`144` adds tryceratops to the pre-commit hooks for catching issues with
  exceptions.
- {pull}`150` adds a limit on the number of items displayed in the execution table which
  is configurable with {confval}`n_entries_in_table` in the configuration file.
- {pull}`152` makes the duration of the execution readable by humans by separating it
  into days, hours, minutes and seconds.
- {pull}`155` implements functions to check for optional packages and programs and
  raises errors for requirements to draw the DAG earlier.
- {pull}`156` adds the option {confval}`show_errors_immediately` to print/show errors as
  soon as they occur.

## 0.1.1 - 2021-08-25

- {pull}`138` changes the default {confval}`verbosity` to `1` which displays the live
  table during execution and `0` display the symbols for outcomes (e.g. `.`, `F`, `s`).
- {pull}`139` enables rich's auto-refresh mechanism for live objects which causes almost
  no performance penalty for the live table compared to the symbolic output.

## 0.1.0 - 2021-07-20

- {pull}`106` implements a verbose mode for the execution which is available with
  `pytask -v` and shows a table with running and completed tasks. It also refines the
  collection status.
- {pull}`116`, {pull}`117`, and {pull}`123` fix {pull}`104` which prevented to skip
  tasks with missing dependencies.
- {pull}`118` makes the path to the configuration in the session header os-specific.
- {pull}`119` changes that when marker or keyword expressions are used to select tasks,
  also the predecessors of the selected tasks will be executed.
- {pull}`120` implements that a single `KeyboardInterrupt` stops the execution and
  previously collected reports are shown.
- {pull}`121` add skipped and persisted tasks to the execution footer.
- {pull}`127` make the table during execution the default. Silence pytask with negative
  verbose mode integers and increase verbosity with positive ones.
- {pull}`129` allows to hide frames from the traceback by using
  `__tracebackhide__ = True`.
- {pull}`130` enables rendering of tracebacks from subprocesses with rich.

## 0.0.16 - 2021-06-25

- {pull}`111` fixes error when using `pytask --version` with click v8.

## 0.0.15 - 2021-06-24

- {pull}`80` replaces some remaining formatting using `pprint` with `rich`.
- {pull}`81` adds a warning if a path is not correctly cased on a case-insensitive file
  system. This facilitates cross-platform builds of projects. Deactivate the check by
  setting `check_casing_of_paths = false` in the configuration file. See
  {confval}`check_casing_of_paths` for more information.
- {pull}`83` replaces `versioneer` with `setuptools_scm`.
- {pull}`84` fixes an error in the path normalization introduced by {pull}`81`.
- {pull}`85` sorts collected tasks, dependencies, and products by name.
- {pull}`87` fixes that dirty versions are displayed in the documentation.
- {pull}`88` adds the `pytask profile` command to show information on tasks like
  duration and file size of products.
- {pull}`93` fixes the display of parametrized arguments in the console.
- {pull}`94` adds {confval}`show_locals` which allows to print local variables in
  tracebacks.
- {pull}`96` implements a spinner to show the progress during the collection.
- {pull}`99` enables color support in WSL and fixes {confval}`show_locals` during
  collection.
- {pull}`101` implement to visualize the project's DAG. {pull}`108` refines the
  implementation.
- {pull}`102` adds an example if a parametrization provides not the number of arguments
  specified in the signature.
- {pull}`105` simplifies the logging of the tasks.
- {pull}`107` adds and new hook {func}`~_pytask.hookspecs.pytask_unconfigure` which
  makes pytask return {func}`pdb.set_trace` at the end of a session which allows to use
  {func}`breakpoint` inside test functions using pytask.
- {pull}`109` makes pytask require networkx>=2.4 since previous versions fail with
  Python 3.9.
- {pull}`110` adds a "New Features" section to the `README.rst`.

## 0.0.14 - 2021-03-23

- {pull}`74` reworks the formatting of the command line output by using `rich`. Due to
  the new dependency, support for pytask with Python \<3.6.1 on PyPI and with Python
  \<3.7 on Anaconda will end.
- {pull}`76` fixes {pull}`75` which reports a bug when a closest ancestor cannot be
  found to shorten node names in the CLI output. Instead a common ancestor is used.

## 0.0.13 - 2021-03-09

- {pull}`72` adds conda-forge to the README and highlights importance of specifying
  dependencies and products.
- {pull}`62` implements the {func}`pytask.mark.skipif` marker to conditionally skip
  tasks. Many thanks to {user}`roecla` for implementing this feature and a warm welcome
  since she is the first pytask contributor!

## 0.0.12 - 2021-02-27

- {pull}`55` implements miscellaneous fixes to improve error message, tests and
  coverage.
- {pull}`59` adds a tutorial on using plugins and features plugins more prominently.
- {pull}`60` adds the MIT license to the project and mentions pytest and its developers.
- {pull}`61` adds many changes to the documentation.
- {pull}`65` adds versioneer to pytask and {pull}`66` corrects the coverage reports
  which were deflated due to the new files.
- {pull}`67` prepares pytask to be published on PyPI and {pull}`68` fixes the pipeline,
  and {pull}`69` prepares releasing v0.0.12 and adds new shields.

## 0.0.11 - 2020-12-27

- {pull}`45` adds the option to stop execution after a number of tasks has failed.
  Closes {pull}`44`.
- {pull}`47` reduce node names in error messages while resolving dependencies.
- {pull}`49` starts a style guide for pytask.
- {pull}`50` implements correct usage of singular and plural in collection logs.
- {pull}`51` allows to invoke pytask through the Python interpreter with
  `python -m pytask` which will add the current path to `sys.path`.
- {pull}`52` allows to prioritize tasks with `pytask.mark.try_last` and
  `pytask.mark.try_first`.
- {pull}`53` changes the theme of the documentation to furo.
- {pull}`54` releases v0.0.11.

## 0.0.10 - 2020-11-18

- {pull}`40` cleans up the capture manager and other parts of pytask.
- {pull}`41` shortens the task ids in the error reports for better readability.
- {pull}`42` ensures that lists with one element and dictionaries with only a zero key
  as input for `@pytask.mark.depends_on` and `@pytask.mark.produces` are preserved as a
  dictionary inside the function.

## 0.0.9 - 2020-10-28

- {pull}`31` adds `pytask collect` to show information on collected tasks.
- {pull}`32` fixes `pytask clean`.
- {pull}`33` adds a module to apply common parameters to the command line interface.
- {pull}`34` skips `pytask_collect_task_teardown` if task is None.
- {pull}`35` adds the ability to capture stdout and stderr with the CaptureManager.
- {pull}`36` reworks the debugger to make it work with the CaptureManager.
- {pull}`37` removes `reports` argument from hooks related to task collection.
- {pull}`38` allows to pass dictionaries as dependencies and products and inside the
  function `depends_on` and `produces` become dictionaries.
- {pull}`39` releases v0.0.9.

## 0.0.8 - 2020-10-04

- {pull}`30` fixes or adds the session object to some hooks which was missing from the
  previous release.

## 0.0.7 - 2020-10-03

- {pull}`25` allows to customize the names of the task files.
- {pull}`26` makes commands return the correct exit codes.
- {pull}`27` implements the `pytask_collect_task_teardown` hook specification to perform
  checks after a task is collected.
- {pull}`28` implements the `@pytask.mark.persist` decorator.
- {pull}`29` releases 0.0.7.

## 0.0.6 - 2020-09-12

- {pull}`16` reduces the traceback generated from tasks, failure section in report, fix
  error passing a file path to pytask, add demo to README.
- {pull}`17` changes the interface to subcommands, adds `"-c/--config"` option to pass a
  path to a configuration file and adds `pytask clean` ({pull}`22` as well), a command
  to clean your project.
- {pull}`18` changes the documentation theme to alabaster.
- {pull}`19` adds some changes related to ignored folders.
- {pull}`20` fixes copying code examples in the documentation.
- {pull}`21` enhances the ids generated by parametrization, allows to change them via
  the `ids` argument, and adds tutorials.
- {pull}`23` allows to specify paths via the configuration file, documents the cli and
  configuration options.
- {pull}`24` releases 0.0.6.

## 0.0.5 - 2020-08-12

- {pull}`10` turns parametrization into a plugin.
- {pull}`11` extends the documentation.
- {pull}`12` replaces `pytest.mark` with `pytask.mark`.
- {pull}`13` implements selecting tasks via expressions or marker expressions.
- {pull}`14` separates the namespace of pytask to `pytask` and `_pytask`.
- {pull}`15` implements better tasks ids which consists of
  \<path-to-task-file>::\<func-name> and are certainly unique. And, it releases 0.0.5.

## 0.0.4 - 2020-07-22

- {pull}`9` adds hook specifications to the parametrization of tasks which allows
  `pytask-latex` and `pytask-r` to pass different command line arguments to a
  parametrized task and its script. Also, it prepares the release of 0.0.4.

## 0.0.3 - 2020-07-19

- {pull}`7` makes pytask exit with code 1 if a task failed and the
  `skip_ancestor_failed` decorator is only applied to descendant tasks not the task
  itself.
- {pull}`8` releases v0.0.3

## 0.0.2 - 2020-07-17

- {pull}`2` provided multiple small changes.
- {pull}`3` implements a class which holds the execution report of one task.
- {pull}`4` makes adjustments after moving to `main` as the default branch.
- {pull}`5` adds `pytask_add_hooks` to add more hook specifications and register hooks.
- {pull}`6` releases v0.0.2.

## 0.0.1 - 2020-06-29

- {pull}`1` combined the whole effort which went into releasing v0.0.1.<|MERGE_RESOLUTION|>--- conflicted
+++ resolved
@@ -30,12 +30,9 @@
 - {pull}`241` allows to parametrize over single dicts.
 - {pull}`242` removes tasks from global {obj}`_pytask.task_utils.COLLECTED_TASKS` to
   avoid re-collection when the programmatic interface is used.
-<<<<<<< HEAD
 - {pull}`243` converts choice options to use enums instead of simple strings.
-=======
 - {pull}`245` adds choices on the command line to the help pages as metavars and show
   defaults.
->>>>>>> 2b8e93ad
 
 ## 0.1.9 - 2022-02-23
 
