# Changes

The document records all past pytask releases and what went into them in reverse
chronological order. Releases follow [semantic versioning](https://semver.org/) and all
releases are available on [PyPI](https://pypi.org/project/pytask) and
[Anaconda.org](https://anaconda.org/conda-forge/pytask).

## 0.4.0 - 2023-xx-xx

- {pull}`323` remove Python 3.7 support and use a new Github action to provide mamba.
- {pull}`384` allows to parse dependencies from every function argument if `depends_on`
  is not present.
- {pull}`387` replaces pony with sqlalchemy.
- {pull}`391` removes `@pytask.mark.parametrize`.
- {pull}`394` allows to add products with {obj}`typing.Annotation` and
  {obj}`~pytask.Product`.
- {pull}`395` refactors all occurrences of pybaum to {mod}`_pytask.tree_util`.
- {pull}`396` replaces pybaum with optree and adds paths to the name of
  {class}`pytask.PythonNode`'s allowing for better hashing.
- {pull}`397` adds support for {class}`typing.NamedTuple` and attrs classes in
  `@pytask.mark.task(kwargs=...)`.
- {pull}`398` deprecates the decorators `@pytask.mark.depends_on` and
  `@pytask.mark.produces`.
- {pull}`402` replaces ABCs with protocols allowing for more flexibility for users
  implementing their own nodes.
- {pull}`404` allows to use function returns to define task products.
- {pull}`406` allows to match function returns to node annotations with prefix trees.
- {pull}`408` removes `.value` from `Node` protocol.
- {pull}`409` make `.from_annot` an optional feature of nodes.
- {pull}`410` allows to pass functions to `PythonNode(hash=...)`.
- {pull}`411` implements a new functional interface and adds experimental support for
  defining and running tasks in REPLs or Jupyter notebooks.
- {pull}`412` adds protocols for tasks.
- {pull}`413` removes scripts to generate `.svg`s.
- {pull}`414` allow more ruff rules.
- {pull}`416` removes `.from_annot` again.
- {pull}`417` deprecates {func}`pytask.mark.task` in favor of {func}`pytask.task`.
- {pull}`418` fixes and error and simplifies code in `dag.py`.
- {pull}`420` converts `DeprecationWarning`s to `FutureWarning`s for the deprecated
  decorators.
- {pull}`421` removes the deprecation warning when `produces` is used as an magic
  function keyword to define products.
- {pull}`423` adds a notebook to explain the functional interface.
- {pull}`424` fixes problems with {func}`~_pytask.path.import_path`.
- {pull}`426` publishes the {mod}`pytask.tree_util` module.
- {pull}`427` fixes type annotations for {attr}`pytask.PTask.depends_on` and
  {attr}`pytask.PTask.produces`.
- {pull}`428` updates the example in the readme.
- {pull}`429` implements a more informative error message when `node.state()` throws an
  exception. Now, it is easy to see which tasks are affected.
<<<<<<< HEAD
- {pull}`430` enables colors for WSL.
=======
- {pull}`430` updates some parts of the documentation.
>>>>>>> 7e840ad0

## 0.3.2 - 2023-06-07

- {pull}`345` updates the version numbers in animations.
- {pull}`352` publishes `db` that is required by pytask-environment.
- {pull}`354` adds a `-f/--force` flag to execute tasks even though nothing may have
  changed.
- {pull}`355` refactors a lot of things related to nodes.
- {pull}`357` add hashing for task files to detect changes when modification times do
  not match.
- {pull}`364` updates `update_plugin_list.py`.
- {pull}`365` reworks the panel on the index page with sphinx-design.
- {pull}`366` adds light and dark logos and fixes some warnings when building the
  documentation.
- {pull}`369` fixes an error in `update_plugin_list.py` introduced by {pull}`364`.
- {pull}`370` reverts the changes that turn `Node.state()` into a hook.
- {pull}`371` renames `Node` to `MetaNode`.
- {pull}`373` adds importing task modules to `sys.modules` and fully adopting pytest's
  importlib mode. Thanks to {user}`NickCrews`. (Fixes {issue}`374`.)
- {pull}`376` enhances the documentation for `pytask dag`.
- {pull}`378` conditionally skips test on MacOS.
- {pull}`381` deprecates `@pytask.mark.parametrize`. (Closes {issue}`233`.)

## 0.3.1 - 2023-12-25

- {pull}`337` fixes fallback to root path when `pytask collect` or `pytask clean` are
  used without paths.

## 0.3.0 - 2023-12-22

- {pull}`313` refactors the configuration. INI configurations are no longer supported.
- {pull}`326` fixes the badge for status of the workflow.
- {pull}`329` adds ruff to pre-commit hooks.
- {pull}`330` add a guide for migrating from scripts to pytask.
- {pull}`332` refactors `database.py`.
- {pull}`333` requires attrs v21.3.0 and updates the code accordingly.
- {pull}`334` adds `target-version` to ruff config.

## 0.2.7 - 2022-12-14

- {pull}`307` adds Python 3.11 to the CI.
- {pull}`308` replaces pydot with pygraphviz.
- {pull}`311` fixes a link in the documentation.
- {pull}`311` adds refurb to pre-commit hooks.
- {pull}`318` clarifies an example on nested dependencies and products.
- {pull}`321` converts more choice options to enums.
- {pull}`322` replaces SVGs with animations by termynal.
- {pull}`325` allows to collect dynamically created tasks.

## 0.2.6 - 2022-10-27

- {pull}`297` moves non-hook functions from `warnings.py` to `warnings_utils.py` and
  publishes them so that pytask-parallel can import them.
- {pull}`305` removes traces of colorama. Whatever it did should be handled by rich.

## 0.2.5 - 2022-08-02

- {pull}`288` fixes pinning pybaum to v0.1.1 or a version that supports `tree_yield()`.
- {pull}`289` shortens the task ids when using `pytask collect`. Fixes {issue}`286`.
- {pull}`290` implements a dry-run with `pytask --dry-run` to see which tasks would be
  executed.
- {pull}`296` fixes a bug where the source code of the wrapped function could not be
  retrieved.

## 0.2.4 - 2022-06-28

- {pull}`279` enhances some tutorials with spell and grammar checking.
- {pull}`282` updates the tox configuration.
- {pull}`283` fixes an issue with coverage and tests using pexpect + `pdb.set_trace()`.
- {pull}`285` implements that pytask does not show the traceback of tasks that are
  skipped because their previous task failed. Fixes {issue}`284`.
- {pull}`287` changes that all files that are not produced by a task are displayed in
  the error message. Fixes {issue}`262`.

## 0.2.3 - 2022-05-30

- {pull}`276` fixes `pytask clean` when git is not installed. Fixes {issue}`275`.
- {pull}`277` ignores `DeprecationWarning` and `PendingDeprecationWarning` by default.
  Previously, they were enabled, but they should be shown when testing the project with
  pytest, not after the execution with pytask. Fixes {issue}`269`.
- {pull}`278` counts multiple occurrences of a warning instead of listing the module or
  task name again and again. Fixes {issue}`270`.

## 0.2.2 - 2022-05-14

- {pull}`267` fixes the info under the live execution table to show the total number of
  tasks also for pytask-parallel.
- {pull}`273` reworks `pytask clean` so that it ignores files tracked by git. Resolves
  {issue}`146`.

## 0.2.1 - 2022-04-28

- {pull}`259` adds an `.svg` for profiling tasks.
- {pull}`261` adds a config file option to sort entries in live table
- {pull}`262` allows pytask to capture warnings. Here is the
  [guide](https://pytask-dev.readthedocs.io/en/stable/how_to_guides/capture_warnings.html).

## 0.2.0 - 2022-04-14

- {pull}`211` allows for flexible dependencies and products which can be any pytree of
  native Python objects as supported by pybaum.
- {pull}`227` implements `task.kwargs` as a new way for a task to hold parametrized
  arguments. It also implements {class}`_pytask.models.CollectionMetadata` to carry
  parametrized arguments to the task class.
- {pull}`228` removes `task.pytaskmark` and moves the information to
  {attr}`_pytask.models.CollectionMetadata.markers`.
- {pull}`229` implements a new loop-based approach to parametrizations using the
  {func}`@pytask.mark.task <pytask.mark.task>` decorator.
- {pull}`230` implements {class}`_pytask.logging._TimeUnit` as a
  {class}`typing.NamedTuple` for better typing.
- {pull}`232` moves the documentation to MyST.
- {pull}`234` removes `MetaTask`. There is only {class}`pytask.Task`.
- {pull}`235` refactors the utility functions for dealing with marks in
  {mod}`_pytask.mark_utils`. (Closes {issue}`220`.)
- {pull}`236` refactors {mod}`_pytask.collect` and places shared functions in
  {mod}`_pytask.collect_utils`.
- {pull}`237` publish more functions.
- {pull}`238` allows any order of decorators with a `@pytask.mark.task` decorator.
- {pull}`239` adds a warning on globals for parametrizations and some fixes.
- {pull}`241` allows parametrizing over single dicts.
- {pull}`242` removes tasks from global {obj}`_pytask.task_utils.COLLECTED_TASKS` to
  avoid re-collection when the programmatic interface is used.
- {pull}`243` converts choice options to use enums instead of simple strings.
- {pull}`245` adds choices on the command line to the help pages as metavars and show
  defaults.
- {pull}`246` formalizes choices for {class}`click.Choice` to {class}`enum.Enum`.
- {pull}`252` adds a counter at the bottom of the execution table to show how many tasks
  have been processed.
- {pull}`253` adds support for `pyproject.toml`.
- {pull}`254` improves test coverage, fixes a bug, and improves the deprecation message
  for the configuration.
- {pull}`255` converts the readme to markdown and multiple pngs to svgs.
- {pull}`256` adds even more svgs and scripts to generate them to the documentation and
  other improvements.

## 0.1.9 - 2022-02-23

- {pull}`197` publishes types, and adds classes and functions to the main namespace.
- {pull}`217` enhances the tutorial on how to set up a project.
- {pull}`218` removes `depends_on` and `produces` from the task function when parsed.
- {pull}`219` removes some leftovers from pytest in {class}`~_pytask.mark.Mark`.
- {pull}`221` adds more test cases for parametrizations.
- {pull}`222` adds an automated Github Actions job for creating a list pytask plugins.
- {pull}`225` fixes a circular import noticeable in plugins created by {pull}`197`.
- {pull}`226` fixes a bug where the number of items in the live table during the
  execution is not exhausted. (Closes {issue}`223`.)

## 0.1.8 - 2022-02-07

- {pull}`210` allows `__tracebackhide__` to be a callable that accepts the current
  exception as an input. Closes {issue}`145`.
- {pull}`213` improves coverage and reporting.
- {pull}`215` makes the help pages of the CLI prettier.

## 0.1.7 - 2022-01-28

- {pull}`153` adds support for Python 3.10 which requires pony >= 0.7.15.
- {pull}`192` deprecates Python 3.6.
- {pull}`209` cancels previous CI jobs when a new job is started.

## 0.1.6 - 2022-01-27

- {pull}`191` adds a guide on how to profile pytask to the developer's guide.
- {pull}`192` deprecates Python 3.6.
- {pull}`193` adds more figures to the documentation.
- {pull}`194` updates the `README.rst`.
- {pull}`196` references the two new cookiecutters for projects and plugins.
- {pull}`198` fixes the documentation of
  {func}`@pytask.mark.skipif <pytask.mark.skipif>`. (Closes {issue}`195`)
- {pull}`199` extends the error message when paths are ambiguous on case-insensitive
  file systems.
- {pull}`200` implements the {func}`@pytask.mark.task <pytask.mark.task>` decorator to
  mark functions as tasks regardless of whether they are prefixed with `task_` or not.
- {pull}`201` adds tests for `_pytask.mark_utils`.
- {pull}`204` removes internal traceback frames from exceptions raised somewhere in
  pytask.
- {pull}`208` fixes the best practices guide for parametrizations.
- {pull}`209` cancels previous CI runs automatically.
- {pull}`212` add `.coveragerc` and improve coverage.

## 0.1.5 - 2022-01-10

- {pull}`184` refactors {func}`~_pytask.shared.reduce_node_name` and shorten task names
  in many places.
- {pull}`185` fix issues with drawing a graph and adds the `--rank-direction` to change
  the direction of the DAG.
- {pull}`186` enhance live displays by deactivating auto-refresh, among other things.
- {pull}`187` allows to enable and disable showing tracebacks and potentially different
  styles in the future with {confval}`show_traceback=True|False`.
- {pull}`188` refactors some code related to {class}`_pytask.enums.ExitCode`.
- {pull}`189` do not display a table in the execution if no task was run.
- {pull}`190` updates the release notes.

## 0.1.4 - 2022-01-04

- {pull}`153` adds support and testing for Python 3.10.
- {pull}`159` removes files for creating a conda package which is handled by
  conda-forge.
- {pull}`160` adds rudimentary typing to pytask.
- {pull}`161` removes a workaround for pyreadline which is also removed in pytest 7.
- {pull}`163` allow forward slashes in expressions and marker expressions.
- {pull}`164` allows to use backward slashes in expressions and marker expressions.
- {pull}`167` makes small changes to the docs.
- {pull}`172` embeds URLs in task ids. See {confval}`editor_url_scheme` for more
  information.
- {pull}`173` replaces `ColorCode` with custom rich themes.
- {pull}`174` restructures loosely defined outcomes to clear `enum.Enum`.
- {pull}`176` and {pull}`177` implement a summary panel that holds aggregate information
  about the number of successes, fails and other status.
- {pull}`178` adds stylistic changes like reducing tasks ids even more and dimming the
  path part.
- {pull}`180` fixes parsing relative paths from the configuration file.
- {pull}`181` adds correct formatting of running tasks.
- {pull}`182` introduces that only the starting year is displayed in the license
  following <https://hynek.me/til/copyright-years>.
- {pull}`183` enables tracing down the source of a function through decorators.

## 0.1.3 - 2021-11-30

- {pull}`157` adds packaging to the dependencies of the package.
- {pull}`158` converts time units to the nearest integer.

## 0.1.2 - 2021-11-27

- {pull}`135` implements handling of version in docs as proposed by setuptools-scm.
- {pull}`142` removes the display of skipped and persisted tasks from the live execution
  table for the default verbosity level of 1. They are displayed at 2.
- {pull}`144` adds tryceratops to the pre-commit hooks for catching issues with
  exceptions.
- {pull}`151` adds a limit on the number of items displayed in the execution table which
  is configurable with {confval}`n_entries_in_table` in the configuration file.
- {pull}`152` makes the duration of the execution readable by humans by separating it
  into days, hours, minutes and seconds.
- {pull}`155` implements functions to check for optional packages and programs and
  raises errors for requirements to draw the DAG earlier.
- {pull}`156` adds the option {confval}`show_errors_immediately` to print/show errors as
  soon as they occur. Resolves {issue}`150`.

## 0.1.1 - 2021-08-25

- {pull}`138` changes the default {confval}`verbosity` to `1` which displays the live
  table during execution and `0` display the symbols for outcomes (e.g. `.`, `F`, `s`).
- {pull}`139` enables rich's auto-refresh mechanism for live objects which causes almost
  no performance penalty for the live table compared to the symbolic output.

## 0.1.0 - 2021-07-20

- {pull}`106` implements a verbose mode for the execution which is available with
  `pytask -v` and shows a table with running and completed tasks. It also refines the
  collection status.
- {pull}`116`, {pull}`117`, and {pull}`123` fix {issue}`104` which prevented to skip
  tasks with missing dependencies.
- {pull}`118` makes the path to the configuration in the session header os-specific.
- {pull}`119` changes that when marker or keyword expressions are used to select tasks,
  also the predecessors of the selected tasks will be executed.
- {pull}`120` implements that a single `KeyboardInterrupt` stops the execution and
  previously collected reports are shown. Fixes {issue}`111`.
- {pull}`121` add skipped and persisted tasks to the execution footer.
- {pull}`127` make the table during execution the default. Silence pytask with negative
  verbose mode integers and increase verbosity with positive ones.
- {pull}`129` allows to hide frames from the traceback by using
  `__tracebackhide__ = True`.
- {pull}`130` enables rendering of tracebacks from subprocesses with rich.

## 0.0.16 - 2021-06-25

- {pull}`113` fixes error when using `pytask --version` with click v8.

## 0.0.15 - 2021-06-24

- {pull}`80` replaces some remaining formatting using `pprint` with `rich`.
- {pull}`81` adds a warning if a path is not correctly cased on a case-insensitive file
  system. This facilitates cross-platform builds of projects. Deactivate the check by
  setting `check_casing_of_paths = false` in the configuration file. See
  {confval}`check_casing_of_paths` for more information.
- {pull}`83` replaces `versioneer` with `setuptools_scm`.
- {pull}`84` fixes an error in the path normalization introduced by {pull}`81`.
- {pull}`85` sorts collected tasks, dependencies, and products by name.
- {pull}`87` fixes that dirty versions are displayed in the documentation.
- {pull}`88` adds the `pytask profile` command to show information on tasks like
  duration and file size of products.
- {pull}`93` fixes the display of parametrized arguments in the console.
- {pull}`94` adds {confval}`show_locals` which allows to print local variables in
  tracebacks.
- {pull}`96` implements a spinner to show the progress during the collection.
- {pull}`99` enables color support in WSL and fixes {confval}`show_locals` during
  collection.
- {pull}`101` implement to visualize the project's DAG. {pull}`108` refines the
  implementation.
- {pull}`102` adds an example if a parametrization provides not the number of arguments
  specified in the signature.
- {pull}`105` simplifies the logging of the tasks.
- {pull}`107` adds and new hook {func}`~_pytask.hookspecs.pytask_unconfigure` which
  makes pytask return {func}`pdb.set_trace` at the end of a session which allows to use
  {func}`breakpoint` inside test functions using pytask.
- {pull}`109` makes pytask require networkx>=2.4 since previous versions fail with
  Python 3.9.
- {pull}`110` adds a "New Features" section to the `README.rst`.

## 0.0.14 - 2021-03-23

- {pull}`74` reworks the formatting of the command line output by using `rich`. Due to
  the new dependency, support for pytask with Python \<3.6.1 on PyPI and with Python
  \<3.7 on Anaconda will end.
- {pull}`76` fixes {issue}`75` which reports a bug when a closest ancestor cannot be
  found to shorten node names in the CLI output. Instead a common ancestor is used.

## 0.0.13 - 2021-03-09

- {pull}`72` adds conda-forge to the README and highlights importance of specifying
  dependencies and products.
- {pull}`62` implements the {func}`pytask.mark.skipif` marker to conditionally skip
  tasks. Many thanks to {user}`roecla` for implementing this feature and a warm welcome
  since she is the first pytask contributor!

## 0.0.12 - 2021-02-27

- {pull}`55` implements miscellaneous fixes to improve error message, tests and
  coverage.
- {pull}`59` adds a tutorial on using plugins and features plugins more prominently.
- {pull}`60` adds the MIT license to the project and mentions pytest and its developers.
- {pull}`61` adds many changes to the documentation.
- {pull}`65` adds versioneer to pytask and {pull}`66` corrects the coverage reports
  which were deflated due to the new files.
- {pull}`67` prepares pytask to be published on PyPI and {pull}`68` fixes the pipeline,
  and {pull}`69` prepares releasing v0.0.12 and adds new shields.

## 0.0.11 - 2020-12-27

- {pull}`45` adds the option to stop execution after a number of tasks has failed.
  Closes {issue}`44`.
- {pull}`47` reduce node names in error messages while resolving dependencies.
- {pull}`49` starts a style guide for pytask.
- {pull}`50` implements correct usage of singular and plural in collection logs.
- {pull}`51` allows to invoke pytask through the Python interpreter with
  `python -m pytask` which will add the current path to `sys.path`.
- {pull}`52` allows to prioritize tasks with `pytask.mark.try_last` and
  `pytask.mark.try_first`.
- {pull}`53` changes the theme of the documentation to furo.
- {pull}`54` releases v0.0.11.

## 0.0.10 - 2020-11-18

- {pull}`40` cleans up the capture manager and other parts of pytask.
- {pull}`41` shortens the task ids in the error reports for better readability.
- {pull}`42` ensures that lists with one element and dictionaries with only a zero key
  as input for `@pytask.mark.depends_on` and `@pytask.mark.produces` are preserved as a
  dictionary inside the function.

## 0.0.9 - 2020-10-28

- {pull}`31` adds `pytask collect` to show information on collected tasks.
- {pull}`32` fixes `pytask clean`.
- {pull}`33` adds a module to apply common parameters to the command line interface.
- {pull}`34` skips `pytask_collect_task_teardown` if task is None.
- {pull}`35` adds the ability to capture stdout and stderr with the CaptureManager.
- {pull}`36` reworks the debugger to make it work with the CaptureManager.
- {pull}`37` removes `reports` argument from hooks related to task collection.
- {pull}`38` allows to pass dictionaries as dependencies and products and inside the
  function `depends_on` and `produces` become dictionaries.
- {pull}`39` releases v0.0.9.

## 0.0.8 - 2020-10-04

- {pull}`30` fixes or adds the session object to some hooks which was missing from the
  previous release.

## 0.0.7 - 2020-10-03

- {pull}`25` allows to customize the names of the task files.
- {pull}`26` makes commands return the correct exit codes.
- {pull}`27` implements the `pytask_collect_task_teardown` hook specification to perform
  checks after a task is collected.
- {pull}`28` implements the `@pytask.mark.persist` decorator.
- {pull}`29` releases 0.0.7.

## 0.0.6 - 2020-09-12

- {pull}`16` reduces the traceback generated from tasks, failure section in report, fix
  error passing a file path to pytask, add demo to README.
- {pull}`17` changes the interface to subcommands, adds `"-c/--config"` option to pass a
  path to a configuration file and adds `pytask clean` ({pull}`22` as well), a command
  to clean your project.
- {pull}`18` changes the documentation theme to alabaster.
- {pull}`19` adds some changes related to ignored folders.
- {pull}`20` fixes copying code examples in the documentation.
- {pull}`21` enhances the ids generated by parametrization, allows to change them via
  the `ids` argument, and adds tutorials.
- {pull}`23` allows to specify paths via the configuration file, documents the cli and
  configuration options.
- {pull}`24` releases 0.0.6.

## 0.0.5 - 2020-08-12

- {pull}`10` turns parametrization into a plugin.
- {pull}`11` extends the documentation.
- {pull}`12` replaces `pytest.mark` with `pytask.mark`.
- {pull}`13` implements selecting tasks via expressions or marker expressions.
- {pull}`14` separates the namespace of pytask to `pytask` and `_pytask`.
- {pull}`15` implements better tasks ids which consists of
  \<path-to-task-file>::\<func-name> and are certainly unique. And, it releases 0.0.5.

## 0.0.4 - 2020-07-22

- {pull}`9` adds hook specifications to the parametrization of tasks which allows
  `pytask-latex` and `pytask-r` to pass different command line arguments to a
  parametrized task and its script. Also, it prepares the release of 0.0.4.

## 0.0.3 - 2020-07-19

- {pull}`7` makes pytask exit with code 1 if a task failed and the
  `skip_ancestor_failed` decorator is only applied to descendant tasks not the task
  itself.
- {pull}`8` releases v0.0.3

## 0.0.2 - 2020-07-17

- {pull}`2` provided multiple small changes.
- {pull}`3` implements a class which holds the execution report of one task.
- {pull}`4` makes adjustments after moving to `main` as the default branch.
- {pull}`5` adds `pytask_add_hooks` to add more hook specifications and register hooks.
- {pull}`6` releases v0.0.2.

## 0.0.1 - 2020-06-29

- {pull}`1` combined the whole effort which went into releasing v0.0.1.<|MERGE_RESOLUTION|>--- conflicted
+++ resolved
@@ -48,11 +48,8 @@
 - {pull}`428` updates the example in the readme.
 - {pull}`429` implements a more informative error message when `node.state()` throws an
   exception. Now, it is easy to see which tasks are affected.
-<<<<<<< HEAD
-- {pull}`430` enables colors for WSL.
-=======
 - {pull}`430` updates some parts of the documentation.
->>>>>>> 7e840ad0
+- {pull}`431` enables colors for WSL.
 
 ## 0.3.2 - 2023-06-07
 
