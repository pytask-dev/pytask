--- conflicted
+++ resolved
@@ -102,15 +102,10 @@
 :emphasize-lines: 9
 ```
 
-<<<<<<< HEAD
 :::
 
 :::{tab-item} Decorators
 :sync: decorators
-=======
-Add `depends_on` as a function argument to work with the path of the dependency and, for
-example, load the data.
->>>>>>> dbe1fce1
 
 ```{warning}
 This approach is deprecated and will be removed in v0.5
@@ -167,15 +162,12 @@
 :emphasize-lines: 6
 ```
 
-<<<<<<< HEAD
 If you use `depends_on` or `produces` as arguments for the task function, you will have
 access to the paths of the targets as {class}`pathlib.Path`.
 
 :::
 ::::
 
-=======
->>>>>>> dbe1fce1
 ## Multiple dependencies and products
 
 Of course, tasks can have multiple dependencies and products.
