# Skipping tasks

Skipping tasks is one way to prevent tasks from being executed. It is more persistent
but less dynamic than selecting tasks via {ref}`markers <markers>` or
{ref}`expressions <expressions>`.

In contrast to tasks in ignored files, ignored with {confval}`ignore`, pytask will still
check whether skipped tasks are consistent with the DAG of the project.

For example, you can use the {func}`@pytask.mark.skip <pytask.mark.skip>` decorator to
skip tasks during development that take too much time to compute right now.

```{literalinclude} ../../../docs_src/tutorials/skipping_tasks_example_1.py
```

Not only will this task be skipped, but all tasks that depend on
`time_intensive_product.pkl`.

## Conditional skipping

In large projects, you may have many long-running tasks that you only want to execute on
a remote server but not when you are not working locally.

In this case, use the {func}`@pytask.mark.skipif <pytask.mark.skipif>` decorator, which
requires a condition and a reason as arguments.

Place the condition variable in a different module than the task, so you can change it
without causing a rerun of the task.

```python
# Content of a config.py

NO_LONG_RUNNING_TASKS = True
```

```python
# Content of task_long_running.py
from pathlib import Path

import pytask
from config import NO_LONG_RUNNING_TASKS


@pytask.mark.skipif(NO_LONG_RUNNING_TASKS, reason="Skip long-running tasks.")
def task_that_takes_really_long_to_run(
    path: Path = Path("time_intensive_product.pkl"),
<<<<<<< HEAD
):
    ...
=======
): ...
>>>>>>> 7fa5e9af
```

## Further reading

- {doc}`selecting_tasks`.
- {confval}`ignore` on how to ignore task files.<|MERGE_RESOLUTION|>--- conflicted
+++ resolved
@@ -13,18 +13,18 @@
 ```{literalinclude} ../../../docs_src/tutorials/skipping_tasks_example_1.py
 ```
 
-Not only will this task be skipped, but all tasks that depend on
-`time_intensive_product.pkl`.
+Not only will this task be skipped, but all tasks depending on
+`time_intensive_product`.pkl\`.
 
 ## Conditional skipping
 
 In large projects, you may have many long-running tasks that you only want to execute on
-a remote server but not when you are not working locally.
+a remote server, but not when you are not working locally.
 
 In this case, use the {func}`@pytask.mark.skipif <pytask.mark.skipif>` decorator, which
 requires a condition and a reason as arguments.
 
-Place the condition variable in a different module than the task, so you can change it
+Place the condition variable in a module different from the task so you can change it
 without causing a rerun of the task.
 
 ```python
@@ -44,12 +44,8 @@
 @pytask.mark.skipif(NO_LONG_RUNNING_TASKS, reason="Skip long-running tasks.")
 def task_that_takes_really_long_to_run(
     path: Path = Path("time_intensive_product.pkl"),
-<<<<<<< HEAD
 ):
     ...
-=======
-): ...
->>>>>>> 7fa5e9af
 ```
 
 ## Further reading
