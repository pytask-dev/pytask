--- conflicted
+++ resolved
@@ -41,13 +41,8 @@
    working directory).
 2. Starting from this directory, look at all parent directories, and return the file if
    it exists.
-<<<<<<< HEAD
-3. If a directory contains a `.git` directory/file or a valid configuration file with
-   the right section, stop searching.
-=======
-3. Stop searching if a directory contains a `.git` directory/file, a `.hg` directory, or a valid
-   configuration file with the correct section.
->>>>>>> eaee128c
+3. Stop searching if a directory contains a `.git` directory/file or a valid configuration file with
+   the right section.
 
 ## The options
 
